--- conflicted
+++ resolved
@@ -1530,14 +1530,8 @@
       }
       if (this.view.layout !== "fixed") {
         if (this.view?.isScrollMode()) {
-<<<<<<< HEAD
+          this.iframes[0].height = "0";
           this.view.setIframeHeight(this.iframes[0]);
-=======
-          for (const iframe of this.iframes) {
-            iframe.height = "0";
-            this.view.setIframeHeight(iframe);
-          }
->>>>>>> ab6320a8
         }
       }
       if (this.annotationModule !== undefined) {
