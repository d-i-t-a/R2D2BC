--- conflicted
+++ resolved
@@ -195,13 +195,7 @@
             if (tocItem === null) {
                 tocItem = this.publication.getTOCItemAbsolute(this.delegate.currentChapterLink.href);
             }
-<<<<<<< HEAD
-
-            const url = this.publication.getAbsoluteHref(tocItem.href);
-
-=======
-    
->>>>>>> 20002fda
+
             const bookmarkPosition = this.delegate.reflowable.getCurrentPosition();
 
             const body = HTMLUtilities.findRequiredIframeElement(this.delegate.iframe.contentDocument, "body") as HTMLBodyElement;
@@ -296,17 +290,7 @@
                             tocItem = this.publication.getTOCItemAbsolute(this.delegate.currentChapterLink.href);
                         }
 
-<<<<<<< HEAD
-                        const url = this.publication.getAbsoluteHref(tocItem.href);
-
-                        if (annotation.href === url) {
-=======
-                            if (tocItem === null) {
-                                tocItem = this.publication.getTOCItemAbsolute(this.delegate.currentChapterLink.href);
-                            }
-                    
-                            if (annotation.href === tocItem.href) {
->>>>>>> 20002fda
+                        if (annotation.href === tocItem.href) {
 
                             this.highlighter.setColor(annotation.color);
 
@@ -341,15 +325,8 @@
                         if (tocItem === null) {
                             tocItem = this.publication.getTOCItemAbsolute(this.delegate.currentChapterLink.href);
                         }
-<<<<<<< HEAD
-
-                        const url = this.publication.getAbsoluteHref(tocItem.href);
-
-                        if (annotation.href === url) {
-=======
                 
                         if (annotation.href === tocItem.href) {
->>>>>>> 20002fda
 
                             this.highlighter.setColor(annotation.color);
 
