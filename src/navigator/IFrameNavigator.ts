--- conflicted
+++ resolved
@@ -112,14 +112,9 @@
   api?: NavigatorAPI;
   tts?: TTSModuleConfig;
   injectables: Array<Injectable>;
-<<<<<<< HEAD
-  attributes?: IFrameAttributes;
-  services?: PublicationServices;
-=======
   attributes: IFrameAttributes;
   services: PublicationServices;
   sample?: SampleRead;
->>>>>>> 9a8b3387
 }
 export interface PublicationServices {
   positions?: URL;
