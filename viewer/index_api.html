--- conflicted
+++ resolved
@@ -54,7 +54,6 @@
             result => { 
                 console.log(JSON.stringify(result))
             })">search in book</button><br>
-<<<<<<< HEAD
 
         <button onclick="javascript:D2Reader.goToSearchIndex('OEBPS/Text/intro.xhtml', 2, false)">go to index 2 in
             chapter OEBPS/Text/intro.xhtml</button><br>
@@ -68,16 +67,7 @@
             OEBPS/Text/intro.xhtml</button><br>
         <button onclick="javascript:D2Reader.goToSearchID('OEBPS/Text/intro.xhtml', 3, false)">go to uuid 3 in chapter
             OEBPS/Text/intro.xhtml</button><br>
-=======
-        
-        <button onclick="javascript:D2Reader.goToSearchIndex('OEBPS/Text/intro.xhtml', 2, false)">go to index 2 in chapter OEBPS/Text/intro.xhtml</button><br>
-        <button onclick="javascript:D2Reader.goToSearchIndex('OEBPS/Text/intro.xhtml', 3, false)">go to index 3 in chapter OEBPS/Text/intro.xhtml</button><br>
-        <button onclick="javascript:D2Reader.goToSearchID('OEBPS/Text/intro.xhtml', 10, false)">go to uuid 10 in chapter OEBPS/Text/intro.xhtml</button><br>
-        <button onclick="javascript:D2Reader.goToSearchID('OEBPS/Text/intro.xhtml', 11, false)">go to uuid 11 in chapter OEBPS/Text/intro.xhtml</button><br>
-        <button onclick="javascript:D2Reader.goToSearchID('OEBPS/Text/intro.xhtml', 2, false)">go to uuid 2 in chapter OEBPS/Text/intro.xhtml</button><br>
-        <button onclick="javascript:D2Reader.goToSearchID('OEBPS/Text/intro.xhtml', 3, false)">go to uuid 3 in chapter OEBPS/Text/intro.xhtml</button><br>
         <button onclick="javascript:D2Reader.clearSearch()">clear search</button><br>
->>>>>>> 4c050d05
 
         <button onclick="javascript:D2Reader.startReadAloud()">read aloud from top</button><br>
         <button onclick="javascript:D2Reader.stopReadAloud()">stop read aloud from top</button><br>
