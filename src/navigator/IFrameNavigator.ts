/*
 * Copyright 2018-2020 DITA (AM Consulting LLC)
 *
 * Licensed under the Apache License, Version 2.0 (the "License");
 * you may not use this file except in compliance with the License.
 * You may obtain a copy of the License at
 *
 * http://www.apache.org/licenses/LICENSE-2.0
 *
 * Unless required by applicable law or agreed to in writing, software
 * distributed under the License is distributed on an "AS IS" BASIS,
 * WITHOUT WARRANTIES OR CONDITIONS OF ANY KIND, either express or implied.
 * See the License for the specific language governing permissions and
 * limitations under the License.
 *
 * Developed on behalf of: Bokbasen AS (https://www.bokbasen.no), CAST (http://www.cast.org)
 * Licensed to: Bokbasen AS and CAST under one or more contributor license agreements.
 */

import Navigator from "./Navigator";
import Annotator from "../store/Annotator";
import Publication from "../model/Publication";
import EventHandler, {
  addEventListenerOptional,
  removeEventListenerOptional,
} from "../utils/EventHandler";
import * as BrowserUtilities from "../utils/BrowserUtilities";
import * as HTMLUtilities from "../utils/HTMLUtilities";
import {
  readerError,
  readerLoading,
  simpleUpLinkTemplate,
} from "../utils/HTMLTemplates";
import {
  Annotation,
  Locations,
  Locator,
  ReadingPosition,
} from "../model/Locator";
import { Collapsible, Dropdown, Sidenav, Tabs } from "materialize-css";
import {
  UserSettings,
  UserSettingsUIConfig,
} from "../model/user-settings/UserSettings";
import BookmarkModule, {
  BookmarkModuleConfig,
} from "../modules/BookmarkModule";
import AnnotationModule, {
  AnnotationModuleConfig,
} from "../modules/AnnotationModule";
import TTSModule, { TTSModuleConfig } from "../modules/TTS/TTSModule";
<<<<<<< HEAD
import { IS_DEV } from "../utils";
=======
import { IS_DEV } from "..";
>>>>>>> ef1c9478
import Splitting from "../modules/TTS/splitting";
import SearchModule, {
  SearchModuleConfig,
} from "../modules/search/SearchModule";
import ContentProtectionModule, {
  ContentProtectionModuleConfig,
} from "../modules/protection/ContentProtectionModule";
import TextHighlighter, {
  TextHighlighterConfig,
} from "../modules/highlight/TextHighlighter";
import TimelineModule from "../modules/positions/TimelineModule";
import { debounce } from "debounce";
import TouchEventHandler from "../utils/TouchEventHandler";
import KeyboardEventHandler from "../utils/KeyboardEventHandler";
import BookView from "../views/BookView";

import MediaOverlayModule, {
  MediaOverlayModuleConfig,
} from "../modules/mediaoverlays/MediaOverlayModule";
import { D2Link, Link } from "../model/Link";

export type GetContent = (href: string) => Promise<string>;
export interface NavigatorAPI {
  updateSettings: any;
  getContent: GetContent;

  resourceReady: any;
  resourceAtStart: any;
  resourceAtEnd: any;
  resourceFitsScreen: any;
  updateCurrentLocation: any;
}

export interface UpLinkConfig {
  url?: URL;
  label?: string;
  ariaLabel?: string;
}
export interface IFrameAttributes {
  margin: number;
  navHeight?: number;
  iframePaddingTop?: number;
  bottomInfoHeight?: number;
}
export interface IFrameNavigatorConfig {
  mainElement: HTMLElement;
  headerMenu: HTMLElement;
  footerMenu: HTMLElement;
  publication: Publication;
  settings: UserSettings;
  annotator?: Annotator;
  eventHandler?: EventHandler;
  touchEventHandler?: TouchEventHandler;
  keyboardEventHandler?: KeyboardEventHandler;
  upLink?: UpLinkConfig;
  initialLastReadingPosition?: ReadingPosition;
  rights?: ReaderRights;
  material?: ReaderUI;
  api?: NavigatorAPI;
  tts?: TTSModuleConfig;
  injectables: Array<Injectable>;
  attributes?: IFrameAttributes;
  services?: PublicationServices;
}
export interface PublicationServices {
  positions?: URL;
  weight?: URL;
}
export interface Injectable {
  type: string;
  url?: string;
  r2after?: boolean;
  r2before?: boolean;
  r2default?: boolean;
  fontFamily?: string;
  systemFont?: boolean;
  appearance?: string;
  async?: boolean;
}
export interface SelectionMenuItem {
  id: string;
  callback: any;
}

export interface ReaderRights {
  enableBookmarks?: boolean;
  enableAnnotations?: boolean;
  enableTTS?: boolean;
  enableSearch?: boolean;
  enableContentProtection?: boolean;
  enableMaterial?: boolean;
  enableTimeline?: boolean;
  autoGeneratePositions?: boolean;
  enableMediaOverlays?: boolean;
}

export interface ReaderUI {
  settings: UserSettingsUIConfig;
}
export interface ReaderConfig {
  url: URL;
  userSettings?: any;
  initialAnnotations?: any;
  lastReadingPosition?: any;
  upLinkUrl?: any;
  rights?: ReaderRights;
  material?: ReaderUI;
  api?: NavigatorAPI;
  tts?: TTSModuleConfig;
  search?: SearchModuleConfig;
  protection?: ContentProtectionModuleConfig;
  mediaOverlays?: MediaOverlayModuleConfig;
  annotations?: AnnotationModuleConfig;
  bookmarks?: BookmarkModuleConfig;
  highlighter?: TextHighlighterConfig;
  injectables: Array<Injectable>;
  injectablesFixed: Array<Injectable>;
  useLocalStorage?: boolean;
  attributes?: IFrameAttributes;
  services?: PublicationServices;
}

/** Class that shows webpub resources in an iframe, with navigation controls outside the iframe. */
export default class IFrameNavigator implements Navigator {
  iframes: Array<HTMLIFrameElement> = [];

  currentTocUrl: string;
  headerMenu: HTMLElement;
  mainElement: HTMLElement;
  publication: Publication;

  bookmarkModule?: BookmarkModule;
  annotationModule?: AnnotationModule;
  ttsModule?: TTSModule;
  searchModule?: SearchModule;
  contentProtectionModule?: ContentProtectionModule;
  highlighter?: TextHighlighter;
  timelineModule?: TimelineModule;
  mediaOverlayModule?: MediaOverlayModule;

  sideNavExpanded: boolean = false;
  material: boolean = false;

  mTabs: Array<any>;
  mDropdowns: Array<any>;
  mCollapsibles: Array<any>;
  mSidenav: any;

  currentChapterLink: D2Link = {};
  currentSpreadLinks: { left?: D2Link; right?: D2Link } = {};
  currentTOCRawLink: string;
  private nextChapterLink: D2Link;
  private previousChapterLink: D2Link;
  settings: UserSettings;
  private readonly annotator: Annotator | null;

  view: BookView | null;

  private readonly eventHandler: EventHandler;
  private readonly touchEventHandler: TouchEventHandler;
  private readonly keyboardEventHandler: KeyboardEventHandler;
  private readonly upLinkConfig: UpLinkConfig | null;
  private upLink: HTMLAnchorElement | null = null;

  private nextChapterBottomAnchorElement: HTMLAnchorElement;
  private previousChapterTopAnchorElement: HTMLAnchorElement;

  private nextChapterAnchorElement: HTMLAnchorElement;
  private previousChapterAnchorElement: HTMLAnchorElement;

  private nextPageAnchorElement: HTMLAnchorElement;
  private previousPageAnchorElement: HTMLAnchorElement;
  private espandMenuIcon: HTMLElement;

  private landmarksView: HTMLDivElement;
  private landmarksSection: HTMLDivElement;
  private pageListView: HTMLDivElement;
  private goToPageView: HTMLLIElement;
  private goToPageNumberInput: HTMLInputElement;
  private goToPageNumberButton: HTMLButtonElement;

  private bookmarksControl: HTMLButtonElement;
  private bookmarksView: HTMLDivElement;
  private links: HTMLUListElement;
  private linksTopLeft: HTMLUListElement;
  private linksBottom: HTMLUListElement;
  private linksMiddle: HTMLUListElement;
  private tocView: HTMLDivElement;
  private loadingMessage: HTMLDivElement;
  private errorMessage: HTMLDivElement;
  private tryAgainButton: HTMLButtonElement;
  private goBackButton: HTMLButtonElement;
  private infoTop: HTMLDivElement;
  private infoBottom: HTMLDivElement;
  private bookTitle: HTMLSpanElement;
  private chapterTitle: HTMLSpanElement;
  private chapterPosition: HTMLSpanElement;
  private remainingPositions: HTMLSpanElement;
  private newPosition: Locator | null;
  private newElementId: string | null;
  private isBeingStyled: boolean;
  private isLoading: boolean;
  private readonly initialLastReadingPosition: ReadingPosition;
  api: NavigatorAPI;
  rights: ReaderRights;
  tts: TTSModuleConfig;
  injectables: Array<Injectable>;
  attributes: IFrameAttributes;
  services: PublicationServices;

  public static async create(
    config: IFrameNavigatorConfig
  ): Promise<IFrameNavigator> {
    const navigator = new this(
      config.settings,
      config.annotator || null,
      config.eventHandler || null,
      config.touchEventHandler || null,
      config.keyboardEventHandler || null,
      config.upLink || null,
      config.initialLastReadingPosition || null,
      config.publication,
      config.material,
      config.api,
      config.rights,
      config.tts,
      config.injectables,
      config.attributes || { margin: 0 },
      config.services
    );

    await navigator.start(
      config.mainElement,
      config.headerMenu,
      config.footerMenu
    );
    return new Promise((resolve) => resolve(navigator));
  }

  protected constructor(
    settings: UserSettings,
    annotator: Annotator | null = null,
    eventHandler: EventHandler | null = null,
    touchEventHandler: TouchEventHandler | null = null,
    keyboardEventHandler: KeyboardEventHandler | null = null,
    upLinkConfig: UpLinkConfig | null = null,
    initialLastReadingPosition: ReadingPosition | null = null,
    publication: Publication,
    material: any,
    api: NavigatorAPI,
    rights: ReaderRights,
    tts: TTSModuleConfig,
    injectables: Array<Injectable>,
    attributes: IFrameAttributes,
    services: PublicationServices
  ) {
    this.settings = settings;
    this.annotator = annotator;
    this.view = settings.view;
    this.view.attributes = attributes;
    this.view.delegate = this;
    this.eventHandler = eventHandler || new EventHandler();
    this.touchEventHandler = touchEventHandler || new TouchEventHandler();
    this.keyboardEventHandler =
      keyboardEventHandler || new KeyboardEventHandler();
    this.upLinkConfig = upLinkConfig;
    this.initialLastReadingPosition = initialLastReadingPosition;
    this.publication = publication;
    this.material = material;
    this.api = api;
    this.rights = rights;
    this.tts = tts;
    this.injectables = injectables;
    this.attributes = attributes || { margin: 0 };
    this.services = services;
  }

  async stop() {
    if (IS_DEV) {
      console.log("Iframe navigator stop");
    }

    removeEventListenerOptional(
      this.previousChapterAnchorElement,
      "click",
      this.handlePreviousChapterClick.bind(this)
    );
    removeEventListenerOptional(
      this.nextChapterAnchorElement,
      "click",
      this.handleNextChapterClick.bind(this)
    );

    removeEventListenerOptional(
      this.previousChapterTopAnchorElement,
      "click",
      this.handlePreviousPageClick.bind(this)
    );
    removeEventListenerOptional(
      this.nextChapterBottomAnchorElement,
      "click",
      this.handleNextPageClick.bind(this)
    );

    removeEventListenerOptional(
      this.previousPageAnchorElement,
      "click",
      this.handlePreviousPageClick.bind(this)
    );
    removeEventListenerOptional(
      this.nextPageAnchorElement,
      "click",
      this.handleNextPageClick.bind(this)
    );

    removeEventListenerOptional(
      this.tryAgainButton,
      "click",
      this.tryAgain.bind(this)
    );
    removeEventListenerOptional(
      this.goBackButton,
      "click",
      IFrameNavigator.goBack.bind(this)
    );

    removeEventListenerOptional(
      this.bookmarksControl,
      "keydown",
      this.hideBookmarksOnEscape.bind(this)
    );
    removeEventListenerOptional(
      this.espandMenuIcon,
      "click",
      this.handleEditClick.bind(this)
    );

    removeEventListenerOptional(window, "resize", this.onResize);
    this.iframes.forEach((iframe) => {
      removeEventListenerOptional(iframe, "resize", this.onResize);
    });

    if (this.rights?.enableMaterial) {
      if (this.mDropdowns) {
        this.mDropdowns.forEach((element) => {
          (element as any).destroy();
        });
      }
      if (this.mCollapsibles) {
        this.mCollapsibles.forEach((element) => {
          (element as any).destroy();
        });
      }
      if (this.mSidenav) {
        (this.mSidenav as any).destroy();
      }
      if (this.mTabs) {
        this.mTabs.forEach((element) => {
          (element as any).destroy();
        });
      }
    }
  }
  spreads: HTMLDivElement;
  firstSpread: HTMLDivElement;

  protected async start(
    mainElement: HTMLElement,
    headerMenu: HTMLElement,
    footerMenu: HTMLElement
  ): Promise<void> {
    this.headerMenu = headerMenu;
    this.mainElement = mainElement;
    try {
      let iframe = HTMLUtilities.findElement(
        mainElement,
        "main#iframe-wrapper iframe"
      ) as HTMLIFrameElement;
      let iframe2 = HTMLUtilities.findElement(
        mainElement,
        "#second"
      ) as HTMLIFrameElement;

      if (iframe) {
        this.iframes.push(iframe);
      }
      if (iframe2) {
        this.iframes.push(iframe2);
      }

      if (this.iframes.length === 0) {
        var wrapper = HTMLUtilities.findRequiredElement(
          mainElement,
          "main#iframe-wrapper"
        ) as HTMLElement;
        let iframe = document.createElement("iframe");
        iframe.setAttribute("SCROLLING", "no");
        iframe.setAttribute("allowtransparency", "true");
        this.iframes.push(iframe);

        this.spreads = document.createElement("div");
        this.firstSpread = document.createElement("div");
        this.spreads.style.display = "flex";
        this.spreads.style.alignItems = "center";
        this.spreads.style.justifyContent = "center";
        let info = document.getElementById("reader-info-bottom");
        if (info) {
          wrapper.insertBefore(this.spreads, info);
        } else {
          wrapper.appendChild(this.spreads);
        }

        this.spreads.appendChild(this.firstSpread);
        this.firstSpread.appendChild(this.iframes[0]);

        if (this.publication.isFixedLayout) {
          if (this.settings.columnCount !== 1) {
            let secondSpread = document.createElement("div");
            this.spreads.appendChild(secondSpread);
            let iframe2 = document.createElement("iframe");
            iframe2.setAttribute("SCROLLING", "no");
            iframe2.setAttribute("allowtransparency", "true");
            iframe2.style.opacity = "1";
            this.iframes.push(iframe2);

            secondSpread.appendChild(this.iframes[1]);
            this.firstSpread.style.clipPath =
              "polygon(0% -20%, 100% -20%, 100% 120%, -20% 120%)";
            this.firstSpread.style.boxShadow = "0 0 8px 2px #ccc";
            secondSpread.style.clipPath =
              "polygon(0% -20%, 100% -20%, 120% 100%, 0% 120%)";
            secondSpread.style.boxShadow = "0 0 8px 2px #ccc";
          } else {
            this.firstSpread.style.clipPath =
              "polygon(0% -20%, 100% -20%, 120% 100%, -20% 120%)";
            this.firstSpread.style.boxShadow = "0 0 8px 2px #ccc";
          }
        } else {
          this.iframes[0].style.paddingTop =
            (this.attributes?.iframePaddingTop ?? 0) + "px";
        }
      }

      if (this.publication.isFixedLayout) {
        var wrapper = HTMLUtilities.findRequiredElement(
          mainElement,
          "main#iframe-wrapper"
        ) as HTMLElement;
        const minHeight =
          BrowserUtilities.getHeight() - 40 - this.attributes.margin;
        wrapper.style.height = minHeight + 40 + "px";
        var iframeParent = this.iframes[0].parentElement
          .parentElement as HTMLElement;
        iframeParent.style.height = minHeight + 40 + "px";
      } else {
        if (this.iframes.length === 2) {
          this.iframes.pop();
        }
      }

      this.loadingMessage = HTMLUtilities.findElement(
        mainElement,
        "#reader-loading"
      ) as HTMLDivElement;
      if (this.loadingMessage) {
        this.loadingMessage.innerHTML = readerLoading;
        this.loadingMessage.style.display = "none";
      }
      this.errorMessage = HTMLUtilities.findElement(
        mainElement,
        "#reader-error"
      ) as HTMLDivElement;
      if (this.errorMessage) {
        this.errorMessage.innerHTML = readerError;
        this.errorMessage.style.display = "none";
      }

      this.tryAgainButton = HTMLUtilities.findElement(
        mainElement,
        "button[class=try-again]"
      ) as HTMLButtonElement;
      this.goBackButton = HTMLUtilities.findElement(
        mainElement,
        "button[class=go-back]"
      ) as HTMLButtonElement;
      this.infoTop = HTMLUtilities.findElement(
        mainElement,
        "div[class='info top']"
      ) as HTMLDivElement;
      this.infoBottom = HTMLUtilities.findElement(
        mainElement,
        "div[class='info bottom']"
      ) as HTMLDivElement;

      if (this.headerMenu)
        this.bookTitle = HTMLUtilities.findElement(
          this.headerMenu,
          "#book-title"
        ) as HTMLSpanElement;

      if (this.infoBottom)
        this.chapterTitle = HTMLUtilities.findElement(
          this.infoBottom,
          "span[class=chapter-title]"
        ) as HTMLSpanElement;
      if (this.infoBottom)
        this.chapterPosition = HTMLUtilities.findElement(
          this.infoBottom,
          "span[class=chapter-position]"
        ) as HTMLSpanElement;
      if (this.infoBottom)
        this.remainingPositions = HTMLUtilities.findElement(
          this.infoBottom,
          "span[class=remaining-positions]"
        ) as HTMLSpanElement;

      if (this.headerMenu)
        this.espandMenuIcon = HTMLUtilities.findElement(
          this.headerMenu,
          "#expand-menu"
        ) as HTMLElement;

      // Header Menu

      if (this.headerMenu)
        this.links = HTMLUtilities.findElement(
          this.headerMenu,
          "ul.links.top"
        ) as HTMLUListElement;
      if (this.headerMenu)
        this.linksTopLeft = HTMLUtilities.findElement(
          this.headerMenu,
          "#nav-mobile-left"
        ) as HTMLUListElement;

      if (this.headerMenu)
        this.tocView = HTMLUtilities.findElement(
          this.headerMenu,
          "#container-view-toc"
        ) as HTMLDivElement;

      if (this.headerMenu)
        this.landmarksView = HTMLUtilities.findElement(
          headerMenu,
          "#container-view-landmarks"
        ) as HTMLDivElement;
      if (this.headerMenu)
        this.landmarksSection = HTMLUtilities.findElement(
          headerMenu,
          "#sidenav-section-landmarks"
        ) as HTMLDivElement;
      if (this.headerMenu)
        this.pageListView = HTMLUtilities.findElement(
          headerMenu,
          "#container-view-pagelist"
        ) as HTMLDivElement;
      if (this.headerMenu)
        this.goToPageView = HTMLUtilities.findElement(
          headerMenu,
          "#sidenav-section-gotopage"
        ) as HTMLLIElement;
      if (this.headerMenu)
        this.goToPageNumberInput = HTMLUtilities.findElement(
          headerMenu,
          "#goToPageNumberInput"
        ) as HTMLInputElement;
      if (this.headerMenu)
        this.goToPageNumberButton = HTMLUtilities.findElement(
          headerMenu,
          "#goToPageNumberButton"
        ) as HTMLButtonElement;

      // Footer Menu
      if (footerMenu)
        this.linksBottom = HTMLUtilities.findElement(
          footerMenu,
          "ul.links.bottom"
        ) as HTMLUListElement;
      if (footerMenu)
        this.linksMiddle = HTMLUtilities.findElement(
          footerMenu,
          "ul.links.middle"
        ) as HTMLUListElement;

      if (this.headerMenu)
        this.nextChapterAnchorElement = HTMLUtilities.findElement(
          this.headerMenu,
          "a[rel=next]"
        ) as HTMLAnchorElement;
      if (this.headerMenu)
        this.nextChapterBottomAnchorElement = HTMLUtilities.findElement(
          mainElement,
          "#next-chapter"
        ) as HTMLAnchorElement;
      if (footerMenu)
        this.nextPageAnchorElement = HTMLUtilities.findElement(
          footerMenu,
          "a[rel=next]"
        ) as HTMLAnchorElement;

      if (this.headerMenu)
        this.previousChapterAnchorElement = HTMLUtilities.findElement(
          this.headerMenu,
          "a[rel=prev]"
        ) as HTMLAnchorElement;
      if (this.headerMenu)
        this.previousChapterTopAnchorElement = HTMLUtilities.findElement(
          mainElement,
          "#previous-chapter"
        ) as HTMLAnchorElement;
      if (footerMenu)
        this.previousPageAnchorElement = HTMLUtilities.findElement(
          footerMenu,
          "a[rel=prev]"
        ) as HTMLAnchorElement;

      if (this.nextChapterBottomAnchorElement)
        this.nextChapterBottomAnchorElement.style.display = "none";
      if (this.previousChapterTopAnchorElement)
        this.previousChapterTopAnchorElement.style.display = "none";

      this.newPosition = null;
      this.newElementId = null;
      this.isBeingStyled = true;
      this.isLoading = true;

      this.setupEvents();

      this.settings.setIframe(this.iframes[0]);
      this.settings.onSettingsChange(this.handleResize.bind(this));
      this.settings.onColumnSettingsChange(
        this.handleNumberOfIframes.bind(this)
      );
      this.settings.onViewChange(this.updateBookView.bind(this));

      if (this.initialLastReadingPosition) {
        this.annotator.initLastReadingPosition(this.initialLastReadingPosition);
      }

      var self = this;
      if (this.headerMenu) {
        var menuSearch = HTMLUtilities.findElement(
          this.headerMenu,
          "#menu-button-search"
        ) as HTMLLinkElement;
        var menuTTS = HTMLUtilities.findElement(
          this.headerMenu,
          "#menu-button-tts"
        ) as HTMLLinkElement;
        var menuBookmark = HTMLUtilities.findElement(
          this.headerMenu,
          "#menu-button-bookmark"
        ) as HTMLLinkElement;
      }
      if (this.rights?.enableMaterial) {
        let elements = document.querySelectorAll(".sidenav");
        if (elements) {
          self.mSidenav = Sidenav.init(elements, {
            edge: "left",
          });
        }
        let collapsible = document.querySelectorAll(".collapsible");
        if (collapsible) {
          self.mCollapsibles = Collapsible.init(collapsible, {
            accordion: true,
          });
        }
        let dropdowns = document.querySelectorAll(".dropdown-trigger");
        if (dropdowns) {
          self.mDropdowns = Dropdown.init(dropdowns, {
            alignment: "right",
            constrainWidth: false,
            coverTrigger: false,
            closeOnClick: false,
            autoTrigger: false,
            onOpenEnd: function () {
              self.mTabs.forEach((element) => {
                (element as any).updateTabIndicator();
              });
            },
          });
        }
        let tabs = document.querySelectorAll(".tabs");
        if (tabs) {
          self.mTabs = Tabs.init(tabs);
        }
        if (this.headerMenu) {
          if (!this.rights?.enableBookmarks) {
            if (menuBookmark)
              menuBookmark.parentElement.style.setProperty("display", "none");
            var sideNavSectionBookmarks = HTMLUtilities.findElement(
              this.headerMenu,
              "#sidenav-section-bookmarks"
            ) as HTMLElement;
            if (sideNavSectionBookmarks)
              sideNavSectionBookmarks.style.setProperty("display", "none");
          }
          if (!this.rights?.enableAnnotations) {
            var sideNavSectionHighlights = HTMLUtilities.findElement(
              this.headerMenu,
              "#sidenav-section-highlights"
            ) as HTMLElement;
            if (sideNavSectionHighlights)
              sideNavSectionHighlights.style.setProperty("display", "none");
          }
          if (!this.rights?.enableTTS) {
            if (menuTTS)
              menuTTS.parentElement.style.setProperty("display", "none");
          }
          if (!this.rights?.enableSearch) {
            if (menuSearch)
              menuSearch.parentElement.style.removeProperty("display");
          }
          if (menuSearch && this.view.delegate.publication.isFixedLayout) {
            menuSearch.parentElement.style.setProperty("display", "none");
          }
        }
      } else {
        if (this.headerMenu) {
          if (menuSearch)
            menuSearch.parentElement.style.setProperty("display", "none");
          if (menuTTS)
            menuTTS.parentElement.style.setProperty("display", "none");
          if (menuBookmark)
            menuBookmark.parentElement.style.setProperty("display", "none");
        }
      }

      setTimeout(() => {
        if (self.annotationModule !== undefined) {
          self.annotationModule.drawHighlights();
          // self.annotationModule.drawIndicators()
        } else {
          if (this.rights?.enableSearch) {
            this.highlighter.destroyAllhighlights(
              this.iframes[0].contentDocument
            );
            self.searchModule.drawSearch();
          }
        }
      }, 300);

      await this.loadManifest();
    } catch (err) {
      // There's a mismatch between the template and the selectors above,
      // or we weren't able to insert the template in the element.
      console.error(err);
      this.abortOnError();
      return Promise.reject(err);
    }
  }

  timeout: any;

  onResize = () => {
    clearTimeout(this.timeout);
    this.timeout = setTimeout(this.handleResize.bind(this), 200);
  };
  reload = async () => {
    let lastReadingPosition: ReadingPosition | null = null;
    if (this.annotator) {
      lastReadingPosition = (await this.annotator.getLastReadingPosition()) as ReadingPosition | null;
    }

    if (lastReadingPosition) {
      const linkHref = this.publication.getAbsoluteHref(
        lastReadingPosition.href
      );
      if (IS_DEV) console.log(lastReadingPosition.href);
      if (IS_DEV) console.log(linkHref);
      lastReadingPosition.href = linkHref;
      this.navigate(lastReadingPosition);
    }
  };

  private setupEvents(): void {
    for (const iframe of this.iframes) {
      addEventListenerOptional(
        iframe,
        "load",
        this.handleIFrameLoad.bind(this)
      );
    }

    addEventListenerOptional(
      this.previousChapterAnchorElement,
      "click",
      this.handlePreviousChapterClick.bind(this)
    );
    addEventListenerOptional(
      this.nextChapterAnchorElement,
      "click",
      this.handleNextChapterClick.bind(this)
    );

    addEventListenerOptional(
      this.previousChapterTopAnchorElement,
      "click",
      this.handlePreviousPageClick.bind(this)
    );
    addEventListenerOptional(
      this.nextChapterBottomAnchorElement,
      "click",
      this.handleNextPageClick.bind(this)
    );

    addEventListenerOptional(
      this.previousPageAnchorElement,
      "click",
      this.handlePreviousPageClick.bind(this)
    );
    addEventListenerOptional(
      this.nextPageAnchorElement,
      "click",
      this.handleNextPageClick.bind(this)
    );

    addEventListenerOptional(
      this.tryAgainButton,
      "click",
      this.tryAgain.bind(this)
    );
    addEventListenerOptional(
      this.goBackButton,
      "click",
      IFrameNavigator.goBack.bind(this)
    );

    addEventListenerOptional(
      this.bookmarksControl,
      "keydown",
      this.hideBookmarksOnEscape.bind(this)
    );

    addEventListenerOptional(
      this.espandMenuIcon,
      "click",
      this.handleEditClick.bind(this)
    );

    addEventListenerOptional(
      this.goToPageNumberInput,
      "keypress",
      this.goToPageNumber.bind(this)
    );
    addEventListenerOptional(
      this.goToPageNumberButton,
      "click",
      this.goToPageNumber.bind(this)
    );

    addEventListenerOptional(window, "resize", this.onResize);
    for (const iframe of this.iframes) {
      addEventListenerOptional(iframe, "resize", this.onResize);
    }
  }

  private setupModalFocusTrap(
    modal: HTMLDivElement,
    closeButton: HTMLButtonElement,
    lastFocusableElement: HTMLButtonElement | HTMLAnchorElement
  ): void {
    // Trap keyboard focus in a modal dialog when it's displayed.
    const TAB_KEY = 9;

    // Going backwards from the close button sends you to the last focusable element.
    closeButton.addEventListener("keydown", (event: KeyboardEvent) => {
      if (IFrameNavigator.isDisplayed(modal)) {
        const tab = event.keyCode === TAB_KEY;
        const shift = !!event.shiftKey;
        if (tab && shift) {
          lastFocusableElement.focus();
          event.preventDefault();
          event.stopPropagation();
        }
      }
    });

    // Going forward from the last focusable element sends you to the close button.
    lastFocusableElement.addEventListener("keydown", (event: KeyboardEvent) => {
      if (IFrameNavigator.isDisplayed(modal)) {
        const tab = event.keyCode === TAB_KEY;
        const shift = !!event.shiftKey;
        if (tab && !shift) {
          closeButton.focus();
          event.preventDefault();
          event.stopPropagation();
        }
      }
    });
  }

  private async goToPageNumber(event: any): Promise<any> {
    if (
      this.goToPageNumberInput.value &&
      (event.key === "Enter" || event.type === "click")
    ) {
      var filteredPages = this.publication.pageList.filter(
        (el: any) =>
          el.href.slice(el.href.indexOf("#") + 1).replace(/[^0-9]/g, "") ===
          this.goToPageNumberInput.value
      );
      if (filteredPages && filteredPages.length > 0) {
        var firstPage = filteredPages[0];
        let locations: Locations = {
          progression: 0,
        };
        if (firstPage.Href.indexOf("#") !== -1) {
          const elementId = firstPage.Href.slice(
            firstPage.Href.indexOf("#") + 1
          );
          if (elementId !== null) {
            locations = {
              fragment: elementId,
            };
          }
        }
        const position: Locator = {
          href: this.publication.getAbsoluteHref(firstPage.Href),
          locations: locations,
          type: firstPage.TypeLink,
          title: firstPage.Title,
        };

        this.stopReadAloud(true);
        this.navigate(position);
      }
    }
  }
  isScrolling: boolean;

  private updateBookView(): void {
    if (this.view.layout === "fixed") {
      if (this.nextPageAnchorElement)
        this.nextPageAnchorElement.style.display = "none";
      if (this.previousPageAnchorElement)
        this.previousPageAnchorElement.style.display = "none";
      if (this.nextChapterBottomAnchorElement)
        this.nextChapterBottomAnchorElement.style.display = "none";
      if (this.previousChapterTopAnchorElement)
        this.previousChapterTopAnchorElement.style.display = "none";
    } else {
      this.settings.isPaginated().then((paginated) => {
        if (paginated) {
          this.view.height =
            BrowserUtilities.getHeight() - 40 - this.attributes.margin;
          if (this.infoBottom) this.infoBottom.style.removeProperty("display");
          document.body.onscroll = () => {};
          if (this.nextChapterBottomAnchorElement)
            this.nextChapterBottomAnchorElement.style.display = "none";
          if (this.previousChapterTopAnchorElement)
            this.previousChapterTopAnchorElement.style.display = "none";
          if (this.nextPageAnchorElement)
            this.nextPageAnchorElement.style.display = "unset";
          if (this.previousPageAnchorElement)
            this.previousPageAnchorElement.style.display = "unset";
          if (this.chapterTitle) this.chapterTitle.style.display = "inline";
          if (this.chapterPosition)
            this.chapterPosition.style.display = "inline";
          if (this.remainingPositions)
            this.remainingPositions.style.display = "inline";
          if (this.eventHandler) {
            this.eventHandler.onInternalLink = this.handleInternalLink.bind(
              this
            );
            this.eventHandler.onClickThrough = this.handleClickThrough.bind(
              this
            );
          }
          if (this.touchEventHandler) {
            this.touchEventHandler.onBackwardSwipe = this.handlePreviousPageClick.bind(
              this
            );
            this.touchEventHandler.onForwardSwipe = this.handleNextPageClick.bind(
              this
            );
          }
          if (this.keyboardEventHandler) {
            this.keyboardEventHandler.onBackwardSwipe = this.handlePreviousPageClick.bind(
              this
            );
            this.keyboardEventHandler.onForwardSwipe = this.handleNextPageClick.bind(
              this
            );
          }
          if (!IFrameNavigator.isDisplayed(this.linksBottom)) {
            this.toggleDisplay(this.linksBottom);
          }

          if (!IFrameNavigator.isDisplayed(this.linksMiddle)) {
            this.toggleDisplay(this.linksMiddle);
          }
        } else {
          if (this.infoBottom) this.infoBottom.style.display = "none";
          if (this.nextPageAnchorElement)
            this.nextPageAnchorElement.style.display = "none";
          if (this.previousPageAnchorElement)
            this.previousPageAnchorElement.style.display = "none";
          if (this.view.layout === "fixed") {
            if (this.nextChapterBottomAnchorElement)
              this.nextChapterBottomAnchorElement.style.display = "none";
            if (this.previousChapterTopAnchorElement)
              this.previousChapterTopAnchorElement.style.display = "none";
          } else {
            if (this.view.atStart() && this.view.atEnd()) {
              if (this.nextChapterBottomAnchorElement)
                this.nextChapterBottomAnchorElement.style.display = "unset";
              if (this.previousChapterTopAnchorElement)
                this.previousChapterTopAnchorElement.style.display = "unset";
            } else if (this.view.atEnd()) {
              if (this.previousChapterTopAnchorElement)
                this.previousChapterTopAnchorElement.style.display = "none";
              if (this.nextChapterBottomAnchorElement)
                this.nextChapterBottomAnchorElement.style.display = "unset";
            } else if (this.view.atStart()) {
              if (this.nextChapterBottomAnchorElement)
                this.nextChapterBottomAnchorElement.style.display = "none";
              if (this.previousChapterTopAnchorElement)
                this.previousChapterTopAnchorElement.style.display = "unset";
            } else {
              if (this.nextChapterBottomAnchorElement)
                this.nextChapterBottomAnchorElement.style.display = "none";
              if (this.previousChapterTopAnchorElement)
                this.previousChapterTopAnchorElement.style.display = "none";
            }
          }
          const onDoScrolling = debounce(() => {
            this.isScrolling = false;
          }, 200);

          // document.body.style.overflow = "auto";
          document.body.onscroll = () => {
            this.isScrolling = true;
            this.saveCurrentReadingPosition();
            if (this.view.atEnd()) {
              // Bring up the bottom nav when you get to the bottom,
              // if it wasn't already displayed.
              if (!IFrameNavigator.isDisplayed(this.linksBottom)) {
                this.toggleDisplay(this.linksBottom);
              }
              if (!IFrameNavigator.isDisplayed(this.linksMiddle)) {
                this.toggleDisplay(this.linksMiddle);
              }
            } else {
              // Remove the bottom nav when you scroll back up,
              // if it was displayed because you were at the bottom.
              if (
                IFrameNavigator.isDisplayed(this.linksBottom) &&
                !IFrameNavigator.isDisplayed(this.links)
              ) {
                this.toggleDisplay(this.linksBottom);
              }
            }
            if (this.view.layout === "fixed") {
              if (this.nextChapterBottomAnchorElement)
                this.nextChapterBottomAnchorElement.style.display = "none";
              if (this.previousChapterTopAnchorElement)
                this.previousChapterTopAnchorElement.style.display = "none";
            } else {
              this.settings.isPaginated().then((paginated) => {
                if (!paginated) {
                  if (this.view.atStart() && this.view.atEnd()) {
                    if (this.nextChapterBottomAnchorElement)
                      this.nextChapterBottomAnchorElement.style.display =
                        "unset";
                    if (this.previousChapterTopAnchorElement)
                      this.previousChapterTopAnchorElement.style.display =
                        "unset";
                  } else if (this.view.atEnd()) {
                    if (this.previousChapterTopAnchorElement)
                      this.previousChapterTopAnchorElement.style.display =
                        "none";
                    if (this.nextChapterBottomAnchorElement)
                      this.nextChapterBottomAnchorElement.style.display =
                        "unset";
                  } else if (this.view.atStart()) {
                    if (this.nextChapterBottomAnchorElement)
                      this.nextChapterBottomAnchorElement.style.display =
                        "none";
                    if (this.previousChapterTopAnchorElement)
                      this.previousChapterTopAnchorElement.style.display =
                        "unset";
                  } else {
                    if (this.nextChapterBottomAnchorElement)
                      this.nextChapterBottomAnchorElement.style.display =
                        "none";
                    if (this.previousChapterTopAnchorElement)
                      this.previousChapterTopAnchorElement.style.display =
                        "none";
                  }
                }
              });
              this.checkResourcePosition();
            }
            onDoScrolling();
          };

          if (this.chapterTitle) this.chapterTitle.style.display = "none";
          if (this.chapterPosition) this.chapterPosition.style.display = "none";
          if (this.remainingPositions)
            this.remainingPositions.style.display = "none";
          if (this.eventHandler) {
            this.eventHandler.onInternalLink = this.handleInternalLink.bind(
              this
            );
            this.eventHandler.onClickThrough = this.handleClickThrough.bind(
              this
            );
          }
          if (this.touchEventHandler) {
            this.touchEventHandler.onBackwardSwipe = this.handlePreviousPageClick.bind(
              this
            );
            this.touchEventHandler.onForwardSwipe = this.handleNextPageClick.bind(
              this
            );
          }
          if (this.keyboardEventHandler) {
            this.keyboardEventHandler.onBackwardSwipe = this.handlePreviousPageClick.bind(
              this
            );
            this.keyboardEventHandler.onForwardSwipe = this.handleNextPageClick.bind(
              this
            );
          }
          if (!IFrameNavigator.isDisplayed(this.linksBottom)) {
            this.toggleDisplay(this.linksBottom);
          }

          if (!IFrameNavigator.isDisplayed(this.linksMiddle)) {
            this.toggleDisplay(this.linksMiddle);
          }
        }
      });
      setTimeout(async () => {
        this.updatePositionInfo();
        if (this.annotationModule !== undefined) {
          this.annotationModule.drawHighlights();
        } else {
          if (this.rights?.enableSearch) {
            for (const iframe of this.iframes) {
              await this.highlighter.destroyAllhighlights(
                iframe.contentDocument
              );
            }
            this.searchModule.drawSearch();
          }
        }
      }, 200);
    }
  }

  private async loadManifest(): Promise<void> {
    try {
      const createSubmenu = (
        parentElement: Element,
        links: Array<Link>,
        control?: HTMLButtonElement,
        ol: boolean = false
      ) => {
        var menuControl: HTMLButtonElement;
        var mainElement: HTMLDivElement;
        if (control) {
          menuControl = control;
          if (parentElement instanceof HTMLDivElement) {
            mainElement = parentElement;
          }
        }
        var listElement: HTMLUListElement = document.createElement("ul");
        if (ol) {
          listElement = document.createElement("ol");
        }
        listElement.className = "sidenav-toc";
        let lastLink: HTMLAnchorElement | null = null;
        for (const link of links) {
          const listItemElement: HTMLLIElement = document.createElement("li");
          const linkElement: HTMLAnchorElement = document.createElement("a");
          const spanElement: HTMLSpanElement = document.createElement("span");
          linkElement.className = "chapter-link";
          linkElement.tabIndex = -1;
          let href = "";
          if (link.Href) {
            href = this.publication.getAbsoluteHref(link.Href);
            linkElement.href = href;
            linkElement.innerHTML = link.Title || "";
            listItemElement.appendChild(linkElement);
          } else {
            spanElement.innerHTML = link.Title || "";
            spanElement.className = "chapter-title";
            listItemElement.appendChild(spanElement);
          }
          if (link.Children && link.Children.length > 0) {
            createSubmenu(listItemElement, link.Children, null, true);
          }

          listElement.appendChild(listItemElement);
          lastLink = linkElement;
        }

        // Trap keyboard focus inside the TOC while it's open.
        if (lastLink && menuControl) {
          this.setupModalFocusTrap(mainElement, menuControl, lastLink);
        }

        addEventListenerOptional(listElement, "click", (event: Event) => {
          event.preventDefault();
          event.stopPropagation();
          if (
            event.target &&
            (event.target as HTMLElement).tagName.toLowerCase() === "a"
          ) {
            let linkElement = event.target as HTMLAnchorElement;

            if (linkElement.className.indexOf("active") !== -1) {
              // This TOC item is already loaded. Hide the TOC
              // but don't navigate.
              this.hideView(mainElement, menuControl);
            } else {
              // Set focus back to the contents toggle button so screen readers
              // don't get stuck on a hidden link.
              menuControl?.focus();

              let locations: Locations = {
                progression: 0,
              };
              if (linkElement.href.indexOf("#") !== -1) {
                const elementId = linkElement.href.slice(
                  linkElement.href.indexOf("#") + 1
                );
                if (elementId !== null) {
                  locations = {
                    fragment: elementId,
                  };
                }
              }

              const position: Locator = {
                href: linkElement.href,
                locations: locations,
                type: linkElement.type,
                title: linkElement.title,
              };

              this.hideView(mainElement, menuControl);
              this.navigate(position);
            }
          }
        });

        parentElement.appendChild(listElement);
      };

      const toc = this.publication.tableOfContents;
      const landmarks = this.publication.landmarks;
      const pageList = this.publication.pageList;

      if (this.tocView) {
        if (toc.length) {
          createSubmenu(this.tocView, toc);
        } else {
          this.tocView.parentElement.parentElement.removeChild(
            this.tocView.parentElement
          );
        }
      }

      if (this.pageListView) {
        if (pageList?.length) {
          createSubmenu(this.pageListView, pageList);
        } else {
          this.pageListView.parentElement.parentElement.removeChild(
            this.pageListView.parentElement
          );
        }
      }

      if (this.goToPageView) {
        if (pageList?.length) {
          //
        } else {
          this.goToPageView.parentElement.removeChild(this.goToPageView);
        }
      }

      if (this.landmarksView) {
        if (landmarks?.length) {
          createSubmenu(this.landmarksView, landmarks);
        } else {
          this.landmarksSection.parentElement.removeChild(
            this.landmarksSection
          );
        }
      }

      if (
        (this.links || this.linksTopLeft) &&
        this.upLinkConfig &&
        this.upLinkConfig.url
      ) {
        const upUrl = this.upLinkConfig.url;
        const upLabel = this.upLinkConfig.label || "";
        const upAriaLabel = this.upLinkConfig.ariaLabel || upLabel;
        var upHTML = simpleUpLinkTemplate(upUrl.href, upLabel, upAriaLabel);
        const upParent: HTMLLIElement = document.createElement("li");
        upParent.classList.add("uplink-wrapper");
        upParent.innerHTML = upHTML;
        if (this.links) {
          this.links.insertBefore(upParent, this.links.firstChild);
          this.upLink = HTMLUtilities.findRequiredElement(
            this.links,
            "a[rel=up]"
          ) as HTMLAnchorElement;
        } else {
          this.linksTopLeft.insertBefore(
            upParent,
            this.linksTopLeft.firstChild
          );
          this.upLink = HTMLUtilities.findRequiredElement(
            this.linksTopLeft,
            "a[rel=up]"
          ) as HTMLAnchorElement;
        }
      }

      let lastReadingPosition: ReadingPosition | null = null;
      if (this.annotator) {
        lastReadingPosition = (await this.annotator.getLastReadingPosition()) as ReadingPosition | null;
      }

      const startLink = this.publication.getStartLink();
      let startUrl: string | null = null;
      if (startLink && startLink.Href) {
        startUrl = this.publication.getAbsoluteHref(startLink.Href);
      }

      if (lastReadingPosition) {
        const linkHref = this.publication.getAbsoluteHref(
          lastReadingPosition.href
        );
        if (IS_DEV) console.log(lastReadingPosition.href);
        if (IS_DEV) console.log(linkHref);
        lastReadingPosition.href = linkHref;
        this.navigate(lastReadingPosition);
      } else if (startUrl) {
        const position: ReadingPosition = {
          href: startUrl,
          locations: {
            progression: 0,
          },
          created: new Date(),
          title: startLink.Title,
        };

        this.navigate(position);
      }

      return new Promise<void>((resolve) => resolve());
    } catch (err) {
      console.error(err);
      this.abortOnError();
      return new Promise<void>((_, reject) => reject(err)).catch(() => {});
    }
  }

  private async handleIFrameLoad(): Promise<void> {
    if (this.errorMessage) this.errorMessage.style.display = "none";
    this.showLoadingMessageAfterDelay();
    try {
      let bookViewPosition = 0;
      if (this.newPosition) {
        bookViewPosition = this.newPosition.locations.progression;
      }
      this.handleResize();
      this.updateBookView();

      this.settings.applyProperties();

      setTimeout(() => {
        this.view.goToPosition(bookViewPosition);
      }, 200);

      let currentLocation = this.currentChapterLink.href;
      setTimeout(() => {
        if (this.newElementId) {
          const element = (this.iframes[0]
            .contentDocument as any).getElementById(this.newElementId);
          this.view.goToElement(element);
          this.newElementId = null;
        } else {
          if (this.newPosition && (this.newPosition as Annotation).highlight) {
            this.view.goToCssSelector(
              (this.newPosition as Annotation).highlight.selectionInfo.rangeInfo
                .startContainerElementCssSelector
            );
          }
        }
        this.newPosition = null;
        this.updatePositionInfo();
      }, 200);

      const previous = this.publication.getPreviousSpineItem(currentLocation);
      if (previous && previous.Href) {
        this.previousChapterLink = {
          href: previous.Href,
          title: previous.Title,
          type: previous.TypeLink,
        };
      }
      if (this.previousChapterAnchorElement) {
        if (this.previousChapterLink) {
          this.previousChapterAnchorElement.href = this.publication.getAbsoluteHref(
            this.previousChapterLink.href
          );
          this.previousChapterAnchorElement.className = this.previousChapterAnchorElement.className.replace(
            " disabled",
            ""
          );
        } else {
          this.previousChapterAnchorElement.removeAttribute("href");
          this.previousChapterAnchorElement.className += " disabled";
        }
      }
      let res = this.publication.getNextSpineItem(currentLocation);
      if (res) {
        this.nextChapterLink = {
          href: res.Href,
          title: res.Title,
          type: res.TypeLink,
        };
      } else {
        this.nextChapterLink = undefined;
      }
      if (this.nextChapterAnchorElement) {
        if (this.nextChapterLink) {
          this.nextChapterAnchorElement.href = this.publication.getAbsoluteHref(
            this.nextChapterLink.href
          );
          this.nextChapterAnchorElement.className = this.nextChapterAnchorElement.className.replace(
            " disabled",
            ""
          );
        } else {
          this.nextChapterAnchorElement.removeAttribute("href");
          this.nextChapterAnchorElement.className += " disabled";
        }
      }

      if (this.currentTocUrl !== null) {
        this.setActiveTOCItem(this.currentTocUrl);
      } else {
        this.setActiveTOCItem(currentLocation);
      }

      if (this.publication.Metadata.Title) {
        if (this.bookTitle)
          this.bookTitle.innerHTML = this.publication.Metadata.Title.toString();
      }

      const spineItem = this.publication.getSpineItem(currentLocation);
      if (spineItem !== null) {
        this.currentChapterLink.title = spineItem.Title;
        this.currentChapterLink.type = spineItem.TypeLink;
      }
      let tocItem = this.publication.getTOCItem(currentLocation);
      if (this.currentTocUrl !== null) {
        tocItem = this.publication.getTOCItem(this.currentTocUrl);
      }
      if (!this.currentChapterLink.title && tocItem !== null && tocItem.Title) {
        this.currentChapterLink.title = tocItem.Title;
      }
      if (
        !this.currentChapterLink.type &&
        tocItem !== null &&
        tocItem.TypeLink
      ) {
        this.currentChapterLink.title = tocItem.Title;
      }

      if (this.currentChapterLink.title) {
        if (this.chapterTitle)
          this.chapterTitle.innerHTML =
            "(" + this.currentChapterLink.title + ")";
      } else {
        if (this.chapterTitle)
          this.chapterTitle.innerHTML = "(Current Chapter)";
      }

      if (this.annotator) {
        await this.saveCurrentReadingPosition();
      }
      this.hideLoadingMessage();
      this.showIframeContents();

      // Inject Readium CSS into Iframe Head

      for (const iframe of this.iframes) {
        const head = iframe.contentDocument.head;
        if (head) {
          head.insertBefore(
            IFrameNavigator.createBase(this.currentChapterLink.href),
            head.firstChild
          );

          this.injectables.forEach((injectable) => {
            if (injectable.type === "style") {
              if (injectable.fontFamily) {
                // UserSettings.fontFamilyValues.push(injectable.fontFamily)
                // this.settings.setupEvents()
                // this.settings.addFont(injectable.fontFamily);
                this.settings.initAddedFont();
                if (!injectable.systemFont) {
                  head.appendChild(
                    IFrameNavigator.createCssLink(injectable.url)
                  );
                }
              } else if (injectable.r2before) {
                head.insertBefore(
                  IFrameNavigator.createCssLink(injectable.url),
                  head.firstChild
                );
              } else if (injectable.r2default) {
                head.insertBefore(
                  IFrameNavigator.createCssLink(injectable.url),
                  head.childNodes[1]
                );
              } else if (injectable.r2after) {
                if (injectable.appearance) {
                  // this.settings.addAppearance(injectable.appearance);
                  this.settings.initAddedAppearance();
                }
                head.appendChild(IFrameNavigator.createCssLink(injectable.url));
              } else {
                head.appendChild(IFrameNavigator.createCssLink(injectable.url));
              }
            } else if (injectable.type === "script") {
              head.appendChild(
                IFrameNavigator.createJavascriptLink(
                  injectable.url,
                  injectable.async
                )
              );
            }
          });
        }
      }

      if (this.highlighter !== undefined) {
        await this.highlighter.initialize();
      }
      setTimeout(() => {
        const body = this.iframes[0].contentDocument.body;
        if (this.rights?.enableTTS && this.tts?.enableSplitter) {
          Splitting({
            target: body,
            by: "lines",
          });
        }
        if (this.rights?.enableContentProtection) {
          setTimeout(async () => {
            if (this.contentProtectionModule !== undefined) {
              await this.contentProtectionModule.initialize();
            }
          }, 50);
        }
      }, 50);

      setTimeout(() => {
        if (this.eventHandler) {
          for (const iframe of this.iframes) {
            this.eventHandler.setupEvents(iframe.contentDocument);
            this.touchEventHandler.setupEvents(iframe.contentDocument);
            this.keyboardEventHandler.setupEvents(iframe.contentDocument);
          }
          this.keyboardEventHandler.delegate = this;
          this.keyboardEventHandler.setupEvents(document);
        }
        if (this.view.layout !== "fixed") {
          if (this.view?.isScrollMode()) {
            for (const iframe of this.iframes) {
              this.view.setIframeHeight(iframe);
            }
          }
        }
        if (this.annotationModule !== undefined) {
          this.annotationModule.initialize();
        }
        if (this.rights?.enableTTS) {
          setTimeout(() => {
            for (const iframe of this.iframes) {
              const body = iframe.contentDocument.body;
              if (this.ttsModule !== undefined) {
                this.ttsModule.initialize(body);
              }
            }
          }, 200);
        }
        for (const iframe of this.iframes) {
          const body = iframe.contentDocument.body;
          var pagebreaks = body.querySelectorAll('[*|type="pagebreak"]');
          for (var i = 0; i < pagebreaks.length; i++) {
            var img = pagebreaks[i];
            if (IS_DEV) console.log(img);
            if (img.innerHTML.length === 0) {
              img.innerHTML = img.getAttribute("title");
            }
            img.className = "epubPageBreak";
          }
        }
      }, 100);

      setTimeout(async () => {
        if (this.timelineModule !== undefined) {
          await this.timelineModule.initialize();
        }
      }, 100);

<<<<<<< HEAD
      return Promise.resolve();
=======
      setTimeout(async () => {
        if (this.mediaOverlayModule !== undefined) {
          await this.mediaOverlayModule.initialize();
        }
      }, 100);

      return new Promise<void>((resolve) => resolve());
>>>>>>> ef1c9478
    } catch (err) {
      console.error(err);
      this.abortOnError();
      return Promise.reject(err);
    }
  }

  private abortOnError() {
    if (this.errorMessage) this.errorMessage.style.display = "block";
    if (this.isLoading) {
      this.hideLoadingMessage();
    }
  }

  private tryAgain() {
    this.precessContentForIframe();
  }

  private precessContentForIframe() {
    const self = this;
    var index = this.publication.getSpineIndex(this.currentChapterLink.href);
    var even: boolean = index % 2 === 1;

    function writeIframeDoc(content: string, href: string) {
      const parser = new DOMParser();
      const doc = parser.parseFromString(content, "application/xhtml+xml");
      if (doc.head) {
        doc.head.insertBefore(
          IFrameNavigator.createBase(href),
          doc.head.firstChild
        );
      }
      const newHTML = doc.documentElement.outerHTML;
      const iframeDoc = self.iframes[0].contentDocument;
      iframeDoc.open();
      iframeDoc.write(newHTML);
      iframeDoc.close();
    }

    function writeIframe2Doc(content: string, href: string) {
      const parser = new DOMParser();
      const doc = parser.parseFromString(content, "application/xhtml+xml");
      if (doc.head) {
        doc.head.insertBefore(
          IFrameNavigator.createBase(href),
          doc.head.firstChild
        );
      }
      const newHTML = doc.documentElement.outerHTML;
      const iframeDoc = self.iframes[1].contentDocument;
      iframeDoc.open();
      iframeDoc.write(newHTML);
      iframeDoc.close();
    }

    const link = new URL(this.currentChapterLink.href);
    const isSameOrigin =
      window.location.protocol === link.protocol &&
      window.location.port === link.port &&
      window.location.hostname === link.hostname;

    if (this.api?.getContent) {
      if (this.publication.isFixedLayout) {
        if (this.settings.columnCount !== 1) {
          if (even) {
            this.currentSpreadLinks.left = {
              href: this.currentChapterLink.href,
            };

            this.api
              ?.getContent(this.currentChapterLink.href)
              .then((content) => {
                if (content === undefined) {
                  if (isSameOrigin) {
                    this.iframes[0].src = this.currentChapterLink.href;
                  } else {
                    fetch(this.currentChapterLink.href)
                      .then((r) => r.text())
                      .then(async (content) => {
                        writeIframeDoc.call(
                          this,
                          content,
                          this.currentChapterLink.href
                        );
                      });
                  }
                } else {
                  writeIframeDoc.call(
                    this,
                    content,
                    this.currentChapterLink.href
                  );
                }
              });
            if (this.iframes.length === 2) {
              if (index < this.publication.readingOrder.length - 1) {
                const next = this.publication.getNextSpineItem(
                  this.currentChapterLink.href
                );
                var href = this.publication.getAbsoluteHref(next.Href);
                this.currentSpreadLinks.right = {
                  href: href,
                };

                this.api?.getContent(href).then((content) => {
                  if (content === undefined) {
                    if (isSameOrigin) {
                      this.iframes[1].src = href;
                    } else {
                      fetch(href)
                        .then((r) => r.text())
                        .then(async (content) => {
                          writeIframe2Doc.call(this, content, href);
                          this.currentSpreadLinks.right = {
                            href: href,
                          };
                        });
                    }
                  } else {
                    writeIframe2Doc.call(this, content, href);
                  }
                });
              } else {
                this.iframes[1].src = "about:blank";
              }
            }
          } else {
            if (index > 0) {
              const prev = this.publication.getPreviousSpineItem(
                this.currentChapterLink.href
              );
              var href = this.publication.getAbsoluteHref(prev.Href);
              this.currentSpreadLinks.left = {
                href: href,
              };
              this.api?.getContent(href).then((content) => {
                if (content === undefined) {
                  if (isSameOrigin) {
                    this.iframes[0].src = href;
                  } else {
                    fetch(href)
                      .then((r) => r.text())
                      .then(async (content) => {
                        writeIframeDoc.call(this, content, href);
                      });
                  }
                } else {
                  writeIframeDoc.call(this, content, href);
                }
              });
            } else {
              this.iframes[0].src = "about:blank";
            }
            if (this.iframes.length === 2 && this.publication.isFixedLayout) {
              this.currentSpreadLinks.right = {
                href: this.currentChapterLink.href,
              };

              this.api
                .getContent(this.currentChapterLink.href)
                .then((content) => {
                  if (content === undefined) {
                    if (isSameOrigin) {
                      this.iframes[1].src = this.currentChapterLink.href;
                    } else {
                      fetch(this.currentChapterLink.href)
                        .then((r) => r.text())
                        .then(async (content) => {
                          writeIframe2Doc.call(
                            this,
                            content,
                            this.currentChapterLink.href
                          );
                        });
                    }
                  } else {
                    writeIframe2Doc.call(
                      this,
                      content,
                      this.currentChapterLink.href
                    );
                  }
                });
            }
          }
        } else {
          this.currentSpreadLinks.left = {
            href: this.currentChapterLink.href,
          };
          this.api?.getContent(this.currentChapterLink.href).then((content) => {
            if (content === undefined) {
              if (isSameOrigin) {
                this.iframes[0].src = this.currentChapterLink.href;
              } else {
                fetch(this.currentChapterLink.href)
                  .then((r) => r.text())
                  .then(async (content) => {
                    writeIframeDoc.call(
                      this,
                      content,
                      this.currentChapterLink.href
                    );
                  });
              }
            } else {
              writeIframeDoc.call(this, content, this.currentChapterLink.href);
            }
          });
        }
      } else {
        this.api?.getContent(this.currentChapterLink.href).then((content) => {
          this.currentSpreadLinks.left = {
            href: this.currentChapterLink.href,
          };

          if (content === undefined) {
            if (isSameOrigin) {
              this.iframes[0].src = this.currentChapterLink.href;
            } else {
              fetch(this.currentChapterLink.href)
                .then((r) => r.text())
                .then(async (content) => {
                  writeIframeDoc.call(
                    this,
                    content,
                    this.currentChapterLink.href
                  );
                });
            }
          } else {
            writeIframeDoc.call(this, content, this.currentChapterLink.href);
          }
        });
      }
    } else {
      if (this.publication.isFixedLayout) {
        if (this.settings.columnCount !== 1) {
          if (even) {
            if (isSameOrigin) {
              this.iframes[0].src = this.currentChapterLink.href;
              this.currentSpreadLinks.left = {
                href: this.currentChapterLink.href,
              };

              if (this.iframes.length === 2) {
                if (index < this.publication.readingOrder.length - 1) {
                  const next = this.publication.getNextSpineItem(
                    this.currentChapterLink.href
                  );
                  var href = this.publication.getAbsoluteHref(next.Href);
                  this.iframes[1].src = href;
                  this.currentSpreadLinks.right = {
                    href: href,
                  };
                } else {
                  this.iframes[1].src = "about:blank";
                }
              }
            } else {
              fetch(this.currentChapterLink.href)
                .then((r) => r.text())
                .then(async (content) => {
                  writeIframeDoc.call(
                    this,
                    content,
                    this.currentChapterLink.href
                  );
                });
              if (this.iframes.length === 2) {
                if (index < this.publication.readingOrder.length - 1) {
                  const next = this.publication.getNextSpineItem(
                    this.currentChapterLink.href
                  );
                  var href = this.publication.getAbsoluteHref(next.Href);
                  this.currentSpreadLinks.right = {
                    href: href,
                  };

                  fetch(href)
                    .then((r) => r.text())
                    .then(async (content) => {
                      writeIframe2Doc.call(this, content, href);
                    });
                } else {
                  this.iframes[1].src = "about:blank";
                }
              }
            }
          } else {
            if (index > 0) {
              const prev = this.publication.getPreviousSpineItem(
                this.currentChapterLink.href
              );
              var href = this.publication.getAbsoluteHref(prev.Href);
              this.currentSpreadLinks.left = {
                href: href,
              };
              if (isSameOrigin) {
                this.iframes[0].src = href;
                if (this.iframes.length === 2) {
                  this.iframes[1].src = this.currentChapterLink.href;
                }
              } else {
                fetch(href)
                  .then((r) => r.text())
                  .then(async (content) => {
                    writeIframeDoc.call(this, content, href);
                  });
                if (this.iframes.length === 2) {
                  this.currentSpreadLinks.right = {
                    href: this.currentChapterLink.href,
                  };
                  fetch(this.currentChapterLink.href)
                    .then((r) => r.text())
                    .then(async (content) => {
                      writeIframe2Doc.call(
                        this,
                        content,
                        this.currentChapterLink.href
                      );
                    });
                }
              }
            } else {
              this.iframes[0].src = "about:blank";
            }
            if (this.iframes.length === 2) {
              this.currentSpreadLinks.right = {
                href: this.currentChapterLink.href,
              };

              if (isSameOrigin) {
                this.iframes[1].src = this.currentChapterLink.href;
              } else {
                fetch(this.currentChapterLink.href)
                  .then((r) => r.text())
                  .then(async (content) => {
                    writeIframe2Doc.call(
                      this,
                      content,
                      this.currentChapterLink.href
                    );
                  });
              }
            }
          }
        } else {
          this.currentSpreadLinks.left = {
            href: href,
          };
          if (isSameOrigin) {
            this.iframes[0].src = this.currentChapterLink.href;
          } else {
            fetch(this.currentChapterLink.href)
              .then((r) => r.text())
              .then(async (content) => {
                writeIframeDoc.call(
                  this,
                  content,
                  this.currentChapterLink.href
                );
              });
          }
        }
      } else {
        this.currentSpreadLinks.left = {
          href: this.currentChapterLink.href,
        };
        if (isSameOrigin) {
          this.iframes[0].src = this.currentChapterLink.href;
        } else {
          fetch(this.currentChapterLink.href)
            .then((r) => r.text())
            .then(async (content) => {
              writeIframeDoc.call(this, content, this.currentChapterLink.href);
            });
        }
      }
    }
    if (this.publication.isFixedLayout) {
      setTimeout(() => {
        let height = getComputedStyle(
          index === 0 && this.iframes.length === 2
            ? this.iframes[1].contentDocument.body
            : this.iframes[0].contentDocument.body
        ).height;
        let width = getComputedStyle(
          index === 0 && this.iframes.length === 2
            ? this.iframes[1].contentDocument.body
            : this.iframes[0].contentDocument.body
        ).width;

        if (
          parseInt(height.replace("px", "")) === 0 ||
          parseInt(width.replace("px", "")) === 0
        ) {
          const head = HTMLUtilities.findRequiredIframeElement(
            index === 0 && this.iframes.length === 2
              ? this.iframes[1].contentDocument
              : this.iframes[0].contentDocument,
            "head"
          ) as HTMLHeadElement;
          if (head) {
            const viewport = HTMLUtilities.findElement(
              head,
              "meta[name=viewport]"
            ) as HTMLMetaElement;
            if (viewport) {
              var dimensionsStr = viewport.content;
              var obj = dimensionsStr.split(",").reduce((obj, s) => {
                var [key, value] = s.match(/[^\s;=]+/g);
                obj[key] = isNaN(Number(value)) ? value : +value;
                return obj;
              }, {});
              console.log("## " + obj);
              height = obj["height"] + "px";
              width = obj["width"] + "px";
              console.log("## " + height);
              console.log("## " + width);
            }
          }
        }

        var iframeParent =
          index === 0 && this.iframes.length === 2
            ? this.iframes[1].parentElement.parentElement
            : (this.iframes[0].parentElement.parentElement as HTMLElement);
        var widthRatio =
          (parseInt(getComputedStyle(iframeParent).width) - 100) /
          (this.iframes.length === 2
            ? parseInt(width.replace("px", "")) * 2 + 200
            : parseInt(width.replace("px", "")));
        var heightRatio =
          (parseInt(getComputedStyle(iframeParent).height) - 100) /
          parseInt(height.replace("px", ""));
        var scale = Math.min(widthRatio, heightRatio);
        iframeParent.style.transform = "scale(" + scale + ")";
        for (const iframe of this.iframes) {
          iframe.style.height = height;
          iframe.style.width = width;
          iframe.parentElement.style.height = height;
        }
      }, 400);
    }
  }

  private static goBack() {
    window.history.back();
  }

  private static isDisplayed(element: HTMLDivElement | HTMLUListElement) {
    return element ? element.className.indexOf(" active") !== -1 : false;
  }

  private static showElement(
    element: HTMLDivElement | HTMLUListElement,
    control?: HTMLAnchorElement | HTMLButtonElement
  ) {
    if (element) {
      element.className = element.className.replace(" inactive", "");
      if (element.className.indexOf(" active") === -1) {
        element.className += " active";
      }
      element.setAttribute("aria-hidden", "false");
      if (control) {
        control.setAttribute("aria-expanded", "true");

        const openIcon = control.querySelector(".icon.open");
        if (
          openIcon &&
          (openIcon.getAttribute("class") || "").indexOf(" inactive-icon") ===
            -1
        ) {
          const newIconClass =
            (openIcon.getAttribute("class") || "") + " inactive-icon";
          openIcon.setAttribute("class", newIconClass);
        }
        const closeIcon = control.querySelector(".icon.close");
        if (closeIcon) {
          const newIconClass = (closeIcon.getAttribute("class") || "").replace(
            " inactive-icon",
            ""
          );
          closeIcon.setAttribute("class", newIconClass);
        }
      }
      // Add buttons and links in the element to the tab order.
      const buttons = Array.prototype.slice.call(
        element.querySelectorAll("button")
      );
      const links = Array.prototype.slice.call(element.querySelectorAll("a"));
      for (const button of buttons) {
        button.tabIndex = 0;
      }
      for (const link of links) {
        link.tabIndex = 0;
      }
    }
  }

  private static hideElement(
    element: HTMLDivElement | HTMLUListElement,
    control?: HTMLAnchorElement | HTMLButtonElement
  ) {
    if (element) {
      element.className = element.className.replace(" active", "");
      if (element.className.indexOf(" inactive") === -1) {
        element.className += " inactive";
      }
      element.setAttribute("aria-hidden", "true");
      if (control) {
        control.setAttribute("aria-expanded", "false");

        const openIcon = control.querySelector(".icon.open");
        if (openIcon) {
          const newIconClass = (openIcon.getAttribute("class") || "").replace(
            " inactive-icon",
            ""
          );
          openIcon.setAttribute("class", newIconClass);
        }
        const closeIcon = control.querySelector(".icon.close");
        if (
          closeIcon &&
          (closeIcon.getAttribute("class") || "").indexOf(" inactive-icon") ===
            -1
        ) {
          const newIconClass =
            (closeIcon.getAttribute("class") || "") + " inactive-icon";
          closeIcon.setAttribute("class", newIconClass);
        }
      }
      // Remove buttons and links in the element from the tab order.
      const buttons = Array.prototype.slice.call(
        element.querySelectorAll("button")
      );
      const links = Array.prototype.slice.call(element.querySelectorAll("a"));
      for (const button of buttons) {
        button.tabIndex = -1;
      }
      for (const link of links) {
        link.tabIndex = -1;
      }
    }
  }

  private hideModal(
    modal: HTMLDivElement,
    control?: HTMLAnchorElement | HTMLButtonElement
  ) {
    // Restore the page for screen readers.
    for (const iframe of this.iframes) {
      iframe.setAttribute("aria-hidden", "false");
    }
    if (this.upLink) this.upLink.setAttribute("aria-hidden", "false");
    if (this.linksBottom) this.linksBottom.setAttribute("aria-hidden", "false");
    if (this.linksMiddle) this.linksMiddle.setAttribute("aria-hidden", "false");
    if (this.loadingMessage)
      this.loadingMessage.setAttribute("aria-hidden", "false");
    if (this.errorMessage)
      this.errorMessage.setAttribute("aria-hidden", "false");
    if (this.infoTop) this.infoTop.setAttribute("aria-hidden", "false");
    if (this.infoBottom) this.infoBottom.setAttribute("aria-hidden", "false");
    IFrameNavigator.hideElement(modal, control);
  }

  private toggleDisplay(
    element: HTMLDivElement | HTMLUListElement,
    control?: HTMLAnchorElement | HTMLButtonElement
  ): void {
    if (!IFrameNavigator.isDisplayed(element)) {
      IFrameNavigator.showElement(element, control);
    } else {
      IFrameNavigator.hideElement(element, control);
    }
    if (element === this.linksMiddle) {
      if (this.view.layout !== "fixed") {
        if (this.view?.isScrollMode()) {
          IFrameNavigator.showElement(element, control);
        } else {
          IFrameNavigator.hideElement(element, control);
        }
      }
    }
  }

  private handleEditClick(event: MouseEvent): void {
    var element = event.target as HTMLElement;
    var sidenav = HTMLUtilities.findElement(
      this.headerMenu,
      ".sidenav"
    ) as HTMLElement;

    if (element.className.indexOf(" active") === -1) {
      element.className += " active";
      sidenav.className += " expanded";
      element.innerText = "unfold_less";
      this.sideNavExpanded = true;
      this.bookmarkModule.showBookmarks();
      this.annotationModule.showHighlights();
    } else {
      element.className = element.className.replace(" active", "");
      sidenav.className = sidenav.className.replace(" expanded", "");
      element.innerText = "unfold_more";
      this.sideNavExpanded = false;
      this.bookmarkModule.showBookmarks();
      this.annotationModule.showHighlights();
    }
    event.preventDefault();
    event.stopPropagation();
  }
  get hasMediaOverlays() {
    return this.publication.hasMediaOverlays;
  }
  startReadAloud() {
    if (this.rights?.enableMediaOverlays && this.publication.hasMediaOverlays) {
      this.mediaOverlayModule.startReadAloud();
    } else if (this.rights?.enableTTS) {
      this.highlighter.speakAll();
    }
  }
  stopReadAloud(ttsOnly: boolean = false) {
    if (ttsOnly) {
      if (this.rights?.enableTTS) {
        this.highlighter.stopReadAloud();
      }
    } else {
      if (
        this.rights?.enableMediaOverlays &&
        this.publication.hasMediaOverlays
      ) {
        this.mediaOverlayModule.stopReadAloud();
      } else if (this.rights?.enableTTS) {
        this.highlighter.stopReadAloud();
      }
    }
  }
  pauseReadAloud() {
    if (this.rights?.enableMediaOverlays && this.publication.hasMediaOverlays) {
      this.mediaOverlayModule.pauseReadAloud();
    } else if (this.rights?.enableTTS) {
      this.ttsModule.speakPause();
    }
  }
  resumeReadAloud() {
    if (this.rights?.enableMediaOverlays && this.publication.hasMediaOverlays) {
      this.mediaOverlayModule.resumeReadAloud();
    } else if (this.rights?.enableTTS) {
      this.ttsModule.speakResume();
    }
  }
  totalResources(): number {
    return this.publication.readingOrder.length;
  }
  mostRecentNavigatedTocItem(): string {
    return this.publication.getRelativeHref(this.currentTOCRawLink);
  }
  currentResource(): number {
    let currentLocation = this.currentChapterLink.href;
    return this.publication.getSpineIndex(currentLocation);
  }
  currentLink(): Array<Link> {
    if (this.settings.columnCount !== 1) {
      if (
        this.currentSpreadLinks.left !== undefined &&
        this.currentSpreadLinks.right !== undefined
      ) {
        let left = this.publication.getSpineItem(
          this.currentSpreadLinks.left.href
        );
        let right = this.publication.getSpineItem(
          this.currentSpreadLinks.right.href
        );
        return [left, right];
      }
    }
    let currentLocation = this.currentChapterLink.href;
    return [this.publication.getSpineItem(currentLocation)];
  }

  tableOfContents(): any {
    return this.publication.tableOfContents;
  }
  readingOrder(): any {
    return this.publication.readingOrder;
  }
  atStart(): boolean {
    return this.view.atStart();
  }
  atEnd(): boolean {
    return this.view.atEnd();
  }

  previousPage(): any {
    this.handlePreviousPageClick(null);
  }
  nextPage(): any {
    this.handleNextPageClick(null);
  }
  previousResource(): any {
    this.handlePreviousChapterClick(null);
  }
  nextResource(): any {
    this.handleNextChapterClick(null);
  }
  goTo(locator: Locator): any {
    let locations: Locations = locator.locations;
    if (locator.href.indexOf("#") !== -1) {
      const elementId = locator.href.slice(locator.href.indexOf("#") + 1);
      if (elementId !== null) {
        locations = {
          fragment: elementId,
        };
      }
    }
    const position = { ...locator };
    position.locations = locations;

    const linkHref = this.publication.getAbsoluteHref(locator.href);
    if (IS_DEV) console.log(locator.href);
    if (IS_DEV) console.log(linkHref);
    position.href = linkHref;
    this.stopReadAloud(true);
    this.navigate(position);
  }
  currentLocator(): Locator {
    let position;
    if (
      ((this.rights?.autoGeneratePositions ?? false) &&
        this.publication.positions) ||
      this.publication.positions
    ) {
      let positions = this.publication.positionsByHref(
        this.publication.getRelativeHref(this.currentChapterLink.href)
      );
      let positionIndex = Math.ceil(
        this.view.getCurrentPosition() * (positions.length - 1)
      );
      position = positions[positionIndex];
    } else {
      var tocItem = this.publication.getTOCItem(this.currentChapterLink.href);
      if (this.currentTocUrl !== null) {
        tocItem = this.publication.getTOCItem(this.currentTocUrl);
      }
      if (tocItem === null) {
        tocItem = this.publication.getTOCItemAbsolute(
          this.currentChapterLink.href
        );
      }
      position = {
        href: tocItem.Href,
        type: this.currentChapterLink.type,
        title: this.currentChapterLink.title,
        locations: {},
      };
    }
    position.locations.progression = this.view.getCurrentPosition();
    position.displayInfo = {
      resourceScreenIndex: Math.round(this.view.getCurrentPage()),
      resourceScreenCount: Math.round(this.view.getPageCount()),
    };
    return position;
  }

  positions(): any {
    return this.publication.positions ? this.publication.positions : [];
  }
  goToPosition(position: number) {
    if (this.publication.positions) {
      let locator = this.publication.positions.filter(
        (el: Locator) => el.locations.position === parseInt(String(position))
      )[0];
      this.goTo(locator);
    }
  }
  snapToElement(element: HTMLElement) {
    this.view.snap(element);
  }
  applyAttributes(attributes: IFrameAttributes) {
    this.attributes = attributes;
    this.view.attributes = attributes;
    this.handleResize();
  }

  private handlePreviousPageClick(
    event: MouseEvent | TouchEvent | KeyboardEvent
  ): void {
    this.stopReadAloud(true);
    if (this.view.layout === "fixed") {
      this.handlePreviousChapterClick(event);
    } else {
      if (this.view.atStart()) {
        this.handlePreviousChapterClick(event);
      } else {
        this.view.goToPreviousPage();
        this.updatePositionInfo();
        this.saveCurrentReadingPosition();
      }
      if (event) {
        event.preventDefault();
        event.stopPropagation();
      }
    }
  }

  private handleNextPageClick(event: MouseEvent | TouchEvent | KeyboardEvent) {
    this.stopReadAloud(true);
    if (this.view.layout === "fixed") {
      this.handleNextChapterClick(event);
    } else {
      if (this.view.atEnd()) {
        this.handleNextChapterClick(event);
      } else {
        this.view.goToNextPage();
        this.updatePositionInfo();
        this.saveCurrentReadingPosition();
      }
      if (event) {
        event.preventDefault();
        event.stopPropagation();
      }
    }
  }

  private handleClickThrough(_event: MouseEvent | TouchEvent) {
    if (this.mDropdowns) {
      this.mDropdowns.forEach((element) => {
        (element as any).close();
      });
    }
  }

  private handleInternalLink(event: MouseEvent | TouchEvent) {
    const element = event.target;
    let locations: Locations = {
      progression: 0,
    };
    const linkElement = element as HTMLAnchorElement;
    if (linkElement.href.indexOf("#") !== -1) {
      const elementId = linkElement.href.slice(
        linkElement.href.indexOf("#") + 1
      );
      if (elementId !== null) {
        locations = {
          fragment: elementId,
        };
      }
    }

    const position: Locator = {
      href: linkElement.href,
      locations: locations,
      type: linkElement.type,
      title: linkElement.title,
    };

    event.preventDefault();
    event.stopPropagation();
    this.stopReadAloud(true);
    this.navigate(position);
  }

  private handleNumberOfIframes(): void {
    if (this.publication.isFixedLayout) {
      if (this.settings.columnCount !== 1) {
        if (this.iframes.length === 1) {
          var iframe = document.createElement("iframe");
          iframe.setAttribute("SCROLLING", "no");
          iframe.setAttribute("allowtransparency", "true");
          iframe.style.opacity = "1";
          this.iframes.push(iframe);
        }
        let secondSpread = document.createElement("div");
        this.spreads.appendChild(secondSpread);
        secondSpread.appendChild(this.iframes[1]);

        this.firstSpread.style.clipPath =
          "polygon(0% -20%, 100% -20%, 100% 120%, -20% 120%)";
        this.firstSpread.style.boxShadow = "0 0 8px 2px #ccc";
        secondSpread.style.clipPath =
          "polygon(0% -20%, 100% -20%, 120% 100%, 0% 120%)";
        secondSpread.style.boxShadow = "0 0 8px 2px #ccc";
      } else {
        if (this.iframes.length === 2) {
          this.iframes.pop();
          this.spreads.removeChild(this.spreads.lastChild);
        }
        this.firstSpread.style.clipPath =
          "polygon(0% -20%, 100% -20%, 120% 100%, -20% 120%)";
        this.firstSpread.style.boxShadow = "0 0 8px 2px #ccc";
      }
      this.precessContentForIframe();
    }
  }

  private handleResize(): void {
    if (this.isScrolling) {
      return;
    }

    if (this.publication.isFixedLayout) {
      var index = this.publication.getSpineIndex(this.currentChapterLink.href);
      var wrapper = HTMLUtilities.findRequiredElement(
        this.mainElement,
        "main#iframe-wrapper"
      ) as HTMLElement;
      const minHeight =
        BrowserUtilities.getHeight() - 40 - this.attributes.margin;
      wrapper.style.height = minHeight + 40 + "px";

      var iframeParent =
        index === 0 && this.iframes.length === 2
          ? this.iframes[1].parentElement.parentElement
          : (this.iframes[0].parentElement.parentElement as HTMLElement);
      iframeParent.style.height = minHeight + 40 + "px";

      let height = getComputedStyle(
        index === 0 && this.iframes.length === 2
          ? this.iframes[1].contentDocument.body
          : this.iframes[0].contentDocument.body
      ).height;
      let width = getComputedStyle(
        index === 0 && this.iframes.length === 2
          ? this.iframes[1].contentDocument.body
          : this.iframes[0].contentDocument.body
      ).width;

      const head = HTMLUtilities.findRequiredIframeElement(
        index === 0 && this.iframes.length === 2
          ? this.iframes[1].contentDocument
          : this.iframes[0].contentDocument,
        "head"
      ) as HTMLHeadElement;
      if (head) {
        const viewport = HTMLUtilities.findElement(
          head,
          "meta[name=viewport]"
        ) as HTMLMetaElement;
        if (viewport) {
          var dimensionsStr = viewport.content;
          var obj = dimensionsStr.split(",").reduce((obj, s) => {
            var [key, value] = s.match(/[^\s;=]+/g);
            obj[key] = isNaN(Number(value)) ? value : +value;
            return obj;
          }, {});
          if (parseInt(obj["height"]) !== 0 || parseInt(obj["width"]) !== 0) {
            height = obj["height"] + "px";
            width = obj["width"] + "px";
          }
        }
      }

      var widthRatio =
        (parseInt(getComputedStyle(iframeParent).width) - 100) /
        (this.iframes.length === 2
          ? parseInt(width.replace("px", "")) * 2 + 200
          : parseInt(width.replace("px", "")));
      var heightRatio =
        (parseInt(getComputedStyle(iframeParent).height) - 100) /
        parseInt(height.replace("px", ""));
      var scale = Math.min(widthRatio, heightRatio);
      iframeParent.style.transform = "scale(" + scale + ")";

      for (const iframe of this.iframes) {
        iframe.style.height = height;
        iframe.style.width = width;
        iframe.parentElement.style.height = height;
      }
    }

    const selectedView = this.view;
    const oldPosition = selectedView.getCurrentPosition();

    this.settings.applyProperties();

    // If the links are hidden, show them temporarily
    // to determine the top and bottom heights.

    const linksHidden = !IFrameNavigator.isDisplayed(this.links);

    if (linksHidden) {
      this.toggleDisplay(this.links);
    }

    if (this.infoTop) this.infoTop.style.height = 0 + "px";
    if (this.infoTop) this.infoTop.style.minHeight = 0 + "px";

    if (linksHidden) {
      this.toggleDisplay(this.links);
    }

    const linksBottomHidden = !IFrameNavigator.isDisplayed(this.linksBottom);
    if (linksBottomHidden) {
      this.toggleDisplay(this.linksBottom);
    }
    // TODO paginator page info
    // 0 = hide , 40 = show
    if (this.infoBottom)
      this.infoBottom.style.height = this.attributes.bottomInfoHeight
        ? this.attributes.bottomInfoHeight + "px"
        : 40 + "px";

    if (linksBottomHidden) {
      this.toggleDisplay(this.linksBottom);
    }

    if (this.view.layout !== "fixed") {
      this.settings.isPaginated().then((paginated) => {
        if (paginated) {
          this.view.height =
            BrowserUtilities.getHeight() - 40 - this.attributes.margin;
          if (this.infoBottom) this.infoBottom.style.removeProperty("display");
        } else {
          if (this.infoBottom) this.infoBottom.style.display = "none";
        }
      });
    }

    setTimeout(() => {
      if (this.view.layout !== "fixed") {
        if (this.view?.isScrollMode()) {
          for (const iframe of this.iframes) {
            this.view.setIframeHeight(iframe);
          }
        }
      }
    }, 100);
    setTimeout(() => {
      selectedView.goToPosition(oldPosition);
      this.updatePositionInfo();
      if (this.annotationModule !== undefined) {
        this.annotationModule.handleResize();
      } else {
        if (this.rights?.enableSearch) {
          this.searchModule.handleResize();
        }
      }
      if (this.rights?.enableContentProtection) {
        if (this.contentProtectionModule !== undefined) {
          this.contentProtectionModule.handleResize();
        }
      }
    }, 100);
  }

  updatePositionInfo() {
    if (this.view.layout === "fixed") {
      if (this.chapterPosition) this.chapterPosition.innerHTML = "";
      if (this.remainingPositions) this.remainingPositions.innerHTML = "";
    } else {
      if (this.view?.isPaginated()) {
        const locator = this.currentLocator();
        const currentPage = locator.displayInfo.resourceScreenIndex;
        const pageCount = locator.displayInfo.resourceScreenCount;
        const remaining = locator.locations.remainingPositions;
        if (this.chapterPosition) {
          if (remaining) {
            this.chapterPosition.innerHTML =
              "Page " + currentPage + " of " + pageCount;
          } else {
            this.chapterPosition.innerHTML = "";
          }
        }
        if (this.remainingPositions) {
          if (remaining) {
            this.remainingPositions.innerHTML = remaining + " left in chapter";
          } else {
            this.remainingPositions.innerHTML =
              "Page " + currentPage + " of " + pageCount;
          }
        }
      } else {
        if (this.chapterPosition) this.chapterPosition.innerHTML = "";
        if (this.remainingPositions) this.remainingPositions.innerHTML = "";
      }
    }
    if (this.annotator) {
      this.saveCurrentReadingPosition();
    }
  }

  private handlePreviousChapterClick(
    event: MouseEvent | TouchEvent | KeyboardEvent
  ): void {
    if (this.view.layout === "fixed" && this.settings.columnCount !== 1) {
      var index = this.publication.getSpineIndex(this.currentChapterLink.href);
      index = index - 2;
      if (index < 0) index = 0;
      var previous = this.publication.readingOrder[index];
      const position: Locator = {
        href: this.publication.getAbsoluteHref(previous.Href),
        locations: {
          progression: 0,
        },
        type: previous.TypeLink,
        title: previous.Title,
      };

      this.stopReadAloud(true);
      this.navigate(position);
    } else {
      if (this.previousChapterLink) {
        const position: Locator = {
          href: this.publication.getAbsoluteHref(this.previousChapterLink.href),
          locations: {
            progression: 1,
          },
          type: this.previousChapterLink.type,
          title: this.previousChapterLink.title,
        };

        this.stopReadAloud(true);
        this.navigate(position);
      }
    }
    if (event) {
      event.preventDefault();
      event.stopPropagation();
    }
  }

  private handleNextChapterClick(
    event: MouseEvent | TouchEvent | KeyboardEvent
  ): void {
    if (this.view.layout === "fixed" && this.settings.columnCount !== 1) {
      var index = this.publication.getSpineIndex(this.currentChapterLink.href);
      index = index + 2;
      if (index >= this.publication.readingOrder.length - 1)
        index = this.publication.readingOrder.length - 1;
      var next = this.publication.readingOrder[index];
      const position: Locator = {
        href: this.publication.getAbsoluteHref(next.Href),
        locations: {
          progression: 0,
        },
        type: next.TypeLink,
        title: next.Title,
      };

      this.stopReadAloud(true);
      this.navigate(position);
    } else {
      if (this.nextChapterLink) {
        const position: Locator = {
          href: this.publication.getAbsoluteHref(this.nextChapterLink.href),
          locations: {
            progression: 0,
          },
          type: this.nextChapterLink.type,
          title: this.nextChapterLink.title,
        };

        this.stopReadAloud(true);
        this.navigate(position);
      }
    }
    if (event) {
      event.preventDefault();
      event.stopPropagation();
    }
  }

  private hideBookmarksOnEscape(event: KeyboardEvent) {
    const ESCAPE_KEY = 27;
    if (
      IFrameNavigator.isDisplayed(this.bookmarksView) &&
      event.keyCode === ESCAPE_KEY
    ) {
      this.hideModal(this.bookmarksView, this.bookmarksControl);
    }
  }

  private hideView(_view: HTMLDivElement, _control: HTMLButtonElement): void {
    if (this.view.layout !== "fixed") {
      if (this.view?.isScrollMode()) {
        document.body.style.overflow = "auto";
      }
    }
  }

  private setActiveTOCItem(resource: string): void {
    if (this.tocView) {
      const allItems = Array.prototype.slice.call(
        this.tocView.querySelectorAll("li > a")
      );
      for (const item of allItems) {
        item.className = item.className.replace(" active", "");
      }
      const activeItem = this.tocView.querySelector(
        'li > a[href^="' + resource + '"]'
      );
      if (activeItem) {
        activeItem.className += " active";
      }
    }
  }

  navigate(locator: Locator): void {
    const exists = this.publication.getTOCItem(locator.href);
    if (exists) {
      var isCurrentLoaded = false;

      if (locator.href.indexOf("#") !== -1) {
        const newResource = locator.href.slice(0, locator.href.indexOf("#"));
        if (newResource === this.currentChapterLink.href) {
          isCurrentLoaded = true;
        }
        this.currentChapterLink.href = newResource;
        this.currentChapterLink.type = locator.type;
        this.currentChapterLink.title = locator.title;
      } else {
        if (locator.href === this.currentChapterLink.href) {
          isCurrentLoaded = true;
        }
        this.currentChapterLink.href = locator.href;
        this.currentChapterLink.type = locator.type;
        this.currentChapterLink.title = locator.title;
      }
      if (
        this.currentSpreadLinks.left !== undefined &&
        this.currentSpreadLinks.right !== undefined
      ) {
        if (
          locator.href === this.currentSpreadLinks.left.href ||
          locator.href === this.currentSpreadLinks.right.href
        ) {
          return;
        }
      }
      if (isCurrentLoaded) {
        console.log("is currently loaded");
        console.log(locator.href);
        console.log(this.currentChapterLink.href);
        if (locator.href.indexOf("#") !== -1) {
          const elementId = locator.href.slice(locator.href.indexOf("#") + 1);
          locator.locations = {
            fragment: elementId,
          };
        }
        this.newPosition = locator;
        this.currentTOCRawLink = locator.href;
        if (locator.locations.fragment === undefined) {
          this.currentTocUrl = null;
        } else {
          this.newElementId = locator.locations.fragment;
          this.currentTocUrl =
            this.currentChapterLink.href + "#" + this.newElementId;
        }

        if (this.newElementId) {
          for (const iframe of this.iframes) {
            const element = (iframe.contentDocument as any).getElementById(
              this.newElementId
            );
            this.view.goToElement(element);
          }
          this.newElementId = null;
        } else {
          if ((locator as Annotation).highlight) {
            this.view.goToCssSelector(
              (locator as Annotation).highlight.selectionInfo.rangeInfo
                .startContainerElementCssSelector
            );
          } else {
            this.view.goToPosition(locator.locations.progression);
          }
        }

        let currentLocation = this.currentChapterLink.href;
        this.updatePositionInfo();

        const previous = this.publication.getPreviousSpineItem(currentLocation);
        if (previous && previous.Href) {
          this.previousChapterLink = {
            href: previous.Href,
            type: previous.TypeLink,
            title: previous.Title,
          };
        }
        if (this.previousChapterAnchorElement) {
          if (this.previousChapterLink) {
            this.previousChapterAnchorElement.href = this.publication.getAbsoluteHref(
              this.previousChapterLink.href
            );
            this.previousChapterAnchorElement.className = this.previousChapterAnchorElement.className.replace(
              " disabled",
              ""
            );
          } else {
            this.previousChapterAnchorElement.removeAttribute("href");
            this.previousChapterAnchorElement.className += " disabled";
          }
        }
        let res = this.publication.getNextSpineItem(currentLocation);
        if (res) {
          this.nextChapterLink = {
            href: res.Href,
            type: res.TypeLink,
            title: res.Title,
          };
        } else {
          this.nextChapterLink = undefined;
        }

        if (this.nextChapterAnchorElement) {
          if (this.nextChapterLink) {
            this.nextChapterAnchorElement.href = this.publication.getAbsoluteHref(
              this.nextChapterLink.href
            );
            this.nextChapterAnchorElement.className = this.nextChapterAnchorElement.className.replace(
              " disabled",
              ""
            );
          } else {
            this.nextChapterAnchorElement.removeAttribute("href");
            this.nextChapterAnchorElement.className += " disabled";
          }
        }

        if (this.currentTocUrl !== null) {
          this.setActiveTOCItem(this.currentTocUrl);
        } else {
          this.setActiveTOCItem(currentLocation);
        }

        if (this.publication.Metadata.Title) {
          if (this.bookTitle)
            this.bookTitle.innerHTML = this.publication.Metadata.Title.toString();
        }

        const spineItem = this.publication.getSpineItem(currentLocation);
        if (spineItem !== null) {
          this.currentChapterLink.title = spineItem.Title;
          this.currentChapterLink.type = spineItem.TypeLink;
        }
        let tocItem = this.publication.getTOCItem(currentLocation);
        if (this.currentTocUrl !== null) {
          tocItem = this.publication.getTOCItem(this.currentTocUrl);
        }
        if (
          !this.currentChapterLink.title &&
          tocItem !== null &&
          tocItem.Title
        ) {
          this.currentChapterLink.title = tocItem.Title;
        }
        if (
          !this.currentChapterLink.type &&
          tocItem !== null &&
          tocItem.TypeLink
        ) {
          this.currentChapterLink.title = tocItem.Title;
        }

        if (this.currentChapterLink.title) {
          if (this.chapterTitle)
            this.chapterTitle.innerHTML =
              "(" + this.currentChapterLink.title + ")";
        } else {
          if (this.chapterTitle)
            this.chapterTitle.innerHTML = "(Current Chapter)";
        }

        if (this.annotator) {
          this.saveCurrentReadingPosition();
        }
      } else {
        if (this.searchModule !== undefined) {
          this.searchModule.clearSearch();
        }

        this.hideIframeContents();
        this.showLoadingMessageAfterDelay();
        if (locator.locations === undefined) {
          locator.locations = {
            progression: 0,
          };
        }
        this.newPosition = locator;
        this.currentTOCRawLink = locator.href;

        this.precessContentForIframe();

        if (locator.locations.fragment === undefined) {
          this.currentTocUrl = null;
        } else {
          this.newElementId = locator.locations.fragment;
          this.currentTocUrl =
            this.currentChapterLink.href + "#" + this.newElementId;
        }
        setTimeout(async () => {
          if (this.rights?.enableContentProtection) {
            this.contentProtectionModule.initializeResource();
          }
        }, 200);

        setTimeout(async () => {
          if (this.rights?.enableContentProtection) {
            this.contentProtectionModule.recalculate(300);
          }
          if (this.annotationModule !== undefined) {
            this.annotationModule.drawHighlights();
            this.annotationModule.showHighlights();
          } else {
            if (this.rights?.enableSearch) {
              for (const iframe of this.iframes) {
                this.highlighter.destroyAllhighlights(iframe.contentDocument);
              }
              this.searchModule.drawSearch();
            }
          }
          if (this.view.layout === "fixed") {
            if (this.nextChapterBottomAnchorElement)
              this.nextChapterBottomAnchorElement.style.display = "none";
            if (this.previousChapterTopAnchorElement)
              this.previousChapterTopAnchorElement.style.display = "none";
            if (this.api?.resourceFitsScreen) this.api?.resourceFitsScreen();
          } else {
            this.settings.isPaginated().then((paginated) => {
              if (!paginated) {
                if (this.view.atStart() && this.view.atEnd()) {
                  if (this.nextChapterBottomAnchorElement)
                    this.nextChapterBottomAnchorElement.style.display = "unset";
                  if (this.previousChapterTopAnchorElement)
                    this.previousChapterTopAnchorElement.style.display =
                      "unset";
                } else if (this.view.atEnd()) {
                  if (this.previousChapterTopAnchorElement)
                    this.previousChapterTopAnchorElement.style.display = "none";
                  if (this.nextChapterBottomAnchorElement)
                    this.nextChapterBottomAnchorElement.style.display = "unset";
                } else if (this.view.atStart()) {
                  if (this.nextChapterBottomAnchorElement)
                    this.nextChapterBottomAnchorElement.style.display = "none";
                  if (this.previousChapterTopAnchorElement)
                    this.previousChapterTopAnchorElement.style.display =
                      "unset";
                } else {
                  if (this.nextChapterBottomAnchorElement)
                    this.nextChapterBottomAnchorElement.style.display = "none";
                  if (this.previousChapterTopAnchorElement)
                    this.previousChapterTopAnchorElement.style.display = "none";
                }
              }
            });
            this.checkResourcePosition();
          }
          if (this.api?.resourceReady) this.api?.resourceReady();
        }, 300);

        setTimeout(async () => {
          if (this.rights?.enableMediaOverlays) {
            this.mediaOverlayModule.initializeResource(this.currentLink());
          }
        }, 200);
      }
    } else {
      const startLink = this.publication.getStartLink();
      let startUrl: string | null = null;
      if (startLink && startLink.Href) {
        startUrl = this.publication.getAbsoluteHref(startLink.Href);
      }
      if (startUrl) {
        const position: ReadingPosition = {
          href: startUrl,
          locations: {
            progression: 0,
          },
          created: new Date(),
          title: startLink.Title,
        };
        this.navigate(position);
      }
    }
  }

  checkResourcePosition = debounce(() => {
    if (this.view.atStart() && this.view.atEnd()) {
      if (this.api?.resourceFitsScreen) this.api?.resourceFitsScreen();
    } else if (this.view.atEnd()) {
      if (this.api?.resourceAtEnd) this.api?.resourceAtEnd();
    } else if (this.view.atStart()) {
      if (this.api?.resourceAtStart) this.api?.resourceAtStart();
    }
  }, 200);

  private showIframeContents() {
    this.isBeingStyled = false;
    // We set a timeOut so that settings can be applied when opacity is still 0
    setTimeout(() => {
      if (!this.isBeingStyled) {
        this.iframes.forEach((iframe) => {
          iframe.style.opacity = "1";
        });
      }
    }, 150);
  }

  private showLoadingMessageAfterDelay() {
    this.isLoading = true;
    if (this.isLoading && this.loadingMessage) {
      this.loadingMessage.style.display = "block";
      this.loadingMessage.classList.add("is-loading");
    }
  }

  private hideIframeContents() {
    this.isBeingStyled = true;
    this.iframes.forEach((iframe) => {
      iframe.style.opacity = "0";
    });
  }

  private hideLoadingMessage() {
    setTimeout(() => {
      this.isLoading = false;
      if (this.loadingMessage) {
        this.loadingMessage.style.display = "none";
        this.loadingMessage.classList.remove("is-loading");
      }
    }, 150);
  }

  private async saveCurrentReadingPosition(): Promise<void> {
    if (this.annotator) {
      var tocItem = this.publication.getTOCItem(this.currentChapterLink.href);
      if (this.currentTocUrl !== null) {
        tocItem = this.publication.getTOCItem(this.currentTocUrl);
      }
      if (tocItem === null) {
        tocItem = this.publication.getTOCItemAbsolute(
          this.currentChapterLink.href
        );
      }
      let locations: Locations = {
        progression: this.view.getCurrentPosition(),
      };
      if (tocItem.Href.indexOf("#") !== -1) {
        const elementId = tocItem.Href.slice(tocItem.Href.indexOf("#") + 1);
        if (elementId !== null) {
          locations = {
            progression: this.view.getCurrentPosition(),
            fragment: elementId,
          };
        }
      }

      let position: ReadingPosition;
      if (
        ((this.rights?.autoGeneratePositions ?? false) &&
          this.publication.positions) ||
        this.publication.positions
      ) {
        const positions = this.publication.positionsByHref(
          this.publication.getRelativeHref(tocItem.Href)
        );
        const positionIndex = Math.ceil(
          locations.progression * (positions.length - 1)
        );
        const locator = positions[positionIndex];
        locator.locations.fragment = locations.fragment;

        position = {
          ...locator,
          href: tocItem.Href,
          created: new Date(),
          title: this.currentChapterLink.title,
        };
      } else {
        position = {
          href: tocItem.Href,
          locations: locations,
          created: new Date(),
          type: this.currentChapterLink.type,
          title: this.currentChapterLink.title,
        };
      }

      if (this.api?.updateCurrentLocation) {
        this.api?.updateCurrentLocation(position).then(async (_) => {
          if (IS_DEV) {
            console.log("api updated current location", position);
          }
          return this.annotator.saveLastReadingPosition(position);
        });
      } else {
        if (IS_DEV) {
          console.log("save last reading position", position);
        }
        return this.annotator.saveLastReadingPosition(position);
      }
    } else {
      return new Promise<void>((resolve) => resolve());
    }
  }

  private static createBase(href: string): HTMLBaseElement {
    const base = document.createElement("base");
    base.target = "_self";
    base.href = href;
    return base;
  }

  private static createCssLink(href: string): HTMLLinkElement {
    const cssLink = document.createElement("link");
    cssLink.rel = "stylesheet";
    cssLink.type = "text/css";
    cssLink.href = href;
    return cssLink;
  }
  private static createJavascriptLink(
    href: string,
    isAsync: boolean
  ): HTMLScriptElement {
    const jsLink = document.createElement("script");
    jsLink.type = "text/javascript";
    jsLink.src = href;

    // Enforce synchronous behaviour of injected scripts
    // unless specifically marked async, as though they
    // were inserted using <script> tags
    //
    // See comment on differing default behaviour of
    // dynamically inserted script loading at https://developer.mozilla.org/en-US/docs/Web/HTML/Element/script#Attributes
    jsLink.async = isAsync;

    return jsLink;
  }
}<|MERGE_RESOLUTION|>--- conflicted
+++ resolved
@@ -49,11 +49,7 @@
   AnnotationModuleConfig,
 } from "../modules/AnnotationModule";
 import TTSModule, { TTSModuleConfig } from "../modules/TTS/TTSModule";
-<<<<<<< HEAD
 import { IS_DEV } from "../utils";
-=======
-import { IS_DEV } from "..";
->>>>>>> ef1c9478
 import Splitting from "../modules/TTS/splitting";
 import SearchModule, {
   SearchModuleConfig,
@@ -1670,17 +1666,13 @@
         }
       }, 100);
 
-<<<<<<< HEAD
-      return Promise.resolve();
-=======
       setTimeout(async () => {
         if (this.mediaOverlayModule !== undefined) {
           await this.mediaOverlayModule.initialize();
         }
       }, 100);
 
-      return new Promise<void>((resolve) => resolve());
->>>>>>> ef1c9478
+      return Promise.resolve();
     } catch (err) {
       console.error(err);
       this.abortOnError();
