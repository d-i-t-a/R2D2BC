--- conflicted
+++ resolved
@@ -18,10 +18,7 @@
  */
 
 import ReaderModule from "../ReaderModule";
-<<<<<<< HEAD
-=======
 import { IS_DEV } from "../../utils";
->>>>>>> 115e4f40
 import { AnnotationMarker } from "../../model/Locator";
 import {
   TTSModuleAPI,
@@ -47,7 +44,6 @@
   ISelectionInfo,
 } from "../highlight/common/selection";
 import { getClientRectsNoOverlap } from "../highlight/common/rect-utils";
-import { IS_DEV } from "../../utils";
 
 export default class TTSModule2 implements ReaderModule {
   private tts: TTSSettings;
