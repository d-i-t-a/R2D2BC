--- conflicted
+++ resolved
@@ -1,10 +1,6 @@
 {
   "name": "@d-i-t-a/reader",
-<<<<<<< HEAD
   "version": "2.0.0-beta.4",
-=======
-  "version": "1.11.0-beta.9",
->>>>>>> 115e4f40
   "description": "A viewer application for EPUB files.",
   "repository": "https://github.com/d-i-t-a/R2D2BC",
   "license": "Apache-2.0",
@@ -33,16 +29,13 @@
     "detect-browser": "^5.2.0",
     "devtools-detector": "^2.0.6",
     "jscrypto": "0.0.1",
-    "lodash.clonedeep": "^4.5.0",
     "mark.js": "^8.11.1",
     "promise-polyfill": "^8.2.0",
+    "sentence-splitter": "^3.2.1",
+    "lodash.clonedeep": "^4.5.0",
     "r2-shared-js": "^1.0.51",
     "sanitize-html": "^2.3.3",
-<<<<<<< HEAD
     "util": "^0.12.4",
-=======
-    "sentence-splitter": "^3.2.1",
->>>>>>> 115e4f40
     "whatwg-fetch": "^3.6.2"
   },
   "browserslist": {
