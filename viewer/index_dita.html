--- conflicted
+++ resolved
@@ -53,15 +53,8 @@
                             <li style="display:none"><a data-target="container-view-note-input" class="dropdown-trigger " id="menu-button-note"><i class="material-icons">speaker_notes</i></a></li>
                             <li><a class="saveBookmark" id="menu-button-bookmark-range"  onclick="D2Reader.saveBookmarkPlus()"><i class="material-icons">bookmark_border</i></a></li>
                             <li><a class="saveBookmark" id="menu-button-bookmark"><i class="material-icons">bookmark</i></a></li>
-<<<<<<< HEAD
                             <li><a id="menu-button-play" onclick="d2reader.startReadAloud()"><i class="material-icons">play_arrow</i></a></li>
                             <li><a id="menu-button-pause" onclick="d2reader.pauseReadAloud()" style="display: none"><i class="material-icons">pause</i></a></li>
-=======
-                            <li><a id="menu-button-play" onclick="D2Reader.startReadAlong()"><i class="material-icons">play_arrow</i></a></li>
-                            <li><a id="menu-button-pause" onclick="D2Reader.pauseReadAlong()" style="display: none"><i class="material-icons">pause</i></a></li>
-                            <li><a id="menu-button-show" onclick="D2Reader.showAnnotationLayer()" style="display: none"><i class="material-icons">toggle_off</i></a></li>
-                            <li><a id="menu-button-hide" onclick="D2Reader.hideAnnotationLayer()"><i class="material-icons">toggle_on</i></a></li>
->>>>>>> 399c1605
                             <li><a data-target="container-view-tts-settings" class="dropdown-trigger " id="menu-button-tts"><i class="material-icons ">volume_up</i></a></li>
                             <li><a data-target="container-view-mediaoverlay-settings" class="dropdown-trigger " id="menu-button-mediaoverlay"><i class="material-icons ">record_voice_over</i></a></li>
                             <li><a data-target="container-view-settings-custom" class="dropdown-trigger " id="menu-button-settings" onclick="reload()"><i class="material-icons">settings</i></a></li>
@@ -451,7 +444,6 @@
                         <input class="range-slider__range" style="width:100%" type="range" min="1" step="1" id="positionSlider" name="positionSlider" onchange="d2reader.goToPosition( this.value )" />
                     </div>
                 </div>
-<<<<<<< HEAD
                 <div style="height: 0px">
                     <div id="highlight-toolbox" class="highlight-toolbox" >
                         <div id="highlight-toolbox-mode-colors">
@@ -460,29 +452,6 @@
                         <div id="highlight-toolbox-mode-add">
                             <button style="display: unset;" id="colorIcon" class="color-option"><span></span></button>
                             <button style="background-color: gainsboro;" id="highlightIcon"><span style="background: yellow;display: inline-block;width: 24px;height: 24px;">
-=======
-            </main>
-            <div id="container-view-security" class="security"></div>
-            <div id="container-view-timeline" class="timeline" style="top: 5rem;bottom: 2.5rem;"></div>
-            <a id="previous-chapter" rel="prev" role="button" aria-labelledby="previous-label"
-               style="top: 65px;left: 50%;position: fixed;color: #000;height: 24px;background: #d3d3d33b; width: 150px;transform: translate(-50%, 0); display: none">
-                <i class="material-icons black-text" style="left: calc(50% - 12px);
-                position: relative;">keyboard_arrow_up</i>
-            </a>
-            <a id="next-chapter" rel="next" role="button" aria-labelledby="next-label" style="bottom: 0;left: 50%;position: fixed;color: #000;height: 24px;background: #d3d3d33b; width: 150px;transform: translate(-50%, 0); display: none">
-                <i class="material-icons black-text" style="left: calc(50% - 12px);
-                position: relative;">keyboard_arrow_down</i>
-            </a>
-        </div>
-
-        <span id="highlight-toolbox" class="highlight-toolbox">
-            <div id="highlight-toolbox-mode-colors">
-                <button style="background-color: gainsboro;" id="dismissIcon"><i class="material-icons" style="color:gray">close</i></button>
-            </div>
-            <div id="highlight-toolbox-mode-add">
-                <button style="display: unset;" id="colorIcon" class="color-option"><span></span></button>
-                <button style="background-color: gainsboro;" id="highlightIcon"><span style="background: yellow;display: inline-block;width: 24px;height: 24px;">
->>>>>>> 399c1605
                         <svg xmlns="http://www.w3.org/2000/svg" width="24" height="24" viewBox="0 0 24 24" preserveAspectRatio="xMidYMid meet" role="img" class="icon open" aria-labelledby="text-icon">
                             <title id="text-icon">Text</title>
                             <path d="M5 4v3h5.5v12h3V7H19V4z"></path>
@@ -494,13 +463,7 @@
                             <path d="M5 4v3h5.5v12h3V7H19V4z"></path>
                         </svg>
                     </span></button>
-<<<<<<< HEAD
                             <button style="background-color: gainsboro;" id="speakIcon"><span style="display: inline-block;width: 24px;height: 24px;">
-=======
-                <button style="background-color: gainsboro;" id="bookmarkIcon"><i class="material-icons" style="color:black">bookmark</i></button>
-                <button style="background-color: gainsboro;" id="noteIcon"><i class="material-icons" style="color:black">sticky_note_2</i></button>
-                <button style="background-color: gainsboro;" id="speakIcon"><span style="display: inline-block;width: 24px;height: 24px;">
->>>>>>> 399c1605
                         <svg xmlns="http://www.w3.org/2000/svg" width="24" height="24" viewBox="0 0 24 24" preserveAspectRatio="xMidYMid meet" role="img" class="icon open" aria-labelledby="speak-icon">
                             <title id="speak-icon">Speak</title>
                             <circle cx="9" cy="9" r="4"></circle>
@@ -510,7 +473,6 @@
                             <path d="M0 0h24v24H0z" fill="none"></path>
                         </svg>
                     </span></button>
-<<<<<<< HEAD
                             <button style="background-color: gainsboro;" id="anIcon"><span style="display: inline-block;width: 24px;height: 24px;">
                         <svg xmlns="http://www.w3.org/2000/svg" viewBox="0 0 24 24" fill="black" width="24" height="24">
                             <path d="M0 0h24v24H0z" fill="none" />
@@ -538,31 +500,7 @@
             </a>
             <div class="left-gutter" id="left-gutter"></div>
         </div>
-=======
-                <button style="background-color: gainsboro;display: unset;" id="actionIcon" class="action-option"><i class="material-icons" style="color:gray">more_horiz</i></button>
-            </div>
-            <div id="highlight-toolbox-mode-edit">
-                <button style="background-color: gainsboro;display: none" id="commentIcon"><i class="material-icons" style="color:black">insert_comment</i></button>
-                <button style="background-color: gainsboro;display: none" id="deleteIcon"><i class="material-icons" style="color:black">delete</i></button>
-            </div>
-            <div id="highlight-toolbox-mode-action">
-                <button style="background-color: gainsboro;" id="anIcon"><span style="display: inline-block;width: 24px;height: 24px;">
-                        <svg xmlns="http://www.w3.org/2000/svg" viewBox="0 0 24 24" fill="black" width="24" height="24">
-                            <path d="M0 0h24v24H0z" fill="none" />
-                            <path
-                                    d="M11 18h2v-2h-2v2zm1-16C6.48 2 2 6.48 2 12s4.48 10 10 10 10-4.48 10-10S17.52 2 12 2zm0 18c-4.41 0-8-3.59-8-8s3.59-8 8-8 8 3.59 8 8-3.59 8-8 8zm0-14c-2.21 0-4 1.79-4 4h2c0-1.1.9-2 2-2s2 .9 2 2c0 2-3 1.75-3 5h2c0-2.25 3-2.5 3-5 0-2.21-1.79-4-4-4z" />
-                        </svg>
-                    </span></button>
-                <button style="background-color: gainsboro;" id="errorIcon"><i class="material-icons" style="color:orangered">error</i></button>
-                <button style="background-color: gainsboro;" id="helpIcon"><i class="material-icons" style="color:rebeccapurple">help_center</i></button>
-                <button style="background-color: gainsboro;" id="checkIcon"><i class="material-icons" style="color:limegreen">check</i></button>
-                <button style="background-color: gainsboro;" id="emoticonIcon"><i class="material-icons" style="color:orange">insert_emoticon</i></button>
-                <button style="background-color: gainsboro;" id="starIcon"><i class="material-icons" style="color:gold">star</i></button>
-                <button style="background-color: gainsboro;" id="collapseIcon"><i class="material-icons" style="color:gray">close</i></button>
-            </div>
-        </span>
-    </div>
->>>>>>> 399c1605
+
 
         <footer id="footerMenu">
             <a rel="prev" class="disabled" role="button" aria-labelledby="previous-label" style="top: 50%;left:0;position: fixed;height: 100px;
