--- conflicted
+++ resolved
@@ -1239,15 +1239,6 @@
           );
         }
       }
-<<<<<<< HEAD
-      if (this.delegate.tts?.enableSplitter) {
-        const selection = self.dom(iframe.contentDocument.body).getSelection();
-        selection.removeAllRanges();
-        var toolbox = document.getElementById("highlight-toolbox");
-        toolbox.style.display = "none";
-        this.selectionMenuClosed();
-      }
-=======
       const selection = self
         .dom(self.delegate.iframes[0].contentDocument.body)
         .getSelection();
@@ -1255,7 +1246,6 @@
       const toolbox = document.getElementById("highlight-toolbox");
       toolbox.style.display = "none";
       this.selectionMenuClosed();
->>>>>>> e9f6b7fc
     }
   }
   stopReadAloud(iframeIndex: number) {
