/*
 * Copyright 2018-2020 DITA (AM Consulting LLC)
 *
 * Licensed under the Apache License, Version 2.0 (the "License");
 * you may not use this file except in compliance with the License.
 * You may obtain a copy of the License at
 *
 * http://www.apache.org/licenses/LICENSE-2.0
 *
 * Unless required by applicable law or agreed to in writing, software
 * distributed under the License is distributed on an "AS IS" BASIS,
 * WITHOUT WARRANTIES OR CONDITIONS OF ANY KIND, either express or implied.
 * See the License for the specific language governing permissions and
 * limitations under the License.
 *
 * Developed on behalf of: Bibliotheca LLC (https://www.bibliotheca.com)
 * Licensed to: Bibliotheca LLC, Bokbasen AS and CAST under one or more contributor license agreements.
 */

import { convertRange } from "../highlight/renderer/iframe/selection";
import { uniqueCssSelector } from "../highlight/renderer/common/cssselector2";
import {
  _getCssSelectorOptions,
  IRangeInfo,
} from "../highlight/common/selection";

export interface ISearchResult {
  rangeInfo: IRangeInfo;
  textMatch: string;
  textBefore: string;
  textAfter: string;
  href: string;
  title: string;
  uuid: string;
  highlight?: any;
}

const collapseWhitespaces = (str: string) => {
  return str.replace(/\n/g, " ").replace(/\s\s+/g, " ");
};
const cleanupStr = (str: string) => {
  return collapseWhitespaces(str).trim();
};

const reRegExpChar = /[\\^$.*+?()[\]{}|]/g;
const reHasRegExpChar = RegExp(reRegExpChar.source);
export function escapeRegExp(str: string) {
  return str && reHasRegExpChar.test(str)
    ? str.replace(reRegExpChar, "\\$&")
    : str || "";
}
var _counter = 0;
const counter = () => {
  // let _counter = 0;
  return () => {
    return Number.isSafeInteger(++_counter) ? _counter : (_counter = 1);
  };
};
export const reset = () => {
  _counter = 0;
};
const getCount = counter();

<<<<<<< HEAD
const _getCssSelectorOptions = {
  className: (_str: string) => {
    return true;
  },
  idName: (_str: string) => {
    return true;
  },
  tagName: (_str: string) => {
    return true;
  },
};

const getCssSelector_ = (doc: Document) => (element: Element): string => {
  try {
    return uniqueCssSelector(element, doc, _getCssSelectorOptions);
  } catch (err) {
    console.error("uniqueCssSelector:", err);
    return "";
  }
};
=======
const getCssSelector_ =
  (doc: Document) =>
  (element: Element): string => {
    try {
      return uniqueCssSelector(element, doc, _getCssSelectorOptions);
    } catch (err) {
      console.error("uniqueCssSelector:", err);
      return "";
    }
  };
>>>>>>> 399c1605

export async function searchDocDomSeek(
  searchInput: string,
  doc: Document,
  href: string,
  title: string
): Promise<ISearchResult[]> {
  const text = doc.body.textContent;
  if (!text) {
    return [];
  }

  searchInput = cleanupStr(searchInput);
  if (!searchInput.length) {
    return [];
  }

  const iter = doc.createNodeIterator(doc.body, NodeFilter.SHOW_TEXT, {
    acceptNode: (_node) => NodeFilter.FILTER_ACCEPT,
  });

  const regexp = new RegExp(
    escapeRegExp(searchInput).replace(/ /g, "\\s+"),
    "gim"
  );
  const searchResults: ISearchResult[] = [];
  const snippetLength = 100;
  const snippetLengthNormalized = 30;
  let accumulated = 0;
  let matches: RegExpExecArray;
  while ((matches = regexp.exec(text))) {
    let i = Math.max(0, matches.index - snippetLength);
    let l = Math.min(snippetLength, matches.index);
    let textBefore = collapseWhitespaces(text.substr(i, l));
    textBefore = textBefore.substr(textBefore.length - snippetLengthNormalized);

    i = regexp.lastIndex;
    l = Math.min(snippetLength, text.length - i);
    const textAfter = collapseWhitespaces(text.substr(i, l)).substr(
      0,
      snippetLengthNormalized
    );

    const range = new Range();

    let offset = matches.index;
    while (accumulated <= offset) {
      const nextNode = iter.nextNode();
      accumulated += nextNode.nodeValue.length;
    }
    let localOffset =
      iter.referenceNode.nodeValue.length - (accumulated - offset);
    range.setStart(iter.referenceNode, localOffset);

    offset = matches.index + matches[0].length;
    while (accumulated <= offset) {
      const nextNode = iter.nextNode();
      accumulated += nextNode.nodeValue.length;
    }
    localOffset = iter.referenceNode.nodeValue.length - (accumulated - offset);
    range.setEnd(iter.referenceNode, localOffset);

    if (!(doc as any).getCssSelector) {
      (doc as any).getCssSelector = getCssSelector_(doc);
    }
    const rangeInfo = convertRange(range, (doc as any).getCssSelector); // computeElementCFI

    searchResults.push({
      textMatch: collapseWhitespaces(matches[0]),
      textBefore,
      textAfter,
      rangeInfo,
      href,
      title,
      uuid: getCount().toString(),
    });
  }

  return searchResults;
}<|MERGE_RESOLUTION|>--- conflicted
+++ resolved
@@ -61,19 +61,6 @@
 };
 const getCount = counter();
 
-<<<<<<< HEAD
-const _getCssSelectorOptions = {
-  className: (_str: string) => {
-    return true;
-  },
-  idName: (_str: string) => {
-    return true;
-  },
-  tagName: (_str: string) => {
-    return true;
-  },
-};
-
 const getCssSelector_ = (doc: Document) => (element: Element): string => {
   try {
     return uniqueCssSelector(element, doc, _getCssSelectorOptions);
@@ -82,18 +69,6 @@
     return "";
   }
 };
-=======
-const getCssSelector_ =
-  (doc: Document) =>
-  (element: Element): string => {
-    try {
-      return uniqueCssSelector(element, doc, _getCssSelectorOptions);
-    } catch (err) {
-      console.error("uniqueCssSelector:", err);
-      return "";
-    }
-  };
->>>>>>> 399c1605
 
 export async function searchDocDomSeek(
   searchInput: string,
