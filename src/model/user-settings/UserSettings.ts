--- conflicted
+++ resolved
@@ -983,35 +983,6 @@
   addFont(fontFamily: string): any {
     if (!UserSettings.fontFamilyValues.includes(fontFamily)) {
       UserSettings.fontFamilyValues.push(fontFamily);
-<<<<<<< HEAD
-      this.applyProperties();
-
-      if (this.settingsView && this.material?.settings.fontFamily) {
-        const index = UserSettings.fontFamilyValues.length - 1;
-        this.fontButtons[index] = HTMLUtilities.findElement(
-          this.settingsView,
-          "#" + fontFamily + "-font"
-        ) as HTMLButtonElement;
-        const button = this.fontButtons[index];
-        if (button) {
-          addEventListenerOptional(button, "click", (event: MouseEvent) => {
-            this.userProperties.getByRef(
-              ReadiumCSS.FONT_FAMILY_REF
-            ).value = index;
-            this.storeProperty(
-              this.userProperties.getByRef(ReadiumCSS.FONT_FAMILY_REF)
-            );
-            this.applyProperties();
-            this.updateFontButtons();
-            this.settingsChangeCallback();
-            event.preventDefault();
-          });
-        }
-        this.updateFontButtons();
-        this.updateViewButtons();
-      }
-=======
->>>>>>> b6ca22ec
     }
   }
 
