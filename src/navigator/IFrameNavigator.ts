/*
 * Copyright 2018-2020 DITA (AM Consulting LLC)
 *
 * Licensed under the Apache License, Version 2.0 (the "License");
 * you may not use this file except in compliance with the License.
 * You may obtain a copy of the License at
 *
 * http://www.apache.org/licenses/LICENSE-2.0
 *
 * Unless required by applicable law or agreed to in writing, software
 * distributed under the License is distributed on an "AS IS" BASIS,
 * WITHOUT WARRANTIES OR CONDITIONS OF ANY KIND, either express or implied.
 * See the License for the specific language governing permissions and
 * limitations under the License.
 *
 * Developed on behalf of: Bokbasen AS (https://www.bokbasen.no), CAST (http://www.cast.org)
 * Licensed to: Bokbasen AS and CAST under one or more contributor license agreements.
 */

import Navigator from "./Navigator";
import Annotator from "../store/Annotator";
import { Publication } from "../model/Publication";
import EventHandler, {
  addEventListenerOptional,
  removeEventListenerOptional,
} from "../utils/EventHandler";
import * as BrowserUtilities from "../utils/BrowserUtilities";
import * as HTMLUtilities from "../utils/HTMLUtilities";
import {
  readerError,
  readerLoading,
  simpleUpLinkTemplate,
} from "../utils/HTMLTemplates";
import {
  Annotation,
  Locations,
  Locator,
  ReadingPosition,
} from "../model/Locator";
import { Collapsible, Dropdown, Sidenav, Tabs } from "materialize-css";
import {
  UserSettings,
  UserSettingsUIConfig,
} from "../model/user-settings/UserSettings";
import {
  BookmarkModule,
  BookmarkModuleConfig,
} from "../modules/BookmarkModule";
import {
  AnnotationModule,
  AnnotationModuleConfig,
} from "../modules/AnnotationModule";
import { IS_DEV } from "../utils";
import { TTSModule } from "../modules/TTS/TTSModule";
import Splitting from "../modules/TTS/splitting";
import {
  SearchModule,
  SearchModuleConfig,
} from "../modules/search/SearchModule";
import {
  ContentProtectionModule,
  ContentProtectionModuleConfig,
} from "../modules/protection/ContentProtectionModule";
import {
  HighlightContainer,
  TextHighlighter,
  TextHighlighterConfig,
} from "../modules/highlight/TextHighlighter";
import { TimelineModule } from "../modules/positions/TimelineModule";
import { debounce } from "debounce";
import TouchEventHandler from "../utils/TouchEventHandler";
import KeyboardEventHandler from "../utils/KeyboardEventHandler";
import BookView from "../views/BookView";

import {
  MediaOverlayModule,
  MediaOverlayModuleConfig,
} from "../modules/mediaoverlays/MediaOverlayModule";
import { D2Link, Link } from "../model/Link";
import SampleReadEventHandler from "../modules/sampleread/SampleReadEventHandler";
import { ReaderModule } from "../modules/ReaderModule";
import { TTSModuleConfig } from "../modules/TTS/TTSSettings";

import { HighlightType } from "../modules/highlight/common/highlight";
import { PageBreakModuleConfig } from "../modules/pagebreak/PageBreakModule";
import { Switchable } from "../model/user-settings/UserProperties";
import { TTSModule2 } from "../modules/TTS/TTSModule2";
import { PageBreakModule } from "../modules/pagebreak/PageBreakModule";
import {
  DefinitionsModule,
  DefinitionsModuleConfig,
} from "../modules/search/DefinitionsModule";
import EventEmitter from "events";
import LineFocusModule, {
  LineFocusModuleConfig,
} from "../modules/linefocus/LineFocusModule";

export type GetContent = (href: string) => Promise<string>;
export type GetContentBytesLength = (href: string) => Promise<number>;

export interface NavigatorAPI {
  updateSettings: any;
  getContent: GetContent;
  getContentBytesLength: GetContentBytesLength;
  resourceReady: any;
  resourceAtStart: any;
  resourceAtEnd: any;
  resourceFitsScreen: any;
  updateCurrentLocation: any;
  onError?: (e: Error) => void;
}

export interface UpLinkConfig {
  url?: URL;
  label?: string;
  ariaLabel?: string;
}
export interface IFrameAttributes {
  margin: number;
  navHeight?: number;
  iframePaddingTop?: number;
  bottomInfoHeight?: number;
  sideNavPosition?: "left" | "right";
}
export interface IFrameNavigatorConfig {
  mainElement: HTMLElement;
  headerMenu?: HTMLElement | null;
  footerMenu?: HTMLElement | null;
  publication: Publication;
  settings: UserSettings;
  annotator?: Annotator;
  upLink?: UpLinkConfig;
  initialLastReadingPosition?: ReadingPosition;
  rights: ReaderRights;
  material?: ReaderUI;
  api?: NavigatorAPI;
  tts?: TTSModuleConfig;
  injectables: Array<Injectable>;
  attributes?: IFrameAttributes;
  services?: PublicationServices;
  sample?: SampleRead;
}
export interface PublicationServices {
  positions?: URL;
  weight?: URL;
}
export interface SampleRead {
  isSampleRead?: boolean;
  limit?: number;
  popup?: string;
  minimum?: number;
}
export interface Injectable {
  type: string;
  url?: string;
  r2after?: boolean;
  r2before?: boolean;
  r2default?: boolean;
  fontFamily?: string;
  systemFont?: boolean;
  appearance?: string;
  async?: boolean;
}

export interface ReaderRights {
  enableBookmarks: boolean;
  enableAnnotations: boolean;
  enableTTS: boolean;
  enableSearch: boolean;
  enableDefinitions: boolean;
  enableContentProtection: boolean;
  enableMaterial: boolean;
  enableTimeline: boolean;
  autoGeneratePositions: boolean;
  enableMediaOverlays: boolean;
  enablePageBreaks: boolean;
  enableLineFocus: boolean;
}

export interface ReaderUI {
  settings: UserSettingsUIConfig;
}
export interface ReaderConfig {
  url: URL;
  userSettings?: any;
  initialAnnotations?: any;
  lastReadingPosition?: any;
  upLinkUrl?: any;
  rights?: ReaderRights;
  material?: ReaderUI;
  api?: NavigatorAPI;
  tts?: TTSModuleConfig;
  search?: SearchModuleConfig;
  define?: DefinitionsModuleConfig;
  protection?: ContentProtectionModuleConfig;
  mediaOverlays?: MediaOverlayModuleConfig;
  pagebreak?: PageBreakModuleConfig;
  annotations?: AnnotationModuleConfig;
  bookmarks?: BookmarkModuleConfig;
  lineFocus?: LineFocusModuleConfig;
  highlighter?: TextHighlighterConfig;
  injectables: Array<Injectable>;
  injectablesFixed: Array<Injectable>;
  useLocalStorage?: boolean;
  attributes?: IFrameAttributes;
  services?: PublicationServices;
  sample?: SampleRead;
}

/** Class that shows webpub resources in an iframe, with navigation controls outside the iframe. */
export class IFrameNavigator extends EventEmitter implements Navigator {
  iframes: Array<HTMLIFrameElement> = [];

  currentTocUrl: string | undefined;
  headerMenu?: HTMLElement | null;
  mainElement: HTMLElement;
  publication: Publication;

  bookmarkModule?: BookmarkModule;
  annotationModule?: AnnotationModule;
  ttsModule?: ReaderModule;
  searchModule?: SearchModule;
  definitionsModule?: DefinitionsModule;
  contentProtectionModule?: ContentProtectionModule;
  highlighter?: TextHighlighter;
  timelineModule?: TimelineModule;
  pageBreakModule?: PageBreakModule;
  mediaOverlayModule?: MediaOverlayModule;
  lineFocusModule?: LineFocusModule;

  sideNavExpanded: boolean = false;
  material: boolean = false;

  mTabs: Array<any>;
  mDropdowns: Array<any>;
  mCollapsibles: Array<any>;
  mSidenav: any;

  currentChapterLink: D2Link = { href: "" };
  currentSpreadLinks: { left?: D2Link; right?: D2Link } = {};
  currentTOCRawLink: string;
  private nextChapterLink: D2Link | undefined;
  private previousChapterLink: D2Link | undefined;
  settings: UserSettings;
  private readonly annotator: Annotator | undefined;

  view: BookView;

  private readonly eventHandler: EventHandler;
  private readonly touchEventHandler: TouchEventHandler;
  private readonly keyboardEventHandler: KeyboardEventHandler;
  private readonly sampleReadEventHandler: SampleReadEventHandler;
  private readonly upLinkConfig: UpLinkConfig | undefined;
  private upLink: HTMLAnchorElement | undefined = undefined;

  private nextChapterBottomAnchorElement: HTMLAnchorElement;
  private previousChapterTopAnchorElement: HTMLAnchorElement;

  private nextChapterAnchorElement: HTMLAnchorElement;
  private previousChapterAnchorElement: HTMLAnchorElement;

  private nextPageAnchorElement: HTMLAnchorElement;
  private previousPageAnchorElement: HTMLAnchorElement;
  private espandMenuIcon: HTMLElement;

  private landmarksView: HTMLDivElement;
  private landmarksSection: HTMLDivElement;
  private pageListView: HTMLDivElement;

  private bookmarksControl: HTMLButtonElement;
  private bookmarksView: HTMLDivElement;
  private links: HTMLUListElement;
  private linksTopLeft: HTMLUListElement;
  private linksBottom: HTMLUListElement;
  private linksMiddle: HTMLUListElement;
  private tocView: HTMLDivElement;
  private loadingMessage: HTMLDivElement;
  errorMessage: HTMLDivElement;
  private tryAgainButton: HTMLButtonElement;
  private goBackButton: HTMLButtonElement;
  private infoTop: HTMLDivElement;
  private infoBottom: HTMLDivElement;
  private bookTitle: HTMLSpanElement;
  private chapterTitle: HTMLSpanElement;
  private chapterPosition: HTMLSpanElement;
  private remainingPositions: HTMLSpanElement;
  private newPosition: Locator | undefined;
  private newElementId: string | undefined;
  private isBeingStyled: boolean;
  private isLoading: boolean;
  private readonly initialLastReadingPosition?: ReadingPosition;
  api?: NavigatorAPI;
  rights: ReaderRights = {
    autoGeneratePositions: false,
    enableAnnotations: false,
    enableBookmarks: false,
    enableContentProtection: false,
    enableDefinitions: false,
    enableLineFocus: false,
    enableMaterial: false,
    enableMediaOverlays: false,
    enablePageBreaks: false,
    enableSearch: false,
    enableTTS: false,
    enableTimeline: false,
  };
  tts?: TTSModuleConfig;
  injectables?: Array<Injectable>;
  attributes?: IFrameAttributes;
  services?: PublicationServices;
  sample?: SampleRead;
  private didInitKeyboardEventHandler: boolean = false;

  public static async create(
    config: IFrameNavigatorConfig
  ): Promise<IFrameNavigator> {
    const navigator = new this(
      config.settings,
      config.annotator || undefined,
      config.upLink || undefined,
      config.initialLastReadingPosition || undefined,
      config.publication,
      config.material,
      config.api,
      config.rights,
      config.tts,
      config.injectables,
      config.attributes || { margin: 0 },
      config.services,
      config.sample
    );

    await navigator.start(
      config.mainElement,
      config.headerMenu,
      config.footerMenu
    );
    return new Promise((resolve) => resolve(navigator));
  }

  protected constructor(
    settings: UserSettings,
    annotator: Annotator | undefined = undefined,
    upLinkConfig: UpLinkConfig | undefined = undefined,
    initialLastReadingPosition: ReadingPosition | undefined = undefined,
    publication: Publication,
    material: any,
    api?: NavigatorAPI,
    rights?: ReaderRights,
    tts?: TTSModuleConfig,
    injectables?: Array<Injectable>,
    attributes?: IFrameAttributes,
    services?: PublicationServices,
    sample?: SampleRead
  ) {
    super();
    this.settings = settings;
    this.annotator = annotator;
    this.view = settings.view;
    this.view.attributes = attributes;
    this.view.delegate = this;
    this.eventHandler = new EventHandler(this);
    this.touchEventHandler = new TouchEventHandler();
    this.keyboardEventHandler = new KeyboardEventHandler();
    this.upLinkConfig = upLinkConfig;
    this.initialLastReadingPosition = initialLastReadingPosition;
    this.publication = publication;
    this.material = material;
    this.api = api;
    this.rights = rights ?? {
      autoGeneratePositions: false,
      enableAnnotations: false,
      enableBookmarks: false,
      enableContentProtection: false,
      enableDefinitions: false,
      enableLineFocus: false,
      enableMaterial: false,
      enableMediaOverlays: false,
      enablePageBreaks: false,
      enableSearch: false,
      enableTTS: false,
      enableTimeline: false,
    };
    this.tts = tts;
    this.injectables = injectables;
    this.attributes = attributes || { margin: 0 };
    this.services = services;
    this.sample = sample;
    this.sampleReadEventHandler = new SampleReadEventHandler(this);
  }

  stop() {
    if (IS_DEV) {
      console.log("Iframe navigator stop");
    }

    removeEventListenerOptional(
      this.previousChapterAnchorElement,
      "click",
      this.handlePreviousChapterClick.bind(this)
    );
    removeEventListenerOptional(
      this.nextChapterAnchorElement,
      "click",
      this.handleNextChapterClick.bind(this)
    );

    removeEventListenerOptional(
      this.previousChapterTopAnchorElement,
      "click",
      this.handlePreviousPageClick.bind(this)
    );
    removeEventListenerOptional(
      this.nextChapterBottomAnchorElement,
      "click",
      this.handleNextPageClick.bind(this)
    );

    removeEventListenerOptional(
      this.previousPageAnchorElement,
      "click",
      this.handlePreviousPageClick.bind(this)
    );
    removeEventListenerOptional(
      this.nextPageAnchorElement,
      "click",
      this.handleNextPageClick.bind(this)
    );

    removeEventListenerOptional(
      this.tryAgainButton,
      "click",
      this.tryAgain.bind(this)
    );
    removeEventListenerOptional(
      this.goBackButton,
      "click",
      IFrameNavigator.goBack.bind(this)
    );

    removeEventListenerOptional(
      this.bookmarksControl,
      "keydown",
      this.hideBookmarksOnEscape.bind(this)
    );
    removeEventListenerOptional(
      this.espandMenuIcon,
      "click",
      this.handleEditClick.bind(this)
    );

    removeEventListenerOptional(window, "resize", this.onResize);
    this.iframes.forEach((iframe) => {
      removeEventListenerOptional(iframe, "resize", this.onResize);
    });

    if (this.rights.enableMaterial) {
      if (this.mDropdowns) {
        this.mDropdowns.forEach((element) => {
          (element as any).destroy();
        });
      }
      if (this.mCollapsibles) {
        this.mCollapsibles.forEach((element) => {
          (element as any).destroy();
        });
      }
      if (this.mSidenav) {
        (this.mSidenav as any).destroy();
      }
      if (this.mTabs) {
        this.mTabs.forEach((element) => {
          (element as any).destroy();
        });
      }
    }
  }
  spreads: HTMLDivElement;
  firstSpread: HTMLDivElement;

  protected async start(
    mainElement: HTMLElement,
    headerMenu?: HTMLElement | null,
    footerMenu?: HTMLElement | null
  ): Promise<void> {
    this.headerMenu = headerMenu;
    this.mainElement = mainElement;
    try {
      const wrapper = HTMLUtilities.findRequiredElement(
        mainElement,
        "main#iframe-wrapper"
      );
      wrapper.style.overflow = "auto";
      let iframe = HTMLUtilities.findElement(
        mainElement,
        "main#iframe-wrapper iframe"
      );
      let iframe2 = HTMLUtilities.findElement(mainElement, "#second");

      if (iframe) {
        this.iframes.push(iframe);
      }
      if (iframe2) {
        this.iframes.push(iframe2);
      }
      if (window.matchMedia("screen and (max-width: 600px)").matches) {
        this.settings.columnCount = 1;
      }
      if (this.iframes.length === 0) {
        wrapper.style.overflow = "auto";
        let iframe = document.createElement("iframe");
        iframe.setAttribute("SCROLLING", "no");
        iframe.setAttribute("allowtransparency", "true");
        this.iframes.push(iframe);

        if (this.publication.isFixedLayout) {
          this.spreads = document.createElement("div");
          this.firstSpread = document.createElement("div");
          this.spreads.style.display = "flex";
          this.spreads.style.alignItems = "center";
          this.spreads.style.justifyContent = "center";
          this.spreads.appendChild(this.firstSpread);
          this.firstSpread.appendChild(this.iframes[0]);
          wrapper.appendChild(this.spreads);
        } else {
          iframe.setAttribute("height", "100%");
          iframe.setAttribute("width", "100%");
          wrapper.appendChild(this.iframes[0]);
        }

        if (this.publication.isFixedLayout) {
          if (
            this.settings.columnCount !== 1 &&
            !window.matchMedia("screen and (max-width: 600px)").matches
          ) {
            let secondSpread = document.createElement("div");
            this.spreads.appendChild(secondSpread);
            let iframe2 = document.createElement("iframe");
            iframe2.setAttribute("SCROLLING", "no");
            iframe2.setAttribute("allowtransparency", "true");
            iframe2.style.opacity = "1";
            iframe2.style.border = "none";
            iframe2.style.overflow = "hidden";
            this.iframes.push(iframe2);

            secondSpread.appendChild(this.iframes[1]);
            this.firstSpread.style.clipPath =
              "polygon(0% -20%, 100% -20%, 100% 120%, -20% 120%)";
            this.firstSpread.style.boxShadow = "0 0 8px 2px #ccc";
            secondSpread.style.clipPath =
              "polygon(0% -20%, 100% -20%, 120% 100%, 0% 120%)";
            secondSpread.style.boxShadow = "0 0 8px 2px #ccc";
          } else {
            this.firstSpread.style.clipPath =
              "polygon(0% -20%, 100% -20%, 120% 100%, -20% 120%)";
            this.firstSpread.style.boxShadow = "0 0 8px 2px #ccc";
          }
        } else {
          this.iframes[0].style.paddingTop =
            (this.attributes?.iframePaddingTop ?? 0) + "px";
        }
      }

      if (this.publication.isFixedLayout) {
        const minHeight = wrapper.clientHeight;
        // wrapper.style.height = minHeight + 40 + "px";
        var iframeParent = this.iframes[0].parentElement
          ?.parentElement as HTMLElement;
        iframeParent.style.height = minHeight + 40 + "px";
      } else {
        if (this.iframes.length === 2) {
          this.iframes.pop();
        }
      }

      this.loadingMessage = HTMLUtilities.findElement(
        mainElement,
        "#reader-loading"
      );
      if (this.loadingMessage) {
        this.loadingMessage.innerHTML = readerLoading;
        this.loadingMessage.style.display = "none";
      }
      this.errorMessage = HTMLUtilities.findElement(
        mainElement,
        "#reader-error"
      );
      if (this.errorMessage) {
        this.errorMessage.innerHTML = readerError;
        this.errorMessage.style.display = "none";
      }

      this.tryAgainButton = HTMLUtilities.findElement(
        mainElement,
        "button[class=try-again]"
      );
      this.goBackButton = HTMLUtilities.findElement(
        mainElement,
        "button[class=go-back]"
      );
      this.infoTop = HTMLUtilities.findElement(
        mainElement,
        "div[class='info top']"
      );
      this.infoBottom = HTMLUtilities.findElement(
        mainElement,
        "div[class='info bottom']"
      );

      if (this.headerMenu)
        this.bookTitle = HTMLUtilities.findElement(
          this.headerMenu,
          "#book-title"
        );

      if (this.infoBottom)
        this.chapterTitle = HTMLUtilities.findElement(
          this.infoBottom,
          "span[class=chapter-title]"
        );
      if (this.infoBottom)
        this.chapterPosition = HTMLUtilities.findElement(
          this.infoBottom,
          "span[class=chapter-position]"
        );
      if (this.infoBottom)
        this.remainingPositions = HTMLUtilities.findElement(
          this.infoBottom,
          "span[class=remaining-positions]"
        );

      if (this.headerMenu)
        this.espandMenuIcon = HTMLUtilities.findElement(
          this.headerMenu,
          "#expand-menu"
        );

      // Header Menu

      if (this.headerMenu)
        this.links = HTMLUtilities.findElement(this.headerMenu, "ul.links.top");
      if (this.headerMenu)
        this.linksTopLeft = HTMLUtilities.findElement(
          this.headerMenu,
          "#nav-mobile-left"
        );

      if (this.headerMenu)
        this.tocView = HTMLUtilities.findElement(
          this.headerMenu,
          "#container-view-toc"
        );

      if (this.headerMenu)
        this.landmarksView = HTMLUtilities.findElement(
          this.headerMenu,
          "#container-view-landmarks"
        );
      if (this.headerMenu)
        this.landmarksSection = HTMLUtilities.findElement(
          this.headerMenu,
          "#sidenav-section-landmarks"
        );
      if (this.headerMenu)
        this.pageListView = HTMLUtilities.findElement(
          this.headerMenu,
          "#container-view-pagelist"
        );

      // Footer Menu
      if (footerMenu)
        this.linksBottom = HTMLUtilities.findElement(
          footerMenu,
          "ul.links.bottom"
        );
      if (footerMenu)
        this.linksMiddle = HTMLUtilities.findElement(
          footerMenu,
          "ul.links.middle"
        );

      if (this.headerMenu)
        this.nextChapterAnchorElement = HTMLUtilities.findElement(
          this.headerMenu,
          "a[rel=next]"
        );
      if (this.headerMenu)
        this.nextChapterBottomAnchorElement = HTMLUtilities.findElement(
          mainElement,
          "#next-chapter"
        );
      if (footerMenu)
        this.nextPageAnchorElement = HTMLUtilities.findElement(
          footerMenu,
          "a[rel=next]"
        );

      if (this.headerMenu)
        this.previousChapterAnchorElement = HTMLUtilities.findElement(
          this.headerMenu,
          "a[rel=prev]"
        );
      if (this.headerMenu)
        this.previousChapterTopAnchorElement = HTMLUtilities.findElement(
          mainElement,
          "#previous-chapter"
        );
      if (footerMenu)
        this.previousPageAnchorElement = HTMLUtilities.findElement(
          footerMenu,
          "a[rel=prev]"
        );

      if (this.nextChapterBottomAnchorElement)
        this.nextChapterBottomAnchorElement.style.display = "none";
      if (this.previousChapterTopAnchorElement)
        this.previousChapterTopAnchorElement.style.display = "none";

      this.newPosition = undefined;
      this.newElementId = undefined;
      this.isBeingStyled = true;
      this.isLoading = true;

      this.setupEvents();

      this.settings.setIframe(this.iframes[0]);
      this.settings.onSettingsChange(this.handleResize.bind(this));
      this.settings.onColumnSettingsChange(
        this.handleNumberOfIframes.bind(this)
      );
      this.settings.onViewChange(this.updateBookView.bind(this));

      if (this.initialLastReadingPosition) {
        this.annotator?.initLastReadingPosition(
          this.initialLastReadingPosition
        );
      }

      var self = this;

      if (this.headerMenu) {
        var menuSearch = HTMLUtilities.findElement(
          this.headerMenu,
          "#menu-button-search"
        );
        var menuTTS = HTMLUtilities.findElement(
          this.headerMenu,
          "#menu-button-tts"
        );
        var menuBookmark = HTMLUtilities.findElement(
          this.headerMenu,
          "#menu-button-bookmark"
        );

        var play = HTMLUtilities.findElement(
          this.headerMenu,
          "#menu-button-play"
        );
        var pause = HTMLUtilities.findElement(
          this.headerMenu,
          "#menu-button-pause"
        );
        var menu = HTMLUtilities.findElement(
          this.headerMenu,
          "#menu-button-mediaoverlay"
<<<<<<< HEAD
        ) as HTMLLinkElement;
        if (this.rights.enableMaterial) {
          if (!this.rights.enableBookmarks) {
=======
        );
        if (this.rights?.enableMaterial) {
          if (!this.rights?.enableBookmarks) {
>>>>>>> e9924687
            if (menuBookmark)
              menuBookmark.parentElement?.style.setProperty("display", "none");
            var sideNavSectionBookmarks = HTMLUtilities.findElement(
              this.headerMenu,
              "#sidenav-section-bookmarks"
            );
            if (sideNavSectionBookmarks)
              sideNavSectionBookmarks.style.setProperty("display", "none");
          }
          if (!this.rights.enableAnnotations) {
            var sideNavSectionHighlights = HTMLUtilities.findElement(
              this.headerMenu,
              "#sidenav-section-highlights"
            );
            if (sideNavSectionHighlights)
              sideNavSectionHighlights.style.setProperty("display", "none");
          }
          if (!this.rights.enableTTS) {
            if (menuTTS)
              menuTTS.parentElement?.style.setProperty("display", "none");
          }
          if (!this.rights.enableSearch) {
            if (menuSearch)
              menuSearch.parentElement?.style.setProperty("display", "none");
          }
          if (menuSearch && this.view?.delegate.publication.isFixedLayout) {
            menuSearch.parentElement?.style.setProperty("display", "none");
          }
          if (this.hasMediaOverlays) {
            if (play) play.parentElement?.style.setProperty("display", "block");
            if (pause)
              pause.parentElement?.style.setProperty("display", "block");
            if (menu) menu.parentElement?.style.setProperty("display", "block");
          } else {
            if (play) play.parentElement?.style.setProperty("display", "none");
            if (pause)
              pause.parentElement?.style.setProperty("display", "none");
            if (menu) menu.parentElement?.style.setProperty("display", "none");
          }
        } else {
          if (menuSearch)
            menuSearch.parentElement?.style.setProperty("display", "none");
          if (menuTTS)
            menuTTS.parentElement?.style.setProperty("display", "none");
          if (menuBookmark)
            menuBookmark.parentElement?.style.setProperty("display", "none");
        }
      }

      if (this.rights.enableMaterial) {
        let elements = document.querySelectorAll(".sidenav");
        if (elements) {
          self.mSidenav = Sidenav.init(elements, {
            edge: this.attributes?.sideNavPosition ?? "left",
          });
        }
        let collapsible = document.querySelectorAll(".collapsible");
        if (collapsible) {
          self.mCollapsibles = Collapsible.init(collapsible, {
            accordion: true,
          });
        }
        let dropdowns = document.querySelectorAll(".dropdown-trigger");
        if (dropdowns) {
          self.mDropdowns = Dropdown.init(dropdowns, {
            alignment: "right",
            constrainWidth: false,
            coverTrigger: false,
            closeOnClick: false,
            autoTrigger: false,
            onOpenEnd: function () {
              self.mTabs.forEach((element) => {
                (element as any).updateTabIndicator();
              });
            },
          });
        }
        let tabs = document.querySelectorAll(".tabs");
        if (tabs) {
          self.mTabs = Tabs.init(tabs);
        }
      }

      return await this.loadManifest();
    } catch (err: unknown) {
      // There's a mismatch between the template and the selectors above,
      // or we weren't able to insert the template in the element.
      console.error(err);
      this.abortOnError(err);
      return Promise.reject(err);
    }
  }

  timeout: any;

  onResize = () => {
    clearTimeout(this.timeout);
    this.timeout = setTimeout(this.handleResize.bind(this), 200);
  };
  reload = async () => {
    let lastReadingPosition: ReadingPosition | undefined = undefined;
    if (this.annotator) {
      lastReadingPosition = (await this.annotator.getLastReadingPosition()) as
        | ReadingPosition
        | undefined;
    }

    if (lastReadingPosition) {
      const linkHref = this.publication.getAbsoluteHref(
        lastReadingPosition.href
      );
      if (IS_DEV) console.log(lastReadingPosition.href);
      if (IS_DEV) console.log(linkHref);
      lastReadingPosition.href = linkHref;
      await this.navigate(lastReadingPosition);
    }
  };

  private setupEvents(): void {
    for (const iframe of this.iframes) {
      addEventListenerOptional(
        iframe,
        "load",
        this.handleIFrameLoad.bind(this)
      );
    }

    addEventListenerOptional(
      this.previousChapterAnchorElement,
      "click",
      this.handlePreviousChapterClick.bind(this)
    );
    addEventListenerOptional(
      this.nextChapterAnchorElement,
      "click",
      this.handleNextChapterClick.bind(this)
    );

    addEventListenerOptional(
      this.previousChapterTopAnchorElement,
      "click",
      this.handlePreviousPageClick.bind(this)
    );
    addEventListenerOptional(
      this.nextChapterBottomAnchorElement,
      "click",
      this.handleNextPageClick.bind(this)
    );

    addEventListenerOptional(
      this.previousPageAnchorElement,
      "click",
      this.handlePreviousPageClick.bind(this)
    );
    addEventListenerOptional(
      this.nextPageAnchorElement,
      "click",
      this.handleNextPageClick.bind(this)
    );

    addEventListenerOptional(
      this.tryAgainButton,
      "click",
      this.tryAgain.bind(this)
    );
    addEventListenerOptional(
      this.goBackButton,
      "click",
      IFrameNavigator.goBack.bind(this)
    );

    addEventListenerOptional(
      this.bookmarksControl,
      "keydown",
      this.hideBookmarksOnEscape.bind(this)
    );

    addEventListenerOptional(
      this.espandMenuIcon,
      "click",
      this.handleEditClick.bind(this)
    );

    addEventListenerOptional(window, "resize", this.onResize);
    for (const iframe of this.iframes) {
      addEventListenerOptional(iframe, "resize", this.onResize);
    }
  }

  private setupModalFocusTrap(
    modal: HTMLDivElement,
    closeButton: HTMLButtonElement,
    lastFocusableElement: HTMLButtonElement | HTMLAnchorElement
  ): void {
    // Trap keyboard focus in a modal dialog when it's displayed.
    const TAB_KEY = 9;

    // Going backwards from the close button sends you to the last focusable element.
    closeButton.addEventListener("keydown", (event: KeyboardEvent) => {
      if (IFrameNavigator.isDisplayed(modal)) {
        const tab = event.keyCode === TAB_KEY;
        const shift = event.shiftKey;
        if (tab && shift) {
          lastFocusableElement.focus();
          event.preventDefault();
          event.stopPropagation();
        }
      }
    });

    // Going forward from the last focusable element sends you to the close button.
    lastFocusableElement.addEventListener("keydown", (event: KeyboardEvent) => {
      if (IFrameNavigator.isDisplayed(modal)) {
        const tab = event.keyCode === TAB_KEY;
        const shift = event.shiftKey;
        if (tab && !shift) {
          closeButton.focus();
          event.preventDefault();
          event.stopPropagation();
        }
      }
    });
  }

  isScrolling: boolean;
  private updateBookView(): void {
    if (this.view?.layout === "fixed") {
      if (this.nextPageAnchorElement)
        this.nextPageAnchorElement.style.display = "none";
      if (this.previousPageAnchorElement)
        this.previousPageAnchorElement.style.display = "none";
      if (this.nextChapterBottomAnchorElement)
        this.nextChapterBottomAnchorElement.style.display = "none";
      if (this.previousChapterTopAnchorElement)
        this.previousChapterTopAnchorElement.style.display = "none";
    } else {
      this.settings.isPaginated().then((paginated) => {
        if (paginated) {
          this.view.height =
            BrowserUtilities.getHeight() - 40 - (this.attributes?.margin ?? 0);
          if (this.infoBottom) this.infoBottom.style.removeProperty("display");
          document.body.onscroll = () => {};
          if (this.nextChapterBottomAnchorElement)
            this.nextChapterBottomAnchorElement.style.display = "none";
          if (this.previousChapterTopAnchorElement)
            this.previousChapterTopAnchorElement.style.display = "none";
          if (this.nextPageAnchorElement)
            this.nextPageAnchorElement.style.display = "unset";
          if (this.previousPageAnchorElement)
            this.previousPageAnchorElement.style.display = "unset";
          if (this.chapterTitle) this.chapterTitle.style.display = "inline";
          if (this.chapterPosition)
            this.chapterPosition.style.display = "inline";
          if (this.remainingPositions)
            this.remainingPositions.style.display = "inline";
          if (this.eventHandler) {
            this.eventHandler.onInternalLink = this.handleInternalLink.bind(
              this
            );
            this.eventHandler.onClickThrough = this.handleClickThrough.bind(
              this
            );
          }
          if (this.touchEventHandler) {
            this.touchEventHandler.onBackwardSwipe = this.handlePreviousPageClick.bind(
              this
            );
            this.touchEventHandler.onForwardSwipe = this.handleNextPageClick.bind(
              this
            );
          }
          if (this.keyboardEventHandler) {
            this.keyboardEventHandler.onBackwardSwipe = this.handlePreviousPageClick.bind(
              this
            );
            this.keyboardEventHandler.onForwardSwipe = this.handleNextPageClick.bind(
              this
            );
          }
        } else {
          if (this.infoBottom) this.infoBottom.style.display = "none";
          if (this.nextPageAnchorElement)
            this.nextPageAnchorElement.style.display = "none";
          if (this.previousPageAnchorElement)
            this.previousPageAnchorElement.style.display = "none";
          if (this.view?.layout === "fixed") {
            if (this.nextChapterBottomAnchorElement)
              this.nextChapterBottomAnchorElement.style.display = "none";
            if (this.previousChapterTopAnchorElement)
              this.previousChapterTopAnchorElement.style.display = "none";
          } else {
            if (this.view?.atStart() && this.view?.atEnd()) {
              if (this.nextChapterBottomAnchorElement)
                this.nextChapterBottomAnchorElement.style.display = "unset";
              if (this.previousChapterTopAnchorElement)
                this.previousChapterTopAnchorElement.style.display = "unset";
            } else if (this.view?.atEnd()) {
              if (this.previousChapterTopAnchorElement)
                this.previousChapterTopAnchorElement.style.display = "none";
              if (this.nextChapterBottomAnchorElement)
                this.nextChapterBottomAnchorElement.style.display = "unset";
            } else if (this.view?.atStart()) {
              if (this.nextChapterBottomAnchorElement)
                this.nextChapterBottomAnchorElement.style.display = "none";
              if (this.previousChapterTopAnchorElement)
                this.previousChapterTopAnchorElement.style.display = "unset";
            } else {
              if (this.nextChapterBottomAnchorElement)
                this.nextChapterBottomAnchorElement.style.display = "none";
              if (this.previousChapterTopAnchorElement)
                this.previousChapterTopAnchorElement.style.display = "none";
            }
          }
          const onDoScrolling = debounce(() => {
            this.isScrolling = false;
          }, 200);

          const wrapper = HTMLUtilities.findRequiredElement(
            document,
            "#iframe-wrapper"
          );

          // document.body.style.overflow = "auto";
          wrapper.onscroll = async () => {
            this.isScrolling = true;
            await this.savePosition();
            if (this.view?.atEnd()) {
              // Bring up the bottom nav when you get to the bottom,
              // if it wasn't already displayed.
            } else {
              // Remove the bottom nav when you scroll back up,
              // if it was displayed because you were at the bottom.
            }
            if (this.view?.layout === "fixed") {
              if (this.nextChapterBottomAnchorElement)
                this.nextChapterBottomAnchorElement.style.display = "none";
              if (this.previousChapterTopAnchorElement)
                this.previousChapterTopAnchorElement.style.display = "none";
            } else {
              this.settings.isPaginated().then((paginated) => {
                if (!paginated) {
                  if (this.view?.atStart() && this.view?.atEnd()) {
                    if (this.nextChapterBottomAnchorElement)
                      this.nextChapterBottomAnchorElement.style.display =
                        "unset";
                    if (this.previousChapterTopAnchorElement)
                      this.previousChapterTopAnchorElement.style.display =
                        "unset";
                  } else if (this.view?.atEnd()) {
                    if (this.previousChapterTopAnchorElement)
                      this.previousChapterTopAnchorElement.style.display =
                        "none";
                    if (this.nextChapterBottomAnchorElement)
                      this.nextChapterBottomAnchorElement.style.display =
                        "unset";
                  } else if (this.view?.atStart()) {
                    if (this.nextChapterBottomAnchorElement)
                      this.nextChapterBottomAnchorElement.style.display =
                        "none";
                    if (this.previousChapterTopAnchorElement)
                      this.previousChapterTopAnchorElement.style.display =
                        "unset";
                  } else {
                    if (this.nextChapterBottomAnchorElement)
                      this.nextChapterBottomAnchorElement.style.display =
                        "none";
                    if (this.previousChapterTopAnchorElement)
                      this.previousChapterTopAnchorElement.style.display =
                        "none";
                  }
                }
              });
              this.checkResourcePosition();
            }
            onDoScrolling();
          };

          if (this.chapterTitle) this.chapterTitle.style.display = "none";
          if (this.chapterPosition) this.chapterPosition.style.display = "none";
          if (this.remainingPositions)
            this.remainingPositions.style.display = "none";
          if (this.eventHandler) {
            this.eventHandler.onInternalLink = this.handleInternalLink.bind(
              this
            );
            this.eventHandler.onClickThrough = this.handleClickThrough.bind(
              this
            );
          }
          if (this.touchEventHandler) {
            this.touchEventHandler.onBackwardSwipe = this.handlePreviousPageClick.bind(
              this
            );
            this.touchEventHandler.onForwardSwipe = this.handleNextPageClick.bind(
              this
            );
          }
          if (this.keyboardEventHandler) {
            this.keyboardEventHandler.onBackwardSwipe = this.handlePreviousPageClick.bind(
              this
            );
            this.keyboardEventHandler.onForwardSwipe = this.handleNextPageClick.bind(
              this
            );
          }
        }
      });
      setTimeout(async () => {
        await this.highlighter?.prepareContainers(
          this.iframes[0].contentWindow as any
        );

        if (this.pageBreakModule !== undefined) {
          await this.highlighter?.destroyHighlights(HighlightType.PageBreak);
          await this.pageBreakModule.drawPageBreaks();
        }

        if (this.annotationModule !== undefined) {
          await this.annotationModule.drawHighlights();
        }
        if (this.bookmarkModule !== undefined) {
          await this.bookmarkModule.drawBookmarks();
        }

        if (
          this.rights.enableSearch &&
          this.searchModule !== undefined &&
          this.highlighter !== undefined
        ) {
          await this.highlighter.destroyHighlights(HighlightType.Search);
          this.searchModule.drawSearch();
        }
        if (
          this.rights.enableDefinitions &&
          this.definitionsModule !== undefined &&
          this.highlighter !== undefined
        ) {
          await this.definitionsModule.drawDefinitions();
        }
      }, 200);
    }
  }

  private async loadManifest(): Promise<void> {
    try {
      const createSubmenu = (
        parentElement: Element,
        links: Array<Link>,
        control?: HTMLButtonElement,
        ol: boolean = false
      ) => {
        let menuControl: HTMLButtonElement | undefined;
        let mainElement: HTMLDivElement | undefined;
        if (control) {
          menuControl = control;
          if (parentElement instanceof HTMLDivElement) {
            mainElement = parentElement;
          }
        }
        var listElement: HTMLUListElement = document.createElement("ul");
        if (ol) {
          listElement = document.createElement("ol");
        }
        listElement.className = "sidenav-toc";
        let lastLink: HTMLAnchorElement | undefined = undefined;
        for (const link of links) {
          const listItemElement: HTMLLIElement = document.createElement("li");
          const linkElement: HTMLAnchorElement = document.createElement("a");
          const spanElement: HTMLSpanElement = document.createElement("span");
          linkElement.className = "chapter-link";
          linkElement.tabIndex = -1;
          let href = "";
          if (link.Href) {
            href = this.publication.getAbsoluteHref(link.Href);
            linkElement.href = href;
            linkElement.innerHTML = link.Title || "";
            listItemElement.appendChild(linkElement);
          } else {
            spanElement.innerHTML = link.Title || "";
            spanElement.className = "chapter-title";
            listItemElement.appendChild(spanElement);
          }
          if (link.Children && link.Children.length > 0) {
            createSubmenu(listItemElement, link.Children, undefined, true);
          }

          listElement.appendChild(listItemElement);
          lastLink = linkElement;
        }

        // Trap keyboard focus inside the TOC while it's open.
        if (lastLink && menuControl && mainElement) {
          this.setupModalFocusTrap(mainElement, menuControl, lastLink);
        }

        addEventListenerOptional(listElement, "click", (event: Event) => {
          event.preventDefault();
          event.stopPropagation();
          if (
            event.target &&
            (event.target as HTMLElement).tagName.toLowerCase() === "a"
          ) {
            let linkElement = event.target as HTMLAnchorElement;

            if (linkElement.className.indexOf("active") !== -1) {
              // This TOC item is already loaded. Hide the TOC
              // but don't navigate.
              this.hideView();
            } else {
              // Set focus back to the contents toggle button so screen readers
              // don't get stuck on a hidden link.
              menuControl?.focus();

              let locations: Locations = {
                progression: 0,
              };
              if (linkElement.href.indexOf("#") !== -1) {
                const elementId = linkElement.href.slice(
                  linkElement.href.indexOf("#") + 1
                );
                if (elementId !== undefined) {
                  locations = {
                    fragment: elementId,
                  };
                }
              }

              const position: Locator = {
                href: linkElement.href,
                locations: locations,
                type: linkElement.type,
                title: linkElement.title,
              };

              this.hideView();
              this.navigate(position);
            }
          }
        });

        parentElement.appendChild(listElement);
      };

      const toc = this.publication.tableOfContents;
      const landmarks = this.publication.landmarks;
      const pageList = this.publication.pageList;

      if (this.tocView) {
        if (toc.length) {
          createSubmenu(this.tocView, toc);
        } else {
          this.tocView.parentElement?.parentElement?.removeChild(
            this.tocView.parentElement
          );
        }
      }

      if (this.pageListView) {
        if (pageList?.length) {
          createSubmenu(this.pageListView, pageList);
        } else {
          this.pageListView.parentElement?.parentElement?.removeChild(
            this.pageListView.parentElement
          );
        }
      }

      if (this.landmarksView) {
        if (landmarks?.length) {
          createSubmenu(this.landmarksView, landmarks);
        } else {
          this.landmarksSection.parentElement?.removeChild(
            this.landmarksSection
          );
        }
      }

      if (
        (this.links || this.linksTopLeft) &&
        this.upLinkConfig &&
        this.upLinkConfig.url
      ) {
        const upUrl = this.upLinkConfig.url;
        const upLabel = this.upLinkConfig.label || "";
        const upAriaLabel = this.upLinkConfig.ariaLabel || upLabel;
        var upHTML = simpleUpLinkTemplate(upUrl.href, upLabel, upAriaLabel);
        const upParent: HTMLLIElement = document.createElement("li");
        upParent.classList.add("uplink-wrapper");
        upParent.innerHTML = upHTML;
        if (this.links) {
          this.links.insertBefore(upParent, this.links.firstChild);
          this.upLink = HTMLUtilities.findRequiredElement(
            this.links,
            "a[rel=up]"
          );
        } else {
          this.linksTopLeft.insertBefore(
            upParent,
            this.linksTopLeft.firstChild
          );
          this.upLink = HTMLUtilities.findRequiredElement(
            this.linksTopLeft,
            "a[rel=up]"
          );
        }
      }

      let lastReadingPosition: ReadingPosition | undefined = undefined;
      if (this.annotator) {
        lastReadingPosition = (await this.annotator.getLastReadingPosition()) as
          | ReadingPosition
          | undefined;
      }

      const startLink = this.publication.getStartLink();
      let startUrl: string | undefined = undefined;
      if (startLink && startLink.Href) {
        startUrl = this.publication.getAbsoluteHref(startLink.Href);
      }

      if (lastReadingPosition) {
        const linkHref = this.publication.getAbsoluteHref(
          lastReadingPosition.href
        );
        if (IS_DEV) console.log(lastReadingPosition.href);
        if (IS_DEV) console.log(linkHref);
        lastReadingPosition.href = linkHref;
        await this.navigate(lastReadingPosition);
      } else if (startUrl) {
        const position: ReadingPosition = {
          href: startUrl,
          locations: {
            progression: 0,
          },
          created: new Date(),
          title: startLink?.Title,
        };

        await this.navigate(position);
      }

      return new Promise<void>((resolve) => resolve());
    } catch (err: unknown) {
      console.error(err);
      this.abortOnError(err);
      return new Promise<void>((_, reject) => reject(err)).catch(() => {});
    }
  }

  private async handleIFrameLoad(): Promise<void> {
    if (this.errorMessage) this.errorMessage.style.display = "none";
    this.showLoadingMessageAfterDelay();
    try {
      let bookViewPosition: number | undefined = 0;
      if (this.newPosition) {
        bookViewPosition = this.newPosition.locations.progression;
      }
      await this.handleResize();
      this.updateBookView();

      await this.settings.applyProperties();

      let currentLocation = this.currentChapterLink.href;
      if (currentLocation) {
        const previous = this.publication.getPreviousSpineItem(currentLocation);
        if (previous && previous.Href) {
          this.previousChapterLink = {
            href: previous.Href,
            title: previous.Title,
            type: previous.TypeLink,
          };
        }
      }
      if (this.previousChapterAnchorElement) {
        if (this.previousChapterLink && this.previousChapterLink.href) {
          this.previousChapterAnchorElement.href = this.publication.getAbsoluteHref(
            this.previousChapterLink.href
          );
          this.previousChapterAnchorElement.className = this.previousChapterAnchorElement.className.replace(
            " disabled",
            ""
          );
        } else {
          this.previousChapterAnchorElement.removeAttribute("href");
          this.previousChapterAnchorElement.className += " disabled";
        }
      }
      let res = this.publication.getNextSpineItem(currentLocation);
      if (res) {
        this.nextChapterLink = {
          href: res.Href,
          title: res.Title,
          type: res.TypeLink,
        };
      } else {
        this.nextChapterLink = undefined;
      }
      if (this.nextChapterAnchorElement) {
        if (this.nextChapterLink && this.nextChapterLink.href) {
          this.nextChapterAnchorElement.href = this.publication.getAbsoluteHref(
            this.nextChapterLink.href
          );
          this.nextChapterAnchorElement.className = this.nextChapterAnchorElement.className.replace(
            " disabled",
            ""
          );
        } else {
          this.nextChapterAnchorElement.removeAttribute("href");
          this.nextChapterAnchorElement.className += " disabled";
        }
      }

      if (this.currentTocUrl !== undefined) {
        this.setActiveTOCItem(this.currentTocUrl);
      } else {
        this.setActiveTOCItem(currentLocation);
      }

      if (this.publication.Metadata.Title) {
        if (this.bookTitle)
          this.bookTitle.innerHTML = this.publication.Metadata.Title.toString();
      }

      const spineItem = this.publication.getSpineItem(currentLocation);
      if (spineItem !== undefined) {
        this.currentChapterLink.title = spineItem.Title;
        this.currentChapterLink.type = spineItem.TypeLink;
      }
      let tocItem = this.publication.getTOCItem(currentLocation);
      if (this.currentTocUrl !== undefined) {
        tocItem = this.publication.getTOCItem(this.currentTocUrl);
      }
      if (
        !this.currentChapterLink.title &&
        tocItem !== undefined &&
        tocItem.Title
      ) {
        this.currentChapterLink.title = tocItem.Title;
      }
      if (
        !this.currentChapterLink.type &&
        tocItem !== undefined &&
        tocItem.TypeLink
      ) {
        this.currentChapterLink.title = tocItem.Title;
      }

      if (this.currentChapterLink.title) {
        if (this.chapterTitle)
          this.chapterTitle.innerHTML =
            "(" + this.currentChapterLink.title + ")";
      } else {
        if (this.chapterTitle)
          this.chapterTitle.innerHTML = "(Current Chapter)";
      }

      await this.injectInjectablesIntoIframeHead();

      if (this.highlighter !== undefined) {
        await this.highlighter.initialize();
      }
      const body = this.iframes[0].contentDocument?.body;
      if (this.rights.enableTTS && this.tts?.enableSplitter) {
        Splitting({
          target: body,
          by: "lines",
        });
      }

      // resize on toggle details
      let details = body?.querySelector("details");
      if (details) {
        let self = this;
        details.addEventListener("toggle", async (_event) => {
          await self.view?.setIframeHeight?.(this.iframes[0]);
        });
      }

      if (this.rights.enableContentProtection) {
        if (this.contentProtectionModule !== undefined) {
          await this.contentProtectionModule.initialize();
        }
      }

      if (this.eventHandler) {
        for (const iframe of this.iframes) {
          this.eventHandler.setupEvents(iframe.contentDocument);
          this.touchEventHandler.setupEvents(iframe.contentDocument);
          this.keyboardEventHandler.setupEvents(iframe.contentDocument);
        }
        this.touchEventHandler.setupEvents(this.errorMessage);
        if (!this.didInitKeyboardEventHandler) {
          this.keyboardEventHandler.delegate = this;
          this.keyboardEventHandler.keydown(document);
          this.didInitKeyboardEventHandler = true;
        }
      }
      if (this.view?.layout !== "fixed") {
        if (this.view?.isScrollMode()) {
          this.iframes[0].height = "0";
          this.view?.setIframeHeight?.(this.iframes[0]);
        }
      }
      if (this.annotationModule !== undefined) {
        await this.annotationModule.initialize();
      }
      if (this.bookmarkModule !== undefined) {
        await this.bookmarkModule.initialize();
      }
      if (this.rights.enableTTS) {
        for (const iframe of this.iframes) {
          const body = iframe.contentDocument?.body;
          if (this.ttsModule !== undefined) {
            if (this.tts?.enableSplitter) {
              const ttsModule = this.ttsModule as TTSModule;
              await ttsModule.initialize(body);
            } else {
              const ttsModule = this.ttsModule as TTSModule2;
              await ttsModule.initialize(body);
            }
          }
        }
      }

      if (this.timelineModule !== undefined) {
        await this.timelineModule.initialize();
      }

      if (
        this.rights.enableMediaOverlays &&
        this.mediaOverlayModule !== undefined &&
        this.hasMediaOverlays
      ) {
        await this.mediaOverlayModule.initialize();
      }

      setTimeout(async () => {
        if (this.newElementId) {
          const element = (this.iframes[0]
            .contentDocument as any).getElementById(this.newElementId);
          this.view?.goToElement?.(element);
          this.newElementId = undefined;
        } else if (
          this.newPosition &&
          (this.newPosition as Annotation).highlight
        ) {
          let startContainer = (this.newPosition as Annotation).highlight
            ?.selectionInfo.rangeInfo.startContainerElementCssSelector;
          if (startContainer) {
            this.view?.goToCssSelector(startContainer);
          }
        } else if (bookViewPosition && bookViewPosition >= 0) {
          this.view?.goToProgression(bookViewPosition);
        }

        this.newPosition = undefined;

        this.hideLoadingMessage();
        this.showIframeContents();
        if (
          this.rights.enableMediaOverlays &&
          this.mediaOverlayModule !== undefined &&
          this.hasMediaOverlays
        ) {
          let link = this.currentLink();
          await this.mediaOverlayModule?.initializeResource(link);
        }
        await this.updatePositionInfo();
        await this.view?.setSize();
      }, 200);

      return new Promise<void>((resolve) => resolve());
    } catch (err: unknown) {
      console.error(err);
      this.abortOnError(err);
      return Promise.reject(err);
    }
  }

  private async injectInjectablesIntoIframeHead(): Promise<void> {
    // Inject Readium CSS into Iframe Head
    const injectablesToLoad: Promise<boolean>[] = [];

    const addLoadingInjectable = (
      injectable: HTMLLinkElement | HTMLScriptElement
    ) => {
      const loadPromise = new Promise<boolean>((resolve, reject) => {
        injectable.onload = () => {
          resolve(true);
        };
        injectable.onerror = (e) => {
          const message =
            typeof e === "string"
              ? e
              : `Injectable failed to load at: ${
                  "href" in injectable ? injectable.href : injectable.src
                }`;
          reject(new Error(message));
        };
      });
      injectablesToLoad.push(loadPromise);
    };

    for (const iframe of this.iframes) {
      const head = iframe.contentDocument?.head;
      if (head) {
        head.insertBefore(
          IFrameNavigator.createBase(this.currentChapterLink.href),
          head.firstChild
        );

        this.injectables?.forEach((injectable) => {
          if (injectable.type === "style") {
            if (injectable.fontFamily) {
              // UserSettings.fontFamilyValues.push(injectable.fontFamily)
              // this.settings.setupEvents()
              // this.settings.addFont(injectable.fontFamily);
              this.settings.initAddedFont();
              if (!injectable.systemFont && injectable.url) {
                const link = IFrameNavigator.createCssLink(injectable.url);
                head.appendChild(link);
                addLoadingInjectable(link);
              }
            } else if (injectable.r2before && injectable.url) {
              const link = IFrameNavigator.createCssLink(injectable.url);
              head.insertBefore(link, head.firstChild);
              addLoadingInjectable(link);
            } else if (injectable.r2default && injectable.url) {
              const link = IFrameNavigator.createCssLink(injectable.url);
              head.insertBefore(link, head.childNodes[1]);
              addLoadingInjectable(link);
            } else if (injectable.r2after && injectable.url) {
              if (injectable.appearance) {
                // this.settings.addAppearance(injectable.appearance);
                this.settings.initAddedAppearance();
              }
              const link = IFrameNavigator.createCssLink(injectable.url);
              head.appendChild(link);
              addLoadingInjectable(link);
            } else if (injectable.url) {
              const link = IFrameNavigator.createCssLink(injectable.url);
              head.appendChild(link);
              addLoadingInjectable(link);
            }
          } else if (injectable.type === "script" && injectable.url) {
            const script = IFrameNavigator.createJavascriptLink(
              injectable.url,
              injectable.async ?? false
            );
            head.appendChild(script);
            addLoadingInjectable(script);
          }
        });
      }
    }

    if (injectablesToLoad.length === 0) {
      return;
    }

    await Promise.all(injectablesToLoad);
  }

  /**
   * Displays standard error UI.
   */
  private abortOnError(e: unknown) {
    // if there is an onError event passed in, depend on that
    // to catch it.
    if (this.api?.onError) {
      // make sure the error is always an actual Error
      const trueError =
        e instanceof Error
          ? e
          : typeof e === "string"
          ? new Error(e)
          : new Error("An unknown error occurred in the IFrameNavigator.");
      this.api.onError(trueError);
    } else {
      // otherwise just display the standard error UI
      if (this.errorMessage) this.errorMessage.style.display = "block";
      if (this.isLoading) {
        this.hideLoadingMessage();
      }
    }
  }

  private tryAgain() {
    this.precessContentForIframe();
  }

  private precessContentForIframe() {
    const self = this;
    var index = this.publication.getSpineIndex(this.currentChapterLink.href);
    var even: boolean = (index ?? 0) % 2 === 1;
    this.showLoadingMessageAfterDelay();

    function writeIframeDoc(content: string, href: string) {
      const parser = new DOMParser();
      const doc = parser.parseFromString(content, "application/xhtml+xml");
      if (doc.head) {
        doc.head.insertBefore(
          IFrameNavigator.createBase(href),
          doc.head.firstChild
        );
      }
      const newHTML = doc.documentElement.outerHTML;
      const iframeDoc = self.iframes[0].contentDocument;
      if (iframeDoc) {
        iframeDoc.open();
        iframeDoc.write(newHTML);
        iframeDoc.close();
      }
    }

    function writeIframe2Doc(content: string, href: string) {
      const parser = new DOMParser();
      const doc = parser.parseFromString(content, "application/xhtml+xml");
      if (doc.head) {
        doc.head.insertBefore(
          IFrameNavigator.createBase(href),
          doc.head.firstChild
        );
      }
      const newHTML = doc.documentElement.outerHTML;
      const iframeDoc = self.iframes[1].contentDocument;
      if (iframeDoc) {
        iframeDoc.open();
        iframeDoc.write(newHTML);
        iframeDoc.close();
      }
    }

    const link = new URL(this.currentChapterLink.href);
    const isSameOrigin =
      window.location.protocol === link.protocol &&
      window.location.port === link.port &&
      window.location.hostname === link.hostname;

    if (this.api?.getContent) {
      if (this.publication.isFixedLayout) {
        if (this.settings.columnCount !== 1) {
          if (even) {
            this.currentSpreadLinks.left = {
              href: this.currentChapterLink.href,
            };

            this.api
              ?.getContent(this.currentChapterLink.href)
              .then((content) => {
                if (content === undefined) {
                  if (isSameOrigin) {
                    this.iframes[0].src = this.currentChapterLink.href;
                  } else {
                    fetch(this.currentChapterLink.href)
                      .then((r) => r.text())
                      .then(async (content) => {
                        writeIframeDoc.call(
                          this,
                          content,
                          this.currentChapterLink.href
                        );
                      });
                  }
                } else {
                  writeIframeDoc.call(
                    this,
                    content,
                    this.currentChapterLink.href
                  );
                }
              });
            if (this.iframes.length === 2) {
              if ((index ?? 0) < this.publication.readingOrder.length - 1) {
                const next = this.publication.getNextSpineItem(
                  this.currentChapterLink.href
                );
                if (next) {
                  const href = this.publication.getAbsoluteHref(next.Href);
                  this.currentSpreadLinks.right = {
                    href: href,
                  };
                  this.api?.getContent(href).then((content) => {
                    if (content === undefined) {
                      if (isSameOrigin) {
                        this.iframes[1].src = href;
                      } else {
                        fetch(href)
                          .then((r) => r.text())
                          .then(async (content) => {
                            writeIframe2Doc.call(this, content, href);
                            this.currentSpreadLinks.right = {
                              href: href,
                            };
                          });
                      }
                    } else {
                      writeIframe2Doc.call(this, content, href);
                    }
                  });
                }
              } else {
                this.iframes[1].src = "about:blank";
              }
            }
          } else {
            if ((index ?? 0) > 0) {
              const prev = this.publication.getPreviousSpineItem(
                this.currentChapterLink.href
              );
              if (prev) {
                const href = this.publication.getAbsoluteHref(prev.Href);
                this.currentSpreadLinks.left = {
                  href: href,
                };
                this.api?.getContent(href).then((content) => {
                  if (content === undefined) {
                    if (isSameOrigin) {
                      this.iframes[0].src = href;
                    } else {
                      fetch(href)
                        .then((r) => r.text())
                        .then(async (content) => {
                          writeIframeDoc.call(this, content, href);
                        });
                    }
                  } else {
                    writeIframeDoc.call(this, content, href);
                  }
                });
              }
            } else {
              this.iframes[0].src = "about:blank";
            }
            if (this.iframes.length === 2 && this.publication.isFixedLayout) {
              this.currentSpreadLinks.right = {
                href: this.currentChapterLink.href,
              };

              this.api
                .getContent(this.currentChapterLink.href)
                .then((content) => {
                  if (content === undefined) {
                    if (isSameOrigin) {
                      this.iframes[1].src = this.currentChapterLink.href;
                    } else {
                      fetch(this.currentChapterLink.href)
                        .then((r) => r.text())
                        .then(async (content) => {
                          writeIframe2Doc.call(
                            this,
                            content,
                            this.currentChapterLink.href
                          );
                        });
                    }
                  } else {
                    writeIframe2Doc.call(
                      this,
                      content,
                      this.currentChapterLink.href
                    );
                  }
                });
            }
          }
        } else {
          this.currentSpreadLinks.left = {
            href: this.currentChapterLink.href,
          };
          this.api?.getContent(this.currentChapterLink.href).then((content) => {
            if (content === undefined) {
              if (isSameOrigin) {
                this.iframes[0].src = this.currentChapterLink.href;
              } else {
                fetch(this.currentChapterLink.href)
                  .then((r) => r.text())
                  .then(async (content) => {
                    writeIframeDoc.call(
                      this,
                      content,
                      this.currentChapterLink.href
                    );
                  });
              }
            } else {
              writeIframeDoc.call(this, content, this.currentChapterLink.href);
            }
          });
        }
      } else {
        this.api?.getContent(this.currentChapterLink.href).then((content) => {
          this.currentSpreadLinks.left = {
            href: this.currentChapterLink.href,
          };

          if (content === undefined) {
            if (isSameOrigin) {
              this.iframes[0].src = this.currentChapterLink.href;
            } else {
              fetch(this.currentChapterLink.href)
                .then((r) => r.text())
                .then(async (content) => {
                  writeIframeDoc.call(
                    this,
                    content,
                    this.currentChapterLink.href
                  );
                });
            }
          } else {
            writeIframeDoc.call(this, content, this.currentChapterLink.href);
          }
        });
      }
    } else {
      if (this.publication.isFixedLayout) {
        if (this.settings.columnCount !== 1) {
          if (even) {
            if (isSameOrigin) {
              this.iframes[0].src = this.currentChapterLink.href;
              this.currentSpreadLinks.left = {
                href: this.currentChapterLink.href,
              };

              if (this.iframes.length === 2) {
                if ((index ?? 0) < this.publication.readingOrder.length - 1) {
                  const next = this.publication.getNextSpineItem(
                    this.currentChapterLink.href
                  );
                  if (next) {
                    const href = this.publication.getAbsoluteHref(next.Href);
                    this.iframes[1].src = href;
                    this.currentSpreadLinks.right = {
                      href: href,
                    };
                  }
                } else {
                  this.iframes[1].src = "about:blank";
                }
              }
            } else {
              fetch(this.currentChapterLink.href)
                .then((r) => r.text())
                .then(async (content) => {
                  writeIframeDoc.call(
                    this,
                    content,
                    this.currentChapterLink.href
                  );
                });
              if (this.iframes.length === 2) {
                if ((index ?? 0) < this.publication.readingOrder.length - 1) {
                  const next = this.publication.getNextSpineItem(
                    this.currentChapterLink.href
                  );
                  if (next) {
                    const href = this.publication.getAbsoluteHref(next.Href);
                    this.currentSpreadLinks.right = {
                      href: href,
                    };

                    fetch(href)
                      .then((r) => r.text())
                      .then(async (content) => {
                        writeIframe2Doc.call(this, content, href);
                      });
                  }
                } else {
                  this.iframes[1].src = "about:blank";
                }
              }
            }
          } else {
            if ((index ?? 0) > 0) {
              const prev = this.publication.getPreviousSpineItem(
                this.currentChapterLink.href
              );
              if (prev) {
                const href = this.publication.getAbsoluteHref(prev.Href);
                this.currentSpreadLinks.left = {
                  href: href,
                };
                if (isSameOrigin) {
                  this.iframes[0].src = href;
                  if (this.iframes.length === 2) {
                    this.iframes[1].src = this.currentChapterLink.href;
                  }
                } else {
                  fetch(href)
                    .then((r) => r.text())
                    .then(async (content) => {
                      writeIframeDoc.call(this, content, href);
                    });
                  if (this.iframes.length === 2) {
                    this.currentSpreadLinks.right = {
                      href: this.currentChapterLink.href,
                    };
                    fetch(this.currentChapterLink.href)
                      .then((r) => r.text())
                      .then(async (content) => {
                        writeIframe2Doc.call(
                          this,
                          content,
                          this.currentChapterLink.href
                        );
                      });
                  }
                }
              }
            } else {
              this.iframes[0].src = "about:blank";
            }
            if (this.iframes.length === 2) {
              this.currentSpreadLinks.right = {
                href: this.currentChapterLink.href,
              };

              if (isSameOrigin) {
                this.iframes[1].src = this.currentChapterLink.href;
              } else {
                fetch(this.currentChapterLink.href)
                  .then((r) => r.text())
                  .then(async (content) => {
                    writeIframe2Doc.call(
                      this,
                      content,
                      this.currentChapterLink.href
                    );
                  });
              }
            }
          }
        } else {
          this.currentSpreadLinks.left = {
            href: this.currentChapterLink.href,
          };
          if (isSameOrigin) {
            this.iframes[0].src = this.currentChapterLink.href;
          } else {
            fetch(this.currentChapterLink.href)
              .then((r) => r.text())
              .then(async (content) => {
                writeIframeDoc.call(
                  this,
                  content,
                  this.currentChapterLink.href
                );
              });
          }
        }
      } else {
        this.currentSpreadLinks.left = {
          href: this.currentChapterLink.href,
        };
        if (isSameOrigin) {
          this.iframes[0].src = this.currentChapterLink.href;
        } else {
          fetch(this.currentChapterLink.href)
            .then((r) => r.text())
            .then(async (content) => {
              writeIframeDoc.call(this, content, this.currentChapterLink.href);
            });
        }
      }
    }
    if (this.publication.isFixedLayout) {
      setTimeout(() => {
        let height, width;
        let doc;
        if (index === 0 && this.iframes?.length === 2) {
          doc = this.iframes[1].contentDocument;
        } else {
          doc = this.iframes[0].contentDocument;
        }
        if (doc && doc.body) {
          height = getComputedStyle(doc.body).height;
          width = getComputedStyle(doc.body).width;
          if (
            parseInt(height?.replace("px", "")) === 0 ||
            parseInt(width?.replace("px", "")) === 0
          ) {
            const head = HTMLUtilities.findIframeElement(
              doc,
              "head"
            ) as HTMLHeadElement;
            if (head) {
              const viewport = HTMLUtilities.findElement(
                head,
                "meta[name=viewport]"
              );
              if (viewport) {
                var dimensionsStr = viewport.content;
                var obj = dimensionsStr.split(",").reduce((obj, s) => {
                  var [key, value] = s.match(/[^\s;=]+/g);
                  obj[key] = isNaN(Number(value)) ? value : +value;
                  return obj;
                }, {});
                height = obj["height"] + "px";
                width = obj["width"] + "px";
              }
            }
          }
        }

        var iframeParent =
          index === 0 && this.iframes.length === 2
            ? this.iframes[1].parentElement?.parentElement
            : (this.iframes[0].parentElement?.parentElement as HTMLElement);
        if (iframeParent && width) {
          var widthRatio =
            (parseInt(getComputedStyle(iframeParent).width) - 100) /
            (this.iframes.length === 2
              ? parseInt(width?.replace("px", "")) * 2 + 200
              : parseInt(width?.replace("px", "")));
          var heightRatio =
            (parseInt(getComputedStyle(iframeParent).height) - 100) /
            parseInt(height?.replace("px", ""));
          var scale = Math.min(widthRatio, heightRatio);
          iframeParent.style.transform = "scale(" + scale + ")";
          for (const iframe of this.iframes) {
            iframe.style.height = height;
            iframe.style.width = width;
            if (iframe.parentElement) {
              iframe.parentElement.style.height = height;
            }
          }
        }
      }, 400);
    }
  }

  private static goBack() {
    window.history.back();
  }

  private static isDisplayed(element: HTMLDivElement | HTMLUListElement) {
    return element ? element.className.indexOf(" active") !== -1 : false;
  }

  private static showElement(
    element: HTMLDivElement | HTMLUListElement,
    control?: HTMLAnchorElement | HTMLButtonElement
  ) {
    if (element) {
      element.className = element.className.replace(" inactive", "");
      if (element.className.indexOf(" active") === -1) {
        element.className += " active";
      }
      element.setAttribute("aria-hidden", "false");
      if (control) {
        control.setAttribute("aria-expanded", "true");

        const openIcon = control.querySelector(".icon.open");
        if (
          openIcon &&
          (openIcon.getAttribute("class") || "").indexOf(" inactive-icon") ===
            -1
        ) {
          const newIconClass =
            (openIcon.getAttribute("class") || "") + " inactive-icon";
          openIcon.setAttribute("class", newIconClass);
        }
        const closeIcon = control.querySelector(".icon.close");
        if (closeIcon) {
          const newIconClass = (closeIcon.getAttribute("class") || "").replace(
            " inactive-icon",
            ""
          );
          closeIcon.setAttribute("class", newIconClass);
        }
      }
      // Add buttons and links in the element to the tab order.
      const buttons = Array.prototype.slice.call(
        element.querySelectorAll("button")
      );
      const links = Array.prototype.slice.call(element.querySelectorAll("a"));
      for (const button of buttons) {
        button.tabIndex = 0;
      }
      for (const link of links) {
        link.tabIndex = 0;
      }
    }
  }

  private static hideElement(
    element: HTMLDivElement | HTMLUListElement,
    control?: HTMLAnchorElement | HTMLButtonElement
  ) {
    if (element) {
      element.className = element.className.replace(" active", "");
      if (element.className.indexOf(" inactive") === -1) {
        element.className += " inactive";
      }
      element.setAttribute("aria-hidden", "true");
      if (control) {
        control.setAttribute("aria-expanded", "false");

        const openIcon = control.querySelector(".icon.open");
        if (openIcon) {
          const newIconClass = (openIcon.getAttribute("class") || "").replace(
            " inactive-icon",
            ""
          );
          openIcon.setAttribute("class", newIconClass);
        }
        const closeIcon = control.querySelector(".icon.close");
        if (
          closeIcon &&
          (closeIcon.getAttribute("class") || "").indexOf(" inactive-icon") ===
            -1
        ) {
          const newIconClass =
            (closeIcon.getAttribute("class") || "") + " inactive-icon";
          closeIcon.setAttribute("class", newIconClass);
        }
      }
      // Remove buttons and links in the element from the tab order.
      const buttons = Array.prototype.slice.call(
        element.querySelectorAll("button")
      );
      const links = Array.prototype.slice.call(element.querySelectorAll("a"));
      for (const button of buttons) {
        button.tabIndex = -1;
      }
      for (const link of links) {
        link.tabIndex = -1;
      }
    }
  }

  private hideModal(
    modal: HTMLDivElement,
    control?: HTMLAnchorElement | HTMLButtonElement
  ) {
    // Restore the page for screen readers.
    for (const iframe of this.iframes) {
      iframe.setAttribute("aria-hidden", "false");
    }
    if (this.upLink) this.upLink.setAttribute("aria-hidden", "false");
    if (this.linksBottom) this.linksBottom.setAttribute("aria-hidden", "false");
    if (this.linksMiddle) this.linksMiddle.setAttribute("aria-hidden", "false");
    if (this.loadingMessage)
      this.loadingMessage.setAttribute("aria-hidden", "false");
    if (this.errorMessage)
      this.errorMessage.setAttribute("aria-hidden", "false");
    if (this.infoTop) this.infoTop.setAttribute("aria-hidden", "false");
    if (this.infoBottom) this.infoBottom.setAttribute("aria-hidden", "false");
    IFrameNavigator.hideElement(modal, control);
  }

  private handleEditClick(event: MouseEvent): void {
    var element = event.target as HTMLElement;
    if (this.headerMenu) {
      var sidenav = HTMLUtilities.findElement(this.headerMenu, ".sidenav");

      if (element.className.indexOf(" active") === -1) {
        element.className += " active";
        sidenav.className += " expanded";
        element.innerText = "unfold_less";
        this.sideNavExpanded = true;
        this.bookmarkModule?.showBookmarks();
        this.annotationModule?.showHighlights();
      } else {
        element.className = element.className.replace(" active", "");
        sidenav.className = sidenav.className.replace(" expanded", "");
        element.innerText = "unfold_more";
        this.sideNavExpanded = false;
        this.bookmarkModule?.showBookmarks();
        this.annotationModule?.showHighlights();
      }
    }
    event.preventDefault();
    event.stopPropagation();
  }
  get hasMediaOverlays() {
    return this.publication.hasMediaOverlays;
  }
  startReadAloud() {
    if (this.rights.enableTTS) {
      if (this.tts?.enableSplitter) {
        this.highlighter?.speakAll();
      } else {
        const ttsModule = this.ttsModule as TTSModule2;
        ttsModule.speakPlay();
      }
    }
  }
  startReadAlong() {
    if (
      this.rights.enableMediaOverlays &&
      this.mediaOverlayModule !== undefined &&
      this.hasMediaOverlays
    ) {
      this.mediaOverlayModule?.startReadAloud();
    }
  }
  stopReadAloud() {
    if (this.rights.enableTTS) {
      this.highlighter?.stopReadAloud();
      if (!this.tts?.enableSplitter) {
        if (this.annotationModule !== undefined) {
          this.annotationModule.drawHighlights();
        }
      }
    }
  }
  stopReadAlong() {
    if (
      this.rights.enableMediaOverlays &&
      this.mediaOverlayModule !== undefined &&
      this.hasMediaOverlays
    ) {
      this.mediaOverlayModule?.stopReadAloud();
    }
  }

  pauseReadAloud() {
    if (this.rights.enableTTS) {
      if (this.tts?.enableSplitter) {
        const ttsModule = this.ttsModule as TTSModule;
        ttsModule.speakPause();
      } else {
        const ttsModule = this.ttsModule as TTSModule2;
        ttsModule.speakPause();
        if (this.annotationModule !== undefined) {
          this.annotationModule.drawHighlights();
        }
      }
    }
  }
  pauseReadAlong() {
    if (
      this.rights.enableMediaOverlays &&
      this.mediaOverlayModule !== undefined &&
      this.hasMediaOverlays
    ) {
      this.mediaOverlayModule?.pauseReadAloud();
    }
  }
  resumeReadAloud() {
    if (this.rights.enableTTS) {
      if (this.tts?.enableSplitter) {
        const ttsModule = this.ttsModule as TTSModule;
        ttsModule.speakResume();
      } else {
        const ttsModule = this.ttsModule as TTSModule2;
        ttsModule.speakResume();
      }
    }
  }
  resumeReadAlong() {
    if (
      this.rights.enableMediaOverlays &&
      this.mediaOverlayModule !== undefined &&
      this.hasMediaOverlays
    ) {
      this.mediaOverlayModule?.resumeReadAloud();
    }
  }

  totalResources(): number {
    return this.publication.readingOrder.length;
  }
  mostRecentNavigatedTocItem(): string {
    return this.publication.getRelativeHref(this.currentTOCRawLink);
  }
  currentResource(): number | undefined {
    let currentLocation = this.currentChapterLink.href;
    return this.publication.getSpineIndex(currentLocation);
  }
  currentLink(): Array<Link | undefined> {
    if (this.settings.columnCount !== 1) {
      if (
        this.currentSpreadLinks.left !== undefined &&
        this.currentSpreadLinks.right !== undefined
      ) {
        let left = this.publication.getSpineItem(
          this.currentSpreadLinks.left.href
        );
        let right = this.publication.getSpineItem(
          this.currentSpreadLinks.right.href
        );
        return [left, right];
      }
    }
    let currentLocation = this.currentChapterLink.href;
    return [this.publication.getSpineItem(currentLocation!)];
  }

  tableOfContents(): any {
    return this.publication.tableOfContents;
  }
  readingOrder(): any {
    return this.publication.readingOrder;
  }
  atStart(): boolean {
    return this.view?.atStart() ?? false;
  }
  atEnd(): boolean {
    return this.view?.atEnd() ?? false;
  }

  previousPage(): any {
    this.handlePreviousPageClick(undefined);
  }
  nextPage(): any {
    this.handleNextPageClick(undefined);
  }
  previousResource(): any {
    this.handlePreviousChapterClick(undefined);
  }
  nextResource(): any {
    this.handleNextChapterClick(undefined);
  }
  goTo(locator: Locator): any {
    let locations: Locations = locator.locations ?? { progression: 0 };
    if (locator.href.indexOf("#") !== -1) {
      const elementId = locator.href.slice(locator.href.indexOf("#") + 1);
      if (elementId !== undefined) {
        locations = {
          ...locations,
          fragment: elementId,
        };
      }
    }
    const position = { ...locator };
    position.locations = locations;

    const linkHref = this.publication.getAbsoluteHref(locator.href);
    if (IS_DEV) console.log(locator.href);
    if (IS_DEV) console.log(linkHref);
    position.href = linkHref;
    this.stopReadAloud();
    this.navigate(position);
  }
  currentLocator(): Locator {
    let position;
    if (
      (this.rights.autoGeneratePositions && this.publication.positions) ||
      this.publication.positions
    ) {
      let positions = this.publication.positionsByHref(
        this.publication.getRelativeHref(this.currentChapterLink.href)
      );
      let positionIndex = Math.ceil(
        (this.view?.getCurrentPosition() ?? 0) * (positions.length - 1)
      );
      position = positions[positionIndex];
    } else {
      let tocItem = this.publication.getTOCItem(this.currentChapterLink.href);
      if (tocItem) {
        if (this.currentTocUrl !== undefined) {
          tocItem = this.publication.getTOCItem(this.currentTocUrl);
        }
        if (tocItem === undefined) {
          tocItem = this.publication.getTOCItemAbsolute(
            this.currentChapterLink.href!
          );
        }
        if (tocItem) {
          position = {
            href: tocItem.Href,
            type: this.currentChapterLink.type,
            title: this.currentChapterLink.title,
            locations: {},
          };
        }
      }
    }
    if (position) {
      position.locations.progression = this.view?.getCurrentPosition();
      position.displayInfo = {
        resourceScreenIndex: Math.round(this.view?.getCurrentPage() ?? 0),
        resourceScreenCount: Math.round(this.view?.getPageCount() ?? 0),
      };
    }
    return position;
  }

  positions(): any {
    return this.publication.positions ? this.publication.positions : [];
  }
  goToPosition(position: number) {
    if (this.publication.positions) {
      let locator = this.publication.positions.filter(
        (el: Locator) => el.locations.position === parseInt(String(position))
      )[0];
      this.goTo(locator);
    }
  }
  snapToElement(element: HTMLElement) {
    this.view?.snap(element);
  }
  applyAttributes(attributes: IFrameAttributes) {
    this.attributes = attributes;
    this.view.attributes = attributes;
    this.handleResize();
  }

  private handlePreviousPageClick(
    event: MouseEvent | TouchEvent | KeyboardEvent | undefined
  ): void {
    this.stopReadAloud();
    if (this.view?.layout === "fixed") {
      this.handlePreviousChapterClick(event);
    } else {
      if (this.view?.atStart()) {
        this.handlePreviousChapterClick(event);
      } else {
        this.view?.goToPreviousPage?.();
        this.updatePositionInfo();
        this.savePosition();
      }
      if (event) {
        event.preventDefault();
        event.stopPropagation();
      }
    }
  }

  private handleNextPageClick(
    event: MouseEvent | TouchEvent | KeyboardEvent | undefined
  ) {
    let valid = true;
    if (this.sample?.isSampleRead && this.publication.positions) {
      const locator = this.currentLocator();
      let progress = Math.round(
        (locator.locations.totalProgression ?? 0) * 100
      );

      if (this.sample?.limit) {
        valid = progress <= this.sample?.limit;
        if (this.view?.layout === "fixed") {
          if (
            (!valid && this.sample?.minimum && locator.locations.position) ??
            0 <= (this.sample?.minimum ?? 0)
          ) {
            valid = true;
          }
        }
      }
    }

    if (
      (valid && this.sample?.isSampleRead && this.publication.positions) ||
      !this.sample?.isSampleRead ||
      !this.publication.positions
    ) {
      this.stopReadAloud();
      if (this.view?.layout === "fixed") {
        this.handleNextChapterClick(event);
      } else {
        if (this.view?.atEnd()) {
          this.handleNextChapterClick(event);
        } else {
          this.view?.goToNextPage?.();
          this.updatePositionInfo();
          this.savePosition();
        }
        if (event) {
          event.preventDefault();
          event.stopPropagation();
        }
      }
    }
    if (!valid && this.sample?.isSampleRead && this.publication.positions) {
      if (event) {
        event.preventDefault();
        event.stopPropagation();
      }
    }
  }

  private handleClickThrough(_event: MouseEvent | TouchEvent) {
    if (this.mDropdowns) {
      this.mDropdowns.forEach((element) => {
        (element as any).close();
      });
    }
  }

  private handleInternalLink(event: MouseEvent | TouchEvent) {
    const element = event.target;
    let locations: Locations = {
      progression: 0,
    };
    const linkElement = element as HTMLAnchorElement;
    if (linkElement.href.indexOf("#") !== -1) {
      const elementId = linkElement.href.slice(
        linkElement.href.indexOf("#") + 1
      );
      if (elementId !== undefined) {
        locations = {
          fragment: elementId,
        };
      }
    }

    const position: Locator = {
      href: linkElement.href,
      locations: locations,
      type: linkElement.type,
      title: linkElement.title,
    };

    event.preventDefault();
    event.stopPropagation();
    this.stopReadAloud();
    this.navigate(position);
  }

  private handleNumberOfIframes(): void {
    if (this.publication.isFixedLayout) {
      if (
        this.settings.columnCount !== 1 &&
        !window.matchMedia("screen and (max-width: 600px)").matches
      ) {
        if (this.iframes.length === 1) {
          var iframe = document.createElement("iframe");
          iframe.setAttribute("SCROLLING", "no");
          iframe.setAttribute("allowtransparency", "true");
          iframe.style.opacity = "1";
          iframe.style.border = "none";
          iframe.style.overflow = "hidden";
          this.iframes.push(iframe);
        }
        let secondSpread = document.createElement("div");
        this.spreads.appendChild(secondSpread);
        secondSpread.appendChild(this.iframes[1]);

        this.firstSpread.style.clipPath =
          "polygon(0% -20%, 100% -20%, 100% 120%, -20% 120%)";
        this.firstSpread.style.boxShadow = "0 0 8px 2px #ccc";
        secondSpread.style.clipPath =
          "polygon(0% -20%, 100% -20%, 120% 100%, 0% 120%)";
        secondSpread.style.boxShadow = "0 0 8px 2px #ccc";
      } else {
        if (this.iframes.length === 2) {
          this.iframes.pop();
          if (this.spreads.lastChild) {
            this.spreads.removeChild(this.spreads.lastChild);
          }
        }
        this.firstSpread.style.clipPath =
          "polygon(0% -20%, 100% -20%, 120% 100%, -20% 120%)";
        this.firstSpread.style.boxShadow = "0 0 8px 2px #ccc";
      }
      this.precessContentForIframe();
    }
  }

  async handleResize(): Promise<void> {
    if (this.isScrolling) {
      return;
    }

    if (this.publication.isFixedLayout) {
      var index = this.publication.getSpineIndex(this.currentChapterLink.href);
      const minHeight =
        BrowserUtilities.getHeight() - 40 - (this.attributes?.margin ?? 0);

      var iframeParent =
        index === 0 && this.iframes.length === 2
          ? this.iframes[1].parentElement?.parentElement
          : (this.iframes[0].parentElement?.parentElement as HTMLElement);
      if (iframeParent) {
        iframeParent.style.height = minHeight + 40 + "px";

        let height, width;
        let doc;
        if (index === 0 && this.iframes?.length === 2) {
          doc = this.iframes[1].contentDocument;
        } else {
          doc = this.iframes[0].contentDocument;
        }
        if (doc && doc.body) {
          height = getComputedStyle(doc.body).height;
          width = getComputedStyle(doc.body).width;
        }

        const head = HTMLUtilities.findIframeElement(
          doc,
          "head"
        ) as HTMLHeadElement;
        if (head) {
          const viewport = HTMLUtilities.findElement(
            head,
            "meta[name=viewport]"
          );
          if (viewport) {
            var dimensionsStr = viewport.content;
            var obj = dimensionsStr.split(",").reduce((obj, s) => {
              // @ts-ignore
              var [key, value] = s.match(/[^\s;=]+/g);
              obj[key] = isNaN(Number(value)) ? value : +value;
              return obj;
            }, {});
            if (parseInt(obj["height"]) !== 0 || parseInt(obj["width"]) !== 0) {
              height = obj["height"] + "px";
              width = obj["width"] + "px";
            }
          }
        }

        var widthRatio =
          (parseInt(getComputedStyle(iframeParent).width) - 100) /
          (this.iframes.length === 2
            ? parseInt(width?.replace("px", "")) * 2 + 200
            : parseInt(width?.replace("px", "")));
        var heightRatio =
          (parseInt(getComputedStyle(iframeParent).height) - 100) /
          parseInt(height?.replace("px", ""));
        var scale = Math.min(widthRatio, heightRatio);
        iframeParent.style.transform = "scale(" + scale + ")";

        for (const iframe of this.iframes) {
          iframe.style.height = height;
          iframe.style.width = width;
          if (iframe.parentElement) {
            iframe.parentElement.style.height = height;
          }
        }
      }
    }

    const oldPosition = this.view?.getCurrentPosition();
    await this.settings.applyProperties();

    // If the links are hidden, show them temporarily
    // to determine the top and bottom heights.

    if (this.infoTop) this.infoTop.style.height = 0 + "px";
    if (this.infoTop) this.infoTop.style.minHeight = 0 + "px";

    // TODO paginator page info
    // 0 = hide , 40 = show
    if (this.infoBottom)
      this.infoBottom.style.height = this.attributes?.bottomInfoHeight
        ? this.attributes.bottomInfoHeight + "px"
        : 40 + "px";

    if (this.view?.layout !== "fixed") {
      this.settings.isPaginated().then((paginated) => {
        if (paginated) {
          this.view.height =
            BrowserUtilities.getHeight() - 40 - (this.attributes?.margin ?? 0);
          if (this.infoBottom) this.infoBottom.style.removeProperty("display");
        } else {
          if (this.infoBottom) this.infoBottom.style.display = "none";
        }
      });
    }

    setTimeout(() => {
      if (this.view?.layout !== "fixed") {
        if (this.view?.isScrollMode()) {
          this.view?.setIframeHeight?.(this.iframes[0]);
        }
      }
    }, 100);
    setTimeout(async () => {
      if (oldPosition) {
        this.view?.goToProgression(oldPosition);
      }
      await this.updatePositionInfo(false);

      if (this.annotationModule !== undefined) {
        await this.annotationModule.handleResize();
      }
      if (this.bookmarkModule !== undefined) {
        await this.bookmarkModule.handleResize();
      }
      if (this.searchModule !== undefined) {
        await this.searchModule.handleResize();
      }
      if (this.definitionsModule !== undefined) {
        await this.definitionsModule.handleResize();
      }
      if (this.pageBreakModule !== undefined) {
        await this.pageBreakModule.handleResize();
      }
      if (this.contentProtectionModule !== undefined) {
        this.contentProtectionModule.handleResize();
      }
      if (this.lineFocusModule !== undefined) {
        this.lineFocusModule.handleResize();
      }
    }, 150);
  }

  updatePositionInfo(save: boolean = true) {
    if (this.view?.layout === "fixed") {
      if (this.chapterPosition) this.chapterPosition.innerHTML = "";
      if (this.remainingPositions) this.remainingPositions.innerHTML = "";
    } else {
      if (this.view?.isPaginated()) {
        const locator = this.currentLocator();
        if (locator) {
          const currentPage = locator.displayInfo.resourceScreenIndex;
          const pageCount = locator.displayInfo.resourceScreenCount;
          if (this.chapterPosition) {
            this.chapterPosition.innerHTML =
              "Page " + currentPage + " of " + pageCount;
          }
        }
      } else {
        if (this.chapterPosition) this.chapterPosition.innerHTML = "";
        if (this.remainingPositions) this.remainingPositions.innerHTML = "";
      }
    }
    if (save) {
      this.savePosition();
    }
  }

  savePosition = debounce(() => {
    if (this.annotator) {
      this.saveCurrentReadingPosition();
    }
  }, 200);

  private handlePreviousChapterClick(
    event: MouseEvent | TouchEvent | KeyboardEvent | undefined
  ): void {
    if (this.view?.layout === "fixed" && this.settings.columnCount !== 1) {
      let index =
        this.publication.getSpineIndex(this.currentChapterLink.href) ?? 0;
      index = index - 2;
      if (index < 0) index = 0;
      const previous = this.publication.readingOrder[index];
      const position: Locator = {
        href: this.publication.getAbsoluteHref(previous.Href),
        locations: {
          progression: 0,
        },
        type: previous.TypeLink,
        title: previous.Title,
      };

      this.stopReadAloud();
      this.navigate(position);
    } else {
      if (this.previousChapterLink) {
        const position: Locator = {
          href: this.publication.getAbsoluteHref(this.previousChapterLink.href),
          locations: {
            progression: 1,
          },
          type: this.previousChapterLink.type,
          title: this.previousChapterLink.title,
        };

        this.stopReadAloud();
        this.navigate(position);
      }
    }
    if (event) {
      event.preventDefault();
      event.stopPropagation();
    }
  }

  private handleNextChapterClick(
    event: MouseEvent | TouchEvent | KeyboardEvent | undefined
  ): void {
    if (this.view?.layout === "fixed" && this.settings.columnCount !== 1) {
      let index =
        this.publication.getSpineIndex(this.currentChapterLink.href) ?? 0;
      index = index + 2;
      if (index >= this.publication.readingOrder.length - 1)
        index = this.publication.readingOrder.length - 1;
      const next = this.publication.readingOrder[index];
      const position: Locator = {
        href: this.publication.getAbsoluteHref(next.Href),
        locations: {
          progression: 0,
        },
        type: next.TypeLink,
        title: next.Title,
      };

      this.stopReadAloud();
      this.navigate(position);
    } else {
      if (this.nextChapterLink) {
        const position: Locator = {
          href: this.publication.getAbsoluteHref(this.nextChapterLink.href),
          locations: {
            progression: 0,
          },
          type: this.nextChapterLink.type,
          title: this.nextChapterLink.title,
        };
        this.stopReadAloud();
        this.navigate(position);
      }
    }
    if (event) {
      event.preventDefault();
      event.stopPropagation();
    }
  }

  private hideBookmarksOnEscape(event: KeyboardEvent) {
    const ESCAPE_KEY = 27;
    if (
      IFrameNavigator.isDisplayed(this.bookmarksView) &&
      event.keyCode === ESCAPE_KEY
    ) {
      this.hideModal(this.bookmarksView, this.bookmarksControl);
    }
  }

  private hideView(): void {
    if (this.view?.layout !== "fixed") {
      if (this.view?.isScrollMode()) {
        document.body.style.overflow = "auto";
      }
    }
  }

  private setActiveTOCItem(resource: string): void {
    if (this.tocView) {
      const allItems = Array.prototype.slice.call(
        this.tocView.querySelectorAll("li > a")
      );
      for (const item of allItems) {
        item.className = item.className.replace(" active", "");
      }
      const activeItem = this.tocView.querySelector(
        'li > a[href^="' + resource + '"]'
      );
      if (activeItem) {
        activeItem.className += " active";
      }
    }
  }

  async navigate(locator: Locator): Promise<void> {
    const exists = this.publication.getTOCItem(locator.href);
    if (exists) {
      var isCurrentLoaded = false;

      if (locator.href.indexOf("#") !== -1) {
        const newResource = locator.href.slice(0, locator.href.indexOf("#"));
        if (newResource === this.currentChapterLink.href) {
          isCurrentLoaded = true;
        }
        this.currentChapterLink.href = newResource;
        this.currentChapterLink.type = locator.type;
        this.currentChapterLink.title = locator.title;
      } else {
        if (locator.href === this.currentChapterLink.href) {
          isCurrentLoaded = true;
        }
        this.currentChapterLink.href = locator.href;
        this.currentChapterLink.type = locator.type;
        this.currentChapterLink.title = locator.title;
      }
      if (
        this.currentSpreadLinks.left !== undefined &&
        this.currentSpreadLinks.right !== undefined
      ) {
        if (
          locator.href === this.currentSpreadLinks.left.href ||
          locator.href === this.currentSpreadLinks.right.href
        ) {
          return;
        }
      }
      if (isCurrentLoaded) {
        if (locator.href.indexOf("#") !== -1) {
          const elementId = locator.href.slice(locator.href.indexOf("#") + 1);
          locator.locations = {
            fragment: elementId,
          };
        }
        this.newPosition = locator;
        this.currentTOCRawLink = locator.href;
        if (locator.locations.fragment === undefined) {
          this.currentTocUrl = undefined;
        } else {
          this.newElementId = locator.locations.fragment;
          this.currentTocUrl =
            this.currentChapterLink.href + "#" + this.newElementId;
        }

        if (this.newElementId) {
          for (const iframe of this.iframes) {
            const element = (iframe.contentDocument as any).getElementById(
              this.newElementId
            );
            this.view?.goToElement?.(element);
          }
          this.newElementId = undefined;
        } else {
          if ((locator as Annotation).highlight) {
            let startContainer = (locator as Annotation).highlight
              ?.selectionInfo.rangeInfo.startContainerElementCssSelector;
            if (startContainer) {
              this.view?.goToCssSelector(startContainer);
            }
          } else {
            this.view?.goToProgression(locator.locations.progression ?? 0);
          }
        }

        let currentLocation = this.currentChapterLink.href;

        const previous = this.publication.getPreviousSpineItem(currentLocation);
        if (previous && previous.Href) {
          this.previousChapterLink = {
            href: previous.Href,
            type: previous.TypeLink,
            title: previous.Title,
          };
        }
        if (this.previousChapterAnchorElement) {
          if (this.previousChapterLink) {
            this.previousChapterAnchorElement.href = this.publication.getAbsoluteHref(
              this.previousChapterLink.href
            );
            this.previousChapterAnchorElement.className = this.previousChapterAnchorElement.className.replace(
              " disabled",
              ""
            );
          } else {
            this.previousChapterAnchorElement.removeAttribute("href");
            this.previousChapterAnchorElement.className += " disabled";
          }
        }
        let res = this.publication.getNextSpineItem(currentLocation);
        if (res) {
          this.nextChapterLink = {
            href: res.Href,
            type: res.TypeLink,
            title: res.Title,
          };
        } else {
          this.nextChapterLink = undefined;
        }

        if (this.nextChapterAnchorElement) {
          if (this.nextChapterLink) {
            this.nextChapterAnchorElement.href = this.publication.getAbsoluteHref(
              this.nextChapterLink.href
            );
            this.nextChapterAnchorElement.className = this.nextChapterAnchorElement.className.replace(
              " disabled",
              ""
            );
          } else {
            this.nextChapterAnchorElement.removeAttribute("href");
            this.nextChapterAnchorElement.className += " disabled";
          }
        }

        if (this.currentTocUrl !== undefined) {
          this.setActiveTOCItem(this.currentTocUrl);
        } else {
          this.setActiveTOCItem(currentLocation);
        }

        if (this.publication.Metadata.Title) {
          if (this.bookTitle)
            this.bookTitle.innerHTML = this.publication.Metadata.Title.toString();
        }

        const spineItem = this.publication.getSpineItem(currentLocation);
        if (spineItem !== undefined) {
          this.currentChapterLink.title = spineItem.Title;
          this.currentChapterLink.type = spineItem.TypeLink;
        }
        let tocItem = this.publication.getTOCItem(currentLocation);
        if (this.currentTocUrl !== undefined) {
          tocItem = this.publication.getTOCItem(this.currentTocUrl);
        }
        if (
          !this.currentChapterLink.title &&
          tocItem !== undefined &&
          tocItem.Title
        ) {
          this.currentChapterLink.title = tocItem.Title;
        }
        if (
          !this.currentChapterLink.type &&
          tocItem !== undefined &&
          tocItem.TypeLink
        ) {
          this.currentChapterLink.title = tocItem.Title;
        }

        if (this.currentChapterLink.title) {
          if (this.chapterTitle)
            this.chapterTitle.innerHTML =
              "(" + this.currentChapterLink.title + ")";
        } else {
          if (this.chapterTitle)
            this.chapterTitle.innerHTML = "(Current Chapter)";
        }
        await this.updatePositionInfo();
      } else {
        if (this.lineFocusModule !== undefined) {
          this.lineFocusModule.disableLineFocus();
        }
        if (this.searchModule !== undefined) {
          this.searchModule.clearSearch();
        }
        if (locator.locations.fragment === undefined) {
          this.currentTocUrl = undefined;
        } else {
          this.newElementId = locator.locations.fragment;
          this.currentTocUrl =
            this.currentChapterLink.href + "#" + this.newElementId;
        }

        this.hideIframeContents();
        this.showLoadingMessageAfterDelay();
        if (locator.locations === undefined) {
          locator.locations = {
            progression: 0,
          };
        }
        this.newPosition = locator;
        this.currentTOCRawLink = locator.href;

        this.precessContentForIframe();

        if (
          this.rights.enableContentProtection &&
          this.contentProtectionModule !== undefined
        ) {
          await this.contentProtectionModule.initializeResource();
        }

        if (
          this.rights.enableMediaOverlays &&
          this.mediaOverlayModule !== undefined &&
          this.hasMediaOverlays
        ) {
          await this.mediaOverlayModule.initializeResource(this.currentLink());
        }
        if (
          this.rights.enableContentProtection &&
          this.contentProtectionModule !== undefined
        ) {
          this.contentProtectionModule.recalculate(300);
        }

        if (this.annotationModule !== undefined) {
          await this.annotationModule.drawHighlights();
          await this.annotationModule.showHighlights();
        }
        if (this.bookmarkModule !== undefined) {
          await this.bookmarkModule.drawBookmarks();
          await this.bookmarkModule.showBookmarks();
        }

        if (this.pageBreakModule !== undefined) {
          await this.highlighter?.destroyHighlights(HighlightType.PageBreak);
          await this.pageBreakModule.drawPageBreaks();
        }

        if (
          this.rights.enableSearch &&
          this.searchModule !== undefined &&
          this.highlighter !== undefined
        ) {
          await this.highlighter.destroyHighlights(HighlightType.Search);
          this.searchModule.drawSearch();
        }

        if (
          this.rights.enableDefinitions &&
          this.definitionsModule !== undefined &&
          this.highlighter !== undefined
        ) {
          this.definitionsModule.drawDefinitions();
        }

        if (this.view?.layout === "fixed") {
          if (this.nextChapterBottomAnchorElement)
            this.nextChapterBottomAnchorElement.style.display = "none";
          if (this.previousChapterTopAnchorElement)
            this.previousChapterTopAnchorElement.style.display = "none";
          if (this.api?.resourceFitsScreen) this.api?.resourceFitsScreen();
          this.emit("resource.fits");
        } else {
          this.settings.isPaginated().then((paginated) => {
            if (!paginated) {
              if (this.view?.atStart() && this.view?.atEnd!()) {
                if (this.nextChapterBottomAnchorElement)
                  this.nextChapterBottomAnchorElement.style.display = "unset";
                if (this.previousChapterTopAnchorElement)
                  this.previousChapterTopAnchorElement.style.display = "unset";
              } else if (this.view?.atEnd()) {
                if (this.previousChapterTopAnchorElement)
                  this.previousChapterTopAnchorElement.style.display = "none";
                if (this.nextChapterBottomAnchorElement)
                  this.nextChapterBottomAnchorElement.style.display = "unset";
              } else if (this.view?.atStart()) {
                if (this.nextChapterBottomAnchorElement)
                  this.nextChapterBottomAnchorElement.style.display = "none";
                if (this.previousChapterTopAnchorElement)
                  this.previousChapterTopAnchorElement.style.display = "unset";
              } else {
                if (this.nextChapterBottomAnchorElement)
                  this.nextChapterBottomAnchorElement.style.display = "none";
                if (this.previousChapterTopAnchorElement)
                  this.previousChapterTopAnchorElement.style.display = "none";
              }
            }
          });
        }
      }
    } else {
      const startLink = this.publication.getStartLink();
      let startUrl: string | undefined = undefined;
      if (startLink && startLink.Href) {
        startUrl = this.publication.getAbsoluteHref(startLink.Href);
        if (startUrl) {
          const position: ReadingPosition = {
            href: startUrl,
            locations: {
              progression: 0,
            },
            created: new Date(),
            title: startLink.Title,
          };
          await this.navigate(position);
        }
      }
    }
  }

  checkResourcePosition = debounce(() => {
    if (this.view?.atStart() && this.view?.atEnd()) {
      if (this.api?.resourceFitsScreen) this.api?.resourceFitsScreen();
      this.emit("resource.fits");
    } else if (this.view?.atEnd()) {
      if (this.api?.resourceAtEnd) this.api?.resourceAtEnd();
      this.emit("resource.end");
    } else if (this.view?.atStart()) {
      if (this.api?.resourceAtStart) this.api?.resourceAtStart();
      this.emit("resource.start");
    }
  }, 200);

  private showIframeContents() {
    this.isBeingStyled = false;
    // We set a timeOut so that settings can be applied when opacity is still 0
    setTimeout(() => {
      if (!this.isBeingStyled) {
        this.iframes.forEach((iframe) => {
          iframe.style.opacity = "1";
          iframe.style.border = "none";
          iframe.style.overflow = "hidden";
        });
      }
    }, 150);
  }

  private showLoadingMessageAfterDelay() {
    this.isLoading = true;
    if (this.isLoading && this.loadingMessage) {
      this.loadingMessage.style.display = "block";
      this.loadingMessage.classList.add("is-loading");
    }
  }

  private hideIframeContents() {
    this.isBeingStyled = true;
    this.iframes.forEach((iframe) => {
      iframe.style.opacity = "0";
      iframe.style.border = "none";
      iframe.style.overflow = "hidden";
    });
  }

  private hideLoadingMessage() {
    setTimeout(() => {
      this.isLoading = false;
      if (this.loadingMessage) {
        this.loadingMessage.style.display = "none";
        this.loadingMessage.classList.remove("is-loading");
      }
      if (this.view?.layout !== "fixed") {
        if (this.view?.atStart() && this.view?.atEnd()) {
          if (this.api?.resourceFitsScreen) this.api?.resourceFitsScreen();
          this.emit("resource.fits");
        } else if (this.view?.atEnd()) {
          if (this.api?.resourceAtEnd) this.api?.resourceAtEnd();
          this.emit("resource.end");
        } else if (this.view?.atStart()) {
          if (this.api?.resourceAtStart) this.api?.resourceAtStart();
          this.emit("resource.start");
        }
      }
      if (this.api?.resourceReady) this.api?.resourceReady();
      this.emit("resource.ready");
    }, 150);
  }

  private saveCurrentReadingPosition() {
    if (this.annotator) {
      var tocItem = this.publication.getTOCItem(this.currentChapterLink.href);
      if (this.currentTocUrl !== undefined) {
        tocItem = this.publication.getTOCItem(this.currentTocUrl);
      }
      if (tocItem === undefined) {
        tocItem = this.publication.getTOCItemAbsolute(
          this.currentChapterLink.href
        );
      }
      let locations: Locations = {
        progression: this.view?.getCurrentPosition(),
      };

      if (tocItem) {
        if (tocItem.Href.indexOf("#") !== -1) {
          const elementId = tocItem.Href.slice(tocItem.Href.indexOf("#") + 1);
          if (elementId !== undefined) {
            locations = {
              progression: this.view?.getCurrentPosition(),
              fragment: elementId,
            };
          }
        }

        let position: ReadingPosition | undefined;
        if (
          (this.rights.autoGeneratePositions && this.publication.positions) ||
          this.publication.positions
        ) {
          const positions = this.publication.positionsByHref(
            this.publication.getRelativeHref(tocItem.Href)
          );
          if (positions.length > 0) {
            const positionIndex = Math.ceil(
              (locations.progression ?? 0) * (positions.length - 1)
            );
            const locator = positions[positionIndex];
            if (locator) {
              locator.locations.fragment = locations.fragment;

              position = {
                ...locator,
                href: tocItem.Href,
                created: new Date(),
                title: this.currentChapterLink.title,
              };
            }
          }
        } else {
          position = {
            href: tocItem.Href,
            locations: locations,
            created: new Date(),
            type: this.currentChapterLink.type,
            title: this.currentChapterLink.title,
          };
        }

        if (position) {
          if (this.sample?.isSampleRead && this.publication.positions) {
            this.sampleReadEventHandler?.enforceSampleRead(position);
          }

          if (this.api?.updateCurrentLocation) {
            this.api?.updateCurrentLocation(position).then(async (_) => {
              if (IS_DEV) {
                console.log("api updated current location", position);
              }
              return this.annotator?.saveLastReadingPosition(position);
            });
          } else {
            if (IS_DEV) {
              console.log("save last reading position", position);
            }
            this.annotator.saveLastReadingPosition(position);
          }
        }
      }
    }
  }

  private static createBase(href: string): HTMLBaseElement {
    const base = document.createElement("base");
    base.target = "_self";
    base.href = href;
    return base;
  }

  private static createCssLink(href: string): HTMLLinkElement {
    const cssLink = document.createElement("link");
    cssLink.rel = "stylesheet";
    cssLink.type = "text/css";
    cssLink.href = href;
    return cssLink;
  }
  private static createJavascriptLink(
    href: string,
    isAsync: boolean
  ): HTMLScriptElement {
    const jsLink = document.createElement("script");
    jsLink.type = "text/javascript";
    jsLink.src = href;

    // Enforce synchronous behaviour of injected scripts
    // unless specifically marked async, as though they
    // were inserted using <script> tags
    //
    // See comment on differing default behaviour of
    // dynamically inserted script loading at https://developer.mozilla.org/en-US/docs/Web/HTML/Element/script#Attributes
    jsLink.async = isAsync;

    return jsLink;
  }

  activateMarker(id, position) {
    if (this.annotationModule !== undefined) {
      this.annotationModule.activeAnnotationMarkerId = id;
      this.annotationModule.activeAnnotationMarkerPosition = position;
      if (this.highlighter) {
        this.highlighter.activeAnnotationMarkerId = id;
      }
    }
  }

  deactivateMarker() {
    if (this.annotationModule !== undefined) {
      this.annotationModule.activeAnnotationMarkerId = undefined;
      this.annotationModule.activeAnnotationMarkerPosition = undefined;
      if (this.highlighter) {
        this.highlighter.activeAnnotationMarkerId = undefined;
      }
    }
  }

  showLayer(layer) {
    let ID = "#";
    let prop = new Switchable(
      "layer-on",
      "layer-off",
      true,
      layer,
      "layer-" + layer
    );

    switch (layer) {
      case "annotations":
      case "highlights":
        ID += HighlightContainer.R2_ID_HIGHLIGHTS_CONTAINER;
        prop.name = HighlightContainer.R2_ID_HIGHLIGHTS_CONTAINER;
        break;
      case "readaloud":
        ID += HighlightContainer.R2_ID_READALOUD_CONTAINER;
        prop.name = HighlightContainer.R2_ID_READALOUD_CONTAINER;
        break;
      case "pagebreak":
        ID += HighlightContainer.R2_ID_PAGEBREAK_CONTAINER;
        prop.name = HighlightContainer.R2_ID_PAGEBREAK_CONTAINER;
        break;
      case "search":
        ID += HighlightContainer.R2_ID_SEARCH_CONTAINER;
        prop.name = HighlightContainer.R2_ID_SEARCH_CONTAINER;
        break;
      case "definitions":
        ID += HighlightContainer.R2_ID_DEFINITIONS_CONTAINER;
        prop.name = HighlightContainer.R2_ID_DEFINITIONS_CONTAINER;
        break;
    }

    this.highlighter?.layerSettings.saveProperty(prop);
    let doc = this.iframes[0].contentDocument;
    if (doc) {
      const container = HTMLUtilities.findElement(doc, ID);
      if (container) {
        container.style.display = "block";
      }
    }
  }

  hideLayer(layer) {
    let ID = "#";
    let prop = new Switchable(
      "layer-on",
      "layer-off",
      false,
      layer,
      "layer-" + layer
    );

    switch (layer) {
      case "annotations":
      case "highlights":
        ID += HighlightContainer.R2_ID_HIGHLIGHTS_CONTAINER;
        prop.name = HighlightContainer.R2_ID_HIGHLIGHTS_CONTAINER;
        break;
      case "readaloud":
        ID += HighlightContainer.R2_ID_READALOUD_CONTAINER;
        prop.name = HighlightContainer.R2_ID_READALOUD_CONTAINER;
        break;
      case "pagebreak":
        ID += HighlightContainer.R2_ID_PAGEBREAK_CONTAINER;
        prop.name = HighlightContainer.R2_ID_PAGEBREAK_CONTAINER;
        break;
      case "search":
        ID += HighlightContainer.R2_ID_SEARCH_CONTAINER;
        prop.name = HighlightContainer.R2_ID_SEARCH_CONTAINER;
        break;
      case "definitions":
        ID += HighlightContainer.R2_ID_DEFINITIONS_CONTAINER;
        prop.name = HighlightContainer.R2_ID_DEFINITIONS_CONTAINER;
        break;
    }

    this.highlighter?.layerSettings.saveProperty(prop);

    let doc = this.iframes[0].contentDocument;
    if (doc) {
      const container = HTMLUtilities.findElement(doc, ID);
      if (container) {
        container.style.display = "none";
      }
    }
  }
}<|MERGE_RESOLUTION|>--- conflicted
+++ resolved
@@ -763,15 +763,9 @@
         var menu = HTMLUtilities.findElement(
           this.headerMenu,
           "#menu-button-mediaoverlay"
-<<<<<<< HEAD
-        ) as HTMLLinkElement;
+        );
         if (this.rights.enableMaterial) {
           if (!this.rights.enableBookmarks) {
-=======
-        );
-        if (this.rights?.enableMaterial) {
-          if (!this.rights?.enableBookmarks) {
->>>>>>> e9924687
             if (menuBookmark)
               menuBookmark.parentElement?.style.setProperty("display", "none");
             var sideNavSectionBookmarks = HTMLUtilities.findElement(
