/*
 * Copyright 2018-2020 DITA (AM Consulting LLC)
 *
 * Licensed under the Apache License, Version 2.0 (the "License");
 * you may not use this file except in compliance with the License.
 * You may obtain a copy of the License at
 *
 * http://www.apache.org/licenses/LICENSE-2.0
 *
 * Unless required by applicable law or agreed to in writing, software
 * distributed under the License is distributed on an "AS IS" BASIS,
 * WITHOUT WARRANTIES OR CONDITIONS OF ANY KIND, either express or implied.
 * See the License for the specific language governing permissions and
 * limitations under the License.
 *
 * Developed on behalf of: Bokbasen AS (https://www.bokbasen.no), CAST (http://www.cast.org)
 * Licensed to: Bokbasen AS and CAST under one or more contributor license agreements.
 */

import { SHA256 } from "jscrypto/es6/SHA256";
import { debounce } from "debounce";

import { IEventPayload_R2_EVENT_HIGHLIGHT_CLICK } from "./common/events";
import {
  HighlightType,
  IColor,
  IHighlight,
  IMarkerIcon,
  IPopupStyle,
  IStyle,
  IStyleProperty,
  SelectionMenuItem,
} from "./common/highlight";
import { ISelectionInfo } from "./common/selection";
import { getClientRectsNoOverlap, IRectSimple } from "./common/rect-utils";
import {
  convertRangeInfo,
  getCurrentSelectionInfo,
} from "./renderer/iframe/selection";
import { IReadiumIFrameWindow } from "./renderer/iframe/state";
import { uniqueCssSelector } from "./renderer/common/cssselector2";
import { Annotation, AnnotationMarker } from "../../model/Locator";
import { IS_DEV } from "../../utils";
import { icons, iconTemplateColored } from "../../utils/IconLib";
import IFrameNavigator from "../../navigator/IFrameNavigator";
import TTSModule from "../TTS/TTSModule";
import TTSModule2 from "../TTS/TTSModule2";
import * as HTMLUtilities from "../../utils/HTMLUtilities";
import { SearchDefinition } from "../search/SearchModule";
import * as lodash from "lodash";
import Popup from "../search/Popup";

export const ID_HIGHLIGHTS_CONTAINER = "R2_ID_HIGHLIGHTS_CONTAINER";
export const ID_READALOUD_CONTAINER = "R2_ID_READALOUD_CONTAINER";
export const ID_PAGEBREAK_CONTAINER = "R2_ID_PAGEBREAK_CONTAINER";
export const ID_SEARCH_CONTAINER = "R2_ID_SEARCH_CONTAINER";
export const ID_POPUP_CONTAINER = "R2_ID_POPUP_CONTAINER";

export const CLASS_HIGHLIGHT_CONTAINER = "R2_CLASS_HIGHLIGHT_CONTAINER";
export const CLASS_HIGHLIGHT_AREA = "R2_CLASS_HIGHLIGHT_AREA";
export const CLASS_HIGHLIGHT_ICON = "R2_CLASS_HIGHLIGHT_ICON";
export const CLASS_HIGHLIGHT_BOUNDING_AREA = "R2_CLASS_HIGHLIGHT_BOUNDING_AREA";

const DEFAULT_BACKGROUND_COLOR_OPACITY = 0.5;
const ALT_BACKGROUND_COLOR_OPACITY = 0.75;
const DEFAULT_BACKGROUND_COLOR = {
  blue: 100,
  green: 50,
  red: 230,
};
export interface TextSelectorAPI {
  selectionMenuOpen: any;
  selectionMenuClose: any;
}

export const _highlights: IHighlight[] = [];

interface IWithRect {
  rect: IRectSimple;
  scale: number;
}
export interface IHTMLDivElementWithRect extends HTMLDivElement, IWithRect {}

export interface HTMLElementRect {
  node: Element;
  height: number;
  top: number;
  width: number;
  left: number;
  textContent: string;
}

/**
 * Attribute added by default to every highlight.
 * @type {string}
 */
let DATA_ATTR: string = "data-highlighted";

/**
 * Attribute used to group highlight wrappers.
 * @type {string}
 */
let TIMESTAMP_ATTR: string = "data-timestamp";

let NODE_TYPE = {
  ELEMENT_NODE: 1,
  TEXT_NODE: 3,
};

const _blacklistIdClassForCssSelectors = [
  ID_HIGHLIGHTS_CONTAINER,
  ID_PAGEBREAK_CONTAINER,
  ID_SEARCH_CONTAINER,
  ID_READALOUD_CONTAINER,
  ID_POPUP_CONTAINER,
  CLASS_HIGHLIGHT_CONTAINER,
  CLASS_HIGHLIGHT_AREA,
  CLASS_HIGHLIGHT_BOUNDING_AREA,
];

let lastMouseDownX = -1;
let lastMouseDownY = -1;
let bodyEventListenersSet = false;

// TODO this needs to reflect layer name
let _highlightsContainer: HTMLElement | null;
let _highlightsReadAloudContainer: HTMLElement | null;
let _highlightsPageBreakContainer: HTMLElement | null;
let _highlightsSearchContainer: HTMLElement | null;
let _highlightsPopupContainer: HTMLElement | null;

export interface TextHighlighterProperties {
  selectionMenuItems?: Array<SelectionMenuItem>;
}

export interface TextHighlighterConfig extends TextHighlighterProperties {
  delegate?: IFrameNavigator;
  api?: TextSelectorAPI;
}

export default class TextHighlighter {
  private options: any;
  private delegate: IFrameNavigator;
  private lastSelectedHighlight: number = undefined;
  properties: TextHighlighterProperties;
  private api: TextSelectorAPI;
  private hasEventListener: boolean;
  activeAnnotationMarkerId?: string = undefined;

  public static async create(config: TextHighlighterConfig): Promise<any> {
    const module = new this(
      config.delegate,
      config as TextHighlighterProperties,
      config.api,
      false,
      {}
    );
    return new Promise((resolve) => resolve(module));
  }

  private constructor(
    delegate: IFrameNavigator,
    properties: TextHighlighterProperties,
    api: TextSelectorAPI,
    hasEventListener: boolean,
    options: any
  ) {
    this.delegate = delegate;
    this.properties = properties;
    this.api = api;
    this.hasEventListener = hasEventListener;
    this.options = this.defaults(options, {
      color: "#fce300",
      highlightedClass: "highlighted",
      contextClass: "highlighter-context",
      onBeforeHighlight: function () {
        return true;
      },
      onAfterHighlight: function () {},
    });
    this.delegate.highlighter = this;
  }
  async initialize() {
    this.dom(this.delegate.iframes[0].contentDocument.body).addClass(
      this.options.contextClass
    );
    this.bindEvents(
      this.delegate.iframes[0].contentDocument.body,
      this,
      this.hasEventListener
    );

    this.initializeToolbox();

    lastMouseDownX = -1;
    lastMouseDownY = -1;
    bodyEventListenersSet = false;

    var self = this;
    async function unselect() {
      if (self.lastSelectedHighlight === undefined) {
        // self.delegate.api.highlightUnSelected().then(async () => {
        //     if (IS_DEV) {console.log("highlightUnSelected,  click on existing")}
        // })
      } else {
        self.lastSelectedHighlight = undefined;
      }
    }
    setTimeout(async () => {
      await this.delegate.iframes[0].contentDocument.body.addEventListener(
        "click",
        unselect
      );
    }, 100);
  }

  /**
   * Returns true if elements a i b have the same color.
   * @param {Node} a
   * @param {Node} b
   * @returns {boolean}
   */
  haveSameColor(a: any, b: any): boolean {
    return this.dom(a).color() === this.dom(b).color();
  }

  /**
   * Fills undefined values in obj with default properties with the same name from source object.
   * @param {object} obj - target object
   * @param {object} source - source object with default values
   * @returns {object}
   */
  defaults(
    obj: { [x: string]: any },
    source: {
      [x: string]: any;
      color?: string;
      highlightedClass?: string;
      contextClass?: string;
      onBeforeHighlight?: () => boolean;
      onAfterHighlight?: () => void;
      container?: any;
      andSelf?: boolean;
      grouped?: boolean;
      hasOwnProperty?: any;
    }
  ): object {
    obj = obj || {};

    for (let prop in source) {
      if (source.hasOwnProperty(prop) && obj[prop] === void 0) {
        obj[prop] = source[prop];
      }
    }

    return obj;
  }

  /**
   * Returns array without duplicated values.
   * @param {Array} arr
   * @returns {Array}
   */
  unique(arr: {
    filter: (arg0: (value: any, idx: any, self: any) => boolean) => void;
  }) {
    return arr.filter(function (value, idx, self) {
      return self.indexOf(value) === idx;
    });
  }

  /**
   * Takes range object as parameter and refines it boundaries
   * @param range
   * @returns {object} refined boundaries and initial state of highlighting algorithm.
   */
  refineRangeBoundaries(range: {
    startContainer: any;
    endContainer: any;
    commonAncestorContainer: any;
    endOffset: number;
    startOffset: number;
  }): object {
    let startContainer = range.startContainer,
      endContainer = range.endContainer,
      ancestor = range.commonAncestorContainer,
      goDeeper = true;

    if (range.endOffset === 0) {
      while (
        !endContainer.previousSibling &&
        endContainer.parentNode !== ancestor
      ) {
        endContainer = endContainer.parentNode;
      }
      endContainer = endContainer.previousSibling;
    } else if (endContainer.nodeType === NODE_TYPE.TEXT_NODE) {
      if (range.endOffset < endContainer.nodeValue.length) {
        endContainer.splitText(range.endOffset);
      }
    } else if (range.endOffset > 0) {
      endContainer = endContainer.childNodes.item(range.endOffset - 1);
    }

    if (startContainer.nodeType === NODE_TYPE.TEXT_NODE) {
      if (range.startOffset === startContainer.nodeValue.length) {
        goDeeper = false;
      } else if (range.startOffset > 0) {
        startContainer = startContainer.splitText(range.startOffset);
        if (endContainer === startContainer.previousSibling) {
          endContainer = startContainer;
        }
      }
    } else if (range.startOffset < startContainer.childNodes.length) {
      startContainer = startContainer.childNodes.item(range.startOffset);
    } else {
      startContainer = startContainer.nextSibling;
    }

    return {
      startContainer: startContainer,
      endContainer: endContainer,
      goDeeper: goDeeper,
    };
  }

  /**
   * Sorts array of DOM elements by its depth in DOM tree.
   * @param {HTMLElement[]} arr - array to sort.
   * @param {boolean} descending - order of sort.
   */
  sortByDepth(
    arr: { sort: (arg0: (a: any, b: any) => number) => void },
    descending: boolean
  ) {
    var self = this;
    arr.sort(function (a, b) {
      return (
        self.dom(descending ? b : a).parents().length -
        self.dom(descending ? a : b).parents().length
      );
    });
  }

  /**
   * Groups given highlights by timestamp.
   * @param {Array} highlights
   * @returns {Array} Grouped highlights.
   */
  groupHighlights(highlights: {
    forEach: (arg0: (hl: any) => void) => void;
  }): Array<any> {
    var order: any[] = [],
      chunks: any = {},
      grouped:
        | any
        | { chunks: any; timestamp: any; toString: () => any }[] = [];

    highlights.forEach(function (hl) {
      let timestamp = hl.getAttribute(TIMESTAMP_ATTR);

      if (typeof chunks[timestamp] === "undefined") {
        chunks[timestamp] = [];
        order.push(timestamp);
      }

      chunks[timestamp].push(hl);
    });

    order.forEach(function (timestamp) {
      let group = chunks[timestamp];

      grouped.push({
        chunks: group,
        timestamp: timestamp,
        toString: function () {
          return group
            .map(function (h: any) {
              return h.textContent;
            })
            .join("");
        },
      });
    });

    return grouped;
  }

  /**
   * Utility functions to make DOM manipulation easier.
   * @param {Node|HTMLElement} [el] - base DOM element to manipulate
   * @returns {object}
   */
  dom(el?: any): any {
    var self = this;

    return /** @lends dom **/ {
      /**
       * Adds class to element.
       * @param {string} className
       */
      addClass: function (className: string) {
        if (el.classList) {
          el.classList.add(className);
        } else {
          el.className += " " + className;
        }
      },

      /**
       * Removes class from element.
       * @param {string} className
       */
      removeClass: function (className: string) {
        if (el.classList) {
          el.classList.remove(className);
        } else {
          el.className = el.className.replace(
            new RegExp("(^|\\b)" + className + "(\\b|$)", "gi"),
            " "
          );
        }
      },

      /**
       * Prepends child nodes to base element.
       * @param {Node[]} nodesToPrepend
       */
      prepend: function (nodesToPrepend: Node[]) {
        var nodes = Array.prototype.slice.call(nodesToPrepend),
          i = nodes.length;

        while (i--) {
          el.insertBefore(nodes[i], el.firstChild);
        }
      },

      /**
       * Appends child nodes to base element.
       * @param {Node[]} nodesToAppend
       */
      append: function (nodesToAppend: Node[]) {
        var nodes = Array.prototype.slice.call(nodesToAppend);

        for (var i = 0, len = nodes.length; i < len; ++i) {
          el.appendChild(nodes[i]);
        }
      },

      /**
       * Inserts base element after refEl.
       * @param {Node} refEl - node after which base element will be inserted
       * @returns {Node} - inserted element
       */
      insertAfter: function (refEl: Node): Node {
        return refEl.parentNode.insertBefore(el, refEl.nextSibling);
      },

      /**
       * Inserts base element before refEl.
       * @param {Node} refEl - node before which base element will be inserted
       * @returns {Node} - inserted element
       */
      insertBefore: function (refEl: Node): Node {
        return refEl.parentNode.insertBefore(el, refEl);
      },

      /**
       * Removes base element from DOM.
       */
      remove: function () {
        el.parentNode.removeChild(el);
        el = null;
      },

      /**
       * Returns true if base element contains given child.
       * @param {Node|HTMLElement} child
       * @returns {boolean}
       */
      contains: function (child: Node | HTMLElement): boolean {
        return el !== child && el.contains(child);
      },

      /**
       * Wraps base element in wrapper element.
       * @param {HTMLElement} wrapper
       * @returns {HTMLElement} wrapper element
       */
      wrap: function (wrapper: any) {
        if (el.parentNode) {
          el.parentNode.insertBefore(wrapper, el);
        }

        wrapper.appendChild(el);
        return wrapper;
      },

      /**
       * Unwraps base element.
       * @returns {Node[]} - child nodes of unwrapped element.
       */
      unwrap: function (): Node[] {
        var nodes = Array.prototype.slice.call(el.childNodes),
          wrapper;

        nodes.forEach(function (node: any) {
          wrapper = node.parentNode;
          self.dom(node).insertBefore(node.parentNode);
          self.dom(wrapper).remove();
        });

        return nodes;
      },

      /**
       * Returns array of base element parents.
       * @returns {HTMLElement[]}
       */
      parents: function (): HTMLElement[] {
        var parent,
          path = [];

        while (!!(parent = el.parentNode)) {
          path.push(parent);
          el = parent;
        }

        return path;
      },

      /**
       * Normalizes text nodes within base element, ie. merges sibling text nodes and assures that every
       * element node has only one text node.
       * It should does the same as standard element.normalize, but IE implements it incorrectly.
       */
      normalizeTextNodes: function () {
        if (!el) {
          return;
        }

        if (el.nodeType === NODE_TYPE.TEXT_NODE) {
          while (
            el.nextSibling &&
            el.nextSibling.nodeType === NODE_TYPE.TEXT_NODE
          ) {
            el.nodeValue += el.nextSibling.nodeValue;
            el.parentNode.removeChild(el.nextSibling);
          }
        } else {
          self.dom(el.firstChild).normalizeTextNodes();
        }
        self.dom(el.nextSibling).normalizeTextNodes();
      },

      /**
       * Returns element background color.
       * @returns {CSSStyleDeclaration.backgroundColor}
       */
      color: function (): any {
        return el.style.backgroundColor;
      },

      /**
       * Creates dom element from given html string.
       * @param {string} html
       * @returns {NodeList}
       */
      fromHTML: function (html: string): NodeList {
        var div = document.createElement("div");
        div.innerHTML = html;
        return div.childNodes;
      },

      /**
       * Returns first range of the window of base element.
       * @returns {Range}
       */
      getRange: function (): Range {
        var selection = self.dom(el).getSelection(),
          range;

        if (selection.rangeCount > 0) {
          range = selection.getRangeAt(0);
        }

        return range;
      },

      /**
       * Removes all ranges of the window of base element.
       */
      removeAllRanges: function () {
        var selection = self.dom(el).getSelection();
        selection.removeAllRanges();
        self.toolboxHide();
      },

      /**
       * Returns selection object of the window of base element.
       * @returns {Selection}
       */
      getSelection: function (): Selection {
        return self.dom(el).getWindow().getSelection();
      },

      /**
       * Returns window of the base element.
       * @returns {Window}
       */
      getWindow: function (): Window {
        return self.dom(el).getDocument().defaultView;
      },

      /**
       * Returns document of the base element.
       * @returns {HTMLDocument}
       */
      getDocument: function (): HTMLDocument {
        // if ownerDocument is null then el is the document itself.
        return el.ownerDocument || el;
      },
    };
  }

  disableContext(e: {
    preventDefault: () => void;
    stopPropagation: () => void;
  }) {
    e.preventDefault();
    e.stopPropagation();
    return false;
  }

  bindEvents(el: any, _scope: any, hasEventListener: boolean) {
    var documant = el.ownerDocument;

    documant.addEventListener("keyup", this.toolboxShowDelayed.bind(this));
    el.addEventListener("mouseup", this.toolboxShowDelayed.bind(this));
    el.addEventListener("touchend", this.toolboxShowDelayed.bind(this));
    documant.addEventListener(
      "selectstart",
      this.toolboxShowDelayed.bind(this)
    );

    if (!hasEventListener) {
      window.addEventListener("resize", this.toolboxPlacement.bind(this));
    }
    documant.addEventListener(
      "selectionchange",
      this.toolboxPlacement.bind(this)
    );

    el.addEventListener("mousedown", this.toolboxHide.bind(this));
    el.addEventListener("touchstart", this.toolboxHide.bind(this));

    if (this.isAndroid()) {
      el.addEventListener("contextmenu", this.disableContext);
    }

    this.hasEventListener = true;
  }

  unbindEvents(el: any, _scope: any) {
    var documant = el.ownerDocument;

    documant.removeEventListener("keyup", this.toolboxShowDelayed.bind(this));
    el.removeEventListener("mouseup", this.toolboxShowDelayed.bind(this));
    el.removeEventListener("touchend", this.toolboxShowDelayed.bind(this));
    documant.removeEventListener(
      "selectstart",
      this.toolboxShowDelayed.bind(this)
    );

    window.removeEventListener("resize", this.toolboxPlacement.bind(this));
    documant.removeEventListener(
      "selectionchange",
      this.toolboxPlacement.bind(this)
    );

    el.removeEventListener("mousedown", this.toolboxHide.bind(this));
    el.removeEventListener("touchstart", this.toolboxHide.bind(this));

    if (this.isAndroid()) {
      el.removeEventListener("contextmenu", this.disableContext);
    }
    this.hasEventListener = false;
  }

  /**
   * Permanently disables highlighting.
   * Unbinds events and remove context element class.
   * @memberof TextHighlighter
   */
  destroy() {
    this.toolboxHide();
    this.unbindEvents(this.delegate.iframes[0].contentDocument.body, this);
    this.dom(this.delegate.iframes[0].contentDocument.body).removeClass(
      this.options.contextClass
    );
  }

  initializeToolbox() {
    let toolboxColorsOptions = document.getElementById(
      "highlight-toolbox-mode-colors"
    );
    let toolboxOptions = document.getElementById("highlight-toolbox-mode-add");
    let colors = [
      "#fce300",
      "#48e200",
      "#00bae5",
      "#157cf9",
      "#6a39b7",
      "#ea426a",
      "#ff8500",
    ];
    let colorIcon = document.getElementById("colorIcon");
    let actionIcon = document.getElementById("actionIcon");
    let dismissIcon = document.getElementById("dismissIcon");
    let collapseIcon = document.getElementById("collapseIcon");
    let highlightIcon = document.getElementById("highlightIcon");

    let self = this;

    if (dismissIcon) {
      dismissIcon.innerHTML = icons.close;
      // Close toolbox color options
      dismissIcon.addEventListener("click", function () {
        self.toolboxMode("add");
      });
    }
    if (collapseIcon) {
      collapseIcon.innerHTML = icons.close;
      // Close toolbox color options
      collapseIcon.addEventListener("click", function () {
        self.toolboxMode("add");
      });
    }
    if (colorIcon) {
      colorIcon.style.position = "relative";
      colorIcon.style.zIndex = "20";

      colors.forEach((color) => {
        var colorButton = document.getElementById(color);
        var cButton = document.getElementById(`c${color}`);
        if (toolboxColorsOptions.contains(colorButton)) {
          toolboxColorsOptions.removeChild(colorButton);
        }
        if (toolboxOptions.contains(cButton)) {
          toolboxOptions.removeChild(cButton);
        }
      });

      const colorElements: HTMLButtonElement[] = [];
      const colorRainbow: HTMLButtonElement[] = [];

      // Open toolbox color options
      colorIcon.addEventListener("click", function () {
        self.toolboxMode("colors");
      });

      if (this.delegate.rights?.enableAnnotations) {
        let index = 10;
        colors.forEach((color) => {
          index--;
          const colorButton = colorIcon.cloneNode(true) as HTMLButtonElement;
          const colorButtonSymbol = colorButton.lastChild as HTMLElement;
          let c = TextHighlighter.hexToRgbChannels(color);
          colorButtonSymbol.style.backgroundColor =
            "rgba(" + [c.red, c.green, c.blue].join(",") + ",.5)";

          colorButton.id = `c${color}`;
          colorButton.style.display = "unset";
          colorButton.style.position = "relative";
          colorButton.style.zIndex = `${index}`;
          colorButton.style.marginLeft = `-30px`;
          colorRainbow.push(colorButton);
          toolboxOptions.insertBefore(colorButton, highlightIcon);
        });
      }

      // Generate color options
      colors.forEach((color) => {
        const colorButton = colorIcon.cloneNode(true) as HTMLButtonElement;
        const colorButtonSymbol = colorButton.lastChild as HTMLElement;
        colorButtonSymbol.style.backgroundColor = color;
        colorButton.id = color;
        colorButton.style.position = "relative";
        colorButton.style.display = "unset";
        colorElements.push(colorButton);

        const highlightIcon = document.getElementById("highlightIcon");
        const underlineIcon = document.getElementById("underlineIcon");
        // Set color and close color options
        if (colorIcon) {
          colorButton.addEventListener("click", function () {
            self.setColor(color);
            var colorIconSymbol = colorIcon.lastChild as HTMLElement;
            if (colorIconSymbol) {
              colorIconSymbol.style.backgroundColor = color;
            }
            if (highlightIcon.getElementsByTagName("span").length > 0) {
              (highlightIcon.getElementsByTagName(
                "span"
              )[0] as HTMLSpanElement).style.background = self.getColor();
            }
            if (underlineIcon.getElementsByTagName("span").length > 0) {
              (underlineIcon.getElementsByTagName(
                "span"
              )[0] as HTMLSpanElement).style.borderBottomColor = self.getColor();
            }

            self.toolboxMode("add");
          });
        }

        toolboxColorsOptions.insertBefore(colorButton, dismissIcon);
      });
    }
    if (actionIcon) {
      // Open toolbox color options
      actionIcon.addEventListener("click", function () {
        self.toolboxMode("action");
      });
    }

    // Hide color options by default
    self.toolboxMode("add");
  }

  toolboxMode(mode: "colors" | "edit" | "add" | "action") {
    var toolboxColorsOptions = document.getElementById(
      "highlight-toolbox-mode-colors"
    );
    var toolboxAddOptions = document.getElementById(
      "highlight-toolbox-mode-add"
    );
    var toolboxEditOptions = document.getElementById(
      "highlight-toolbox-mode-edit"
    );
    var toolboxMarkOptions = document.getElementById(
      "highlight-toolbox-mode-action"
    );

    switch (mode) {
      case "colors":
        if (toolboxColorsOptions) toolboxColorsOptions.style.display = "unset";
        if (toolboxAddOptions) toolboxAddOptions.style.display = "none";
        if (toolboxEditOptions) toolboxEditOptions.style.display = "none";
        if (toolboxMarkOptions) toolboxMarkOptions.style.display = "none";
        break;
      case "edit":
        if (toolboxColorsOptions) toolboxColorsOptions.style.display = "none";
        if (toolboxAddOptions) toolboxAddOptions.style.display = "none";
        if (toolboxEditOptions) toolboxEditOptions.style.display = "unset";
        if (toolboxMarkOptions) toolboxMarkOptions.style.display = "none";
        break;
      case "action":
        if (toolboxColorsOptions) toolboxColorsOptions.style.display = "none";
        if (toolboxAddOptions) toolboxAddOptions.style.display = "none";
        if (toolboxEditOptions) toolboxEditOptions.style.display = "none";
        if (toolboxMarkOptions) toolboxMarkOptions.style.display = "unset";
        break;
      default:
        if (toolboxColorsOptions) toolboxColorsOptions.style.display = "none";
        if (toolboxAddOptions) toolboxAddOptions.style.display = "unset";
        if (toolboxEditOptions) toolboxEditOptions.style.display = "none";
        if (toolboxMarkOptions) toolboxMarkOptions.style.display = "none";
        break;
    }
  }

  toolboxHide() {
    var toolbox = document.getElementById("highlight-toolbox");
    if (toolbox) toolbox.style.display = "none";
    this.selectionMenuClosed();
  }

  // Use short timeout to let the selection updated to 'finish', otherwise some
  // browsers can get wrong or incomplete selection data.
  toolboxShowDelayed() {
    var self = this;
    setTimeout(function () {
      if (!self.isAndroid()) {
        self.snapSelectionToWord();
      }
      self.toolboxShow();
    }, 100);
  }

  snapSelectionToWord() {
    var self = this;
    // Check for existence of window.getSelection() and that it has a
    // modify() method. IE 9 has both selection APIs but no modify() method.
    if (self.dom(this.delegate.iframes[0].contentDocument.body)) {
      var selection = self
        .dom(this.delegate.iframes[0].contentDocument.body)
        .getWindow()
        .getSelection();
      if (!selection.isCollapsed) {
        // Detect if selection is backwards
        var range = document.createRange();
        range.setStart(selection.anchorNode, selection.anchorOffset);
        range.setEnd(selection.focusNode, selection.focusOffset);
        var backwards = range.collapsed;
        range.detach();

        // modify() works on the focus of the selection
        var endNode = selection.focusNode,
          endOffset = selection.focusOffset;
        selection.collapse(selection.anchorNode, selection.anchorOffset);

        let direction = ["forward", "backward"];
        if (backwards) {
          direction = ["backward", "forward"];
        }

        selection.modify("move", direction[0], "character");
        selection.modify("move", direction[1], "word");
        selection.extend(endNode, endOffset);
        selection.modify("extend", direction[1], "character");
        selection.modify("extend", direction[0], "word");
      }
    }
    return selection;
  }

  toolboxShow() {
    if (this.activeAnnotationMarkerId == undefined) {
      var self = this;
      var toolboxAddOptions = document.getElementById(
        "highlight-toolbox-mode-add"
      );
      var range = this.dom(
        this.delegate.iframes[0].contentDocument.body
      ).getRange();

      if ((!range || range.collapsed) && toolboxAddOptions) {
        // Only force hide for `toolboxMode('add')`
        if (getComputedStyle(toolboxAddOptions).display !== "none") {
          self.toolboxHide();
        }
        return;
      }

      // Hide the iOS Safari context menu
      // Reference: https://stackoverflow.com/a/30046936
      if (this.isIOS()) {
        this.delegate.iframes[0].contentDocument.body.removeEventListener(
          "selectionchange",
          this.toolboxPlacement.bind(this)
        );
        setTimeout(function () {
          var selection = self
            .dom(self.delegate.iframes[0].contentDocument.body)
            .getSelection();
          selection.removeAllRanges();
          setTimeout(function () {
            selection.addRange(range);
          }, 5);
        }, 100);
      }

      this.toolboxPlacement();
      this.toolboxHandler();
    }
  }

  isSelectionMenuOpen = false;
  selectionMenuOpened = debounce(() => {
    if (!this.isSelectionMenuOpen) {
      this.isSelectionMenuOpen = true;
      if (this.api?.selectionMenuOpen) this.api?.selectionMenuOpen();
    }
  }, 100);
  selectionMenuClosed = debounce(() => {
    if (this.isSelectionMenuOpen) {
      this.isSelectionMenuOpen = false;
      if (this.api?.selectionMenuClose) this.api?.selectionMenuClose();
    }
  }, 100);

  toolboxPlacement() {
    var range = this.dom(
      this.delegate.iframes[0].contentDocument.body
    ).getRange();
    if (!range || range.collapsed) {
      return;
    }

    var rect = range.getBoundingClientRect();
    var toolbox = document.getElementById("highlight-toolbox");

    if (toolbox) {
      const paginated = this.delegate.view.isPaginated();
      if (paginated) {
        toolbox.style.top =
          rect.top + (this.delegate.attributes?.navHeight ?? 0) + "px";
      } else {
        toolbox.style.top = rect.top + "px";
      }
      toolbox.style.left = (rect.right - rect.left) / 2 + rect.left + "px";
    }
  }

  toolboxHandler() {
    var toolbox = document.getElementById("highlight-toolbox");
    if (toolbox) {
      if (getComputedStyle(toolbox).display === "none") {
        toolbox.style.display = "block";
        const paginated = this.delegate.view.isPaginated();
        if (paginated) {
          toolbox.style.position = "absolute";
        } else {
          toolbox.style.position = "relative";
        }
        this.selectionMenuOpened();

        var self = this;

        self.toolboxMode("add");
        var highlightIcon = document.getElementById("highlightIcon");
        var collapseIcon = document.getElementById("collapseIcon");
        var underlineIcon = document.getElementById("underlineIcon");
        var colorIcon = document.getElementById("colorIcon");
        var speakIcon = document.getElementById("speakIcon");
        if (this.delegate.rights?.enableAnnotations) {
          if (highlightIcon) {
            highlightIcon.style.display = "unset";
            if (colorIcon) {
              if (highlightIcon.getElementsByTagName("span").length > 0) {
                (highlightIcon.getElementsByTagName(
                  "span"
                )[0] as HTMLSpanElement).style.background = this.getColor();
              }
            }
          }
          if (underlineIcon) {
            underlineIcon.style.display = "unset";
            if (colorIcon) {
              if (underlineIcon.getElementsByTagName("span").length > 0) {
                (underlineIcon.getElementsByTagName(
                  "span"
                )[0] as HTMLSpanElement).style.borderBottomColor = this.getColor();
              }
            }
          }
          if (colorIcon) {
            colorIcon.style.display = "unset";
            var colorIconSymbol = colorIcon.lastChild as HTMLElement;
            colorIconSymbol.style.backgroundColor = this.getColor();
          }
          if (highlightIcon) {
            function highlightEvent() {
              self.doHighlight(false, AnnotationMarker.Highlight);
              self.toolboxHide();
              highlightIcon.removeEventListener("click", highlightEvent);
            }
            highlightIcon.addEventListener("click", highlightEvent);
          }
          if (underlineIcon) {
            function commentEvent() {
              self.doHighlight(false, AnnotationMarker.Underline);
              self.toolboxHide();
              underlineIcon.removeEventListener("click", commentEvent);
            }
            underlineIcon.addEventListener("click", commentEvent);
          }
        } else {
          if (highlightIcon) {
            highlightIcon.style.setProperty("display", "none");
          }
          if (underlineIcon) {
            underlineIcon.style.setProperty("display", "none");
          }
          if (colorIcon) {
            colorIcon.style.setProperty("display", "none");
          }
          if (collapseIcon) {
            collapseIcon.style.setProperty("display", "none");
          }
        }
        if (this.delegate.rights?.enableTTS) {
          if (speakIcon) {
            function speakEvent() {
              speakIcon.removeEventListener("click", speakEvent);
              self.speak();
            }
            speakIcon.addEventListener("click", speakEvent);
          }
        } else {
          if (speakIcon) {
            speakIcon.style.setProperty("display", "none");
          }
        }

        if (this.properties?.selectionMenuItems ?? []) {
          (this.properties?.selectionMenuItems ?? []).forEach((menuItem) => {
            if (menuItem.icon) {
              menuItem.icon.id = menuItem.id;
            }
            const itemElement = document.getElementById(menuItem.id);
            const self = this;

            function itemEvent() {
              itemElement.removeEventListener("click", itemEvent);

              function getCssSelector(element: Element): string {
                const options = {
                  className: (str: string) => {
                    return _blacklistIdClassForCssSelectors.indexOf(str) < 0;
                  },
                  idName: (str: string) => {
                    return _blacklistIdClassForCssSelectors.indexOf(str) < 0;
                  },
                };
                return uniqueCssSelector(
                  element,
                  self.delegate.iframes[0].contentDocument,
                  options
                );
              }

              const selectionInfo = getCurrentSelectionInfo(
                self.delegate.iframes[0].contentWindow,
                getCssSelector
              );
              if (selectionInfo !== undefined) {
                if (menuItem.callback) {
                  menuItem.callback(
                    selectionInfo.cleanText,
                    selectionInfo.range.startContainer.parentElement
                  );
                } else {
                  let style = menuItem.highlight.style;
                  let marker = menuItem.marker
                    ? menuItem.marker
                    : AnnotationMarker.Custom;

                  if (
                    (marker == AnnotationMarker.Custom &&
                      self.delegate.rights?.enableAnnotations) ||
                    (marker == AnnotationMarker.Bookmark &&
                      self.delegate.rights?.enableBookmarks)
                  ) {
                    let highlight = self.createHighlight(
                      self
                        .dom(self.delegate.iframes[0].contentDocument.body)
                        .getWindow(),
                      selectionInfo,
                      menuItem.highlight.color,
                      true,
                      marker,
                      menuItem.icon,
                      menuItem.popup,
                      style
                    );
                    self.options.onAfterHighlight(highlight, marker);
                    if (self.delegate.rights?.enableAnnotations) {
                      self.delegate.annotationModule
                        .saveAnnotation(highlight[0])
                        .then((anno) => {
                          if (menuItem?.note) {
                            let note = prompt("Add your note here:");
                            anno.highlight.note = note;
                            self.delegate.annotationModule
                              .updateAnnotation(anno)
                              .then(async () => {
                                if (IS_DEV) {
                                  console.log("update highlight " + anno.id);
                                }
                              });
                          }
                        });
                    } else if (self.delegate.rights?.enableBookmarks) {
                      self.delegate.bookmarkModule.saveAnnotation(highlight[0]);
                    }
                  }
                }
              }
              self.callbackComplete();
            }
            itemElement.addEventListener("click", itemEvent);
          });
        }
      }
    }
  }

  /**
   * Highlights current range.
   * @param {boolean} keepRange - Don't remove range after highlighting. Default: false.
   * @param marker
   * @memberof TextHighlighter
   */
  doHighlight(keepRange?: boolean, marker?: AnnotationMarker) {
    var self = this;
    function getCssSelector(element: Element): string {
      const options = {
        className: (str: string) => {
          return _blacklistIdClassForCssSelectors.indexOf(str) < 0;
        },
        idName: (str: string) => {
          return _blacklistIdClassForCssSelectors.indexOf(str) < 0;
        },
      };
      return uniqueCssSelector(
        element,
        self.delegate.iframes[0].contentDocument,
        options
      );
    }

    const selectionInfo = getCurrentSelectionInfo(
      self.delegate.iframes[0].contentWindow,
      getCssSelector
    );
    if (selectionInfo) {
      if (this.options.onBeforeHighlight(selectionInfo) === true) {
        var createColor: any;
        createColor = this.getColor();
        if (TextHighlighter.isHexColor(createColor)) {
          createColor = TextHighlighter.hexToRgbChannels(createColor);
        }

        var highlight = this.createHighlight(
          self.dom(self.delegate.iframes[0].contentDocument.body).getWindow(),
          selectionInfo,
          createColor,
          true,
          marker
        );
        this.options.onAfterHighlight(highlight, marker);
        if (
          this.delegate.rights?.enableAnnotations &&
          marker != AnnotationMarker.Bookmark
        ) {
          this.delegate.annotationModule.saveAnnotation(highlight[0]);
        } else if (
          this.delegate.rights?.enableBookmarks &&
          marker == AnnotationMarker.Bookmark
        ) {
          this.delegate.bookmarkModule.saveAnnotation(highlight[0]);
        }
      }

      if (!keepRange) {
        this.dom(
          this.delegate.iframes[0].contentDocument.body
        ).removeAllRanges();
      }
    } else {
      if (!keepRange) {
        this.dom(
          this.delegate.iframes[0].contentDocument.body
        ).removeAllRanges();
      }
    }
  }

  speak() {
    if (this.delegate.rights?.enableTTS) {
      var self = this;
      function getCssSelector(element: Element): string {
        const options = {
          className: (str: string) => {
            return _blacklistIdClassForCssSelectors.indexOf(str) < 0;
          },
          idName: (str: string) => {
            return _blacklistIdClassForCssSelectors.indexOf(str) < 0;
          },
        };
        return uniqueCssSelector(
          element,
          self.delegate.iframes[0].contentDocument,
          options
        );
      }

      const selectionInfo = getCurrentSelectionInfo(
        self.delegate.iframes[0].contentWindow,
        getCssSelector
      );
      if (selectionInfo !== undefined) {
        if (this.delegate.tts?.enableSplitter) {
          (this.delegate.ttsModule as TTSModule).speak(
            selectionInfo as any,
            true,
            () => {}
          );
        } else {
          (this.delegate.ttsModule as TTSModule2).speak(
            selectionInfo as any,
            true,
            () => {}
          );
        }
      }
      if (this.delegate.tts?.enableSplitter) {
        const selection = self
          .dom(self.delegate.iframes[0].contentDocument.body)
          .getSelection();
        selection.removeAllRanges();
        var toolbox = document.getElementById("highlight-toolbox");
        toolbox.style.display = "none";
        this.selectionMenuClosed();
      }
    }
  }
  stopReadAloud() {
    if (this.delegate.rights?.enableTTS) {
      this.doneSpeaking();
    }
  }
  speakAll() {
    if (this.delegate.rights?.enableTTS) {
      var self = this;
      function getCssSelector(element: Element): string {
        const options = {
          className: (str: string) => {
            return _blacklistIdClassForCssSelectors.indexOf(str) < 0;
          },
          idName: (str: string) => {
            return _blacklistIdClassForCssSelectors.indexOf(str) < 0;
          },
        };
        return uniqueCssSelector(
          element,
          self.dom(self.delegate.iframes[0].contentDocument.body).getDocument(),
          options
        );
      }

      const selectionInfo = getCurrentSelectionInfo(
        this.dom(this.delegate.iframes[0].contentDocument.body).getWindow(),
        getCssSelector
      );
      if (selectionInfo !== undefined) {
        self.speak();
      } else {
        var node = this.dom(
          self.delegate.iframes[0].contentDocument.body
        ).getWindow().document.body;
        if (IS_DEV) console.log(self.delegate.iframes[0].contentDocument);
        const selection = self
          .dom(self.delegate.iframes[0].contentDocument.body)
          .getSelection();
        const range = this.dom(self.delegate.iframes[0].contentDocument.body)
          .getWindow()
          .document.createRange();
        range.selectNodeContents(node);
        selection.removeAllRanges();
        selection.addRange(range);
        const selectionInfo = getCurrentSelectionInfo(
          this.delegate.iframes[0].contentWindow,
          getCssSelector
        );

        if (selectionInfo !== undefined && selectionInfo.cleanText) {
          if (this.delegate.tts?.enableSplitter) {
            (this.delegate.ttsModule as TTSModule).speak(
              selectionInfo as any,
              false,
              () => {
                var selection = self
                  .dom(self.delegate.iframes[0].contentDocument.body)
                  .getSelection();
                selection.removeAllRanges();
                self.toolboxHide();
              }
            );
          } else {
            (this.delegate.ttsModule as TTSModule2).speak(
              selectionInfo as any,
              false,
              () => {
                var selection = self
                  .dom(self.delegate.iframes[0].contentDocument.body)
                  .getSelection();
                selection.removeAllRanges();
                self.toolboxHide();
              }
            );
          }
        } else {
          self
            .dom(self.delegate.iframes[0].contentDocument.body)
            .getSelection()
            .removeAllRanges();
          self.toolboxHide();
        }
      }
    }
  }

  callbackComplete() {
    this.toolboxHide();
    this.dom(this.delegate.iframes[0].contentDocument.body).removeAllRanges();
  }

  get visibleTextRects() {
    const body = HTMLUtilities.findRequiredIframeElement(
      this.delegate.iframes[0].contentDocument,
      "body"
    ) as HTMLBodyElement;

    function findTextNodes(
      parentElement: Element,
      nodes: Array<Element> = []
    ): Array<Element> {
      let element = parentElement.firstChild as Element;
      while (element) {
        if (element.nodeType === 1) {
          findTextNodes(element, nodes);
        }
        if (element.nodeType === 3) {
          if (element.textContent.trim()) {
            nodes.push(element);
          }
        }
        element = element.nextSibling as Element;
      }
      return nodes;
    }

    function isOutsideViewport(rect): boolean {
      const windowLeft = window.scrollX;
      const windowRight = windowLeft + window.innerWidth;
      const right = rect.left + rect.width;
      const bottom = rect.top + rect.height;
      const windowTop = window.scrollY;
      const windowBottom = windowTop + window.innerHeight;

      const isAbove = bottom < windowTop;
      const isBelow = rect.top > windowBottom;

      const isLeft = right < windowLeft;
      const isRight = rect.left > windowRight;

      return isAbove || isBelow || isLeft || isRight;
    }

    function findRects(parent: HTMLElement): Array<HTMLElementRect> {
      const textNodes = findTextNodes(parent);

      return textNodes.map((node) => {
        const { top, height, left, width } = measureTextNode(node);
        return {
          top,
          height,
          width,
          left,
          node,
          textContent: node.textContent,
        };
      });
    }

    function measureTextNode(node: Element): any {
      try {
        const range = document.createRange();
        range.selectNode(node);

        const rect = range.getBoundingClientRect();
        range.detach(); // frees up memory in older browsers

        return rect;
      } catch (error) {
        if (IS_DEV) {
          console.log("measureTextNode " + error);
          console.log("measureTextNode " + node);
          console.log(node.textContent);
        }
      }
    }

    const textNodes = findRects(body);
    const visible = textNodes.filter((rect) => !isOutsideViewport(rect));
    return visible;
  }

  doneSpeaking(reload: boolean = false) {
    if (this.delegate.rights?.enableTTS) {
      this.toolboxHide();
      this.dom(this.delegate.iframes[0].contentDocument.body).removeAllRanges();
      if (this.delegate.tts?.enableSplitter) {
        (this.delegate.ttsModule as TTSModule).cancel();
      } else {
        (this.delegate.ttsModule as TTSModule2).cancel();
      }
      if (reload) {
        this.delegate.reload();
      }
    }
  }

  /**
   * Normalizes highlights. Ensures that highlighting is done with use of the smallest possible number of
   * wrapping HTML elements.
   * Flattens highlights structure and merges sibling highlights. Normalizes text nodes within highlights.
   * @param {Array} highlights - highlights to normalize.
   * @returns {Array} - array of normalized highlights. Order and number of returned highlights may be different than
   * input highlights.
   * @memberof TextHighlighter
   */
  normalizeHighlights(highlights: any): any {
    var normalizedHighlights: any;

    // omit removed nodes
    normalizedHighlights = highlights.filter(function (hl: any) {
      return hl.parentElement ? hl : null;
    });

    normalizedHighlights = this.unique(normalizedHighlights);
    normalizedHighlights.sort(function (a: any, b: any) {
      return a.offsetTop - b.offsetTop || a.offsetLeft - b.offsetLeft;
    });

    return normalizedHighlights;
  }

  /**
   * Flattens highlights structure.
   * Note: this method changes input highlights - their order and number after calling this method may change.
   * @param {Array} highlights - highlights to flatten.
   * @memberof TextHighlighter
   */
  flattenNestedHighlights(highlights: any) {
    var again,
      self = this;

    self.sortByDepth(highlights, true);

    function flattenOnce() {
      var again = false;

      highlights.forEach(function (hl: any, i: any) {
        var parent = hl.parentElement,
          parentPrev = parent.previousSibling,
          parentNext = parent.nextSibling;

        if (self.isHighlight(parent)) {
          if (!self.haveSameColor(parent, hl)) {
            if (!hl.nextSibling) {
              self.dom(hl).insertBefore(parentNext || parent);
              again = true;
            }

            if (!hl.previousSibling) {
              self.dom(hl).insertAfter(parentPrev || parent);
              again = true;
            }

            if (!parent.hasChildNodes()) {
              self.dom(parent).remove();
            }
          } else {
            parent.replaceChild(hl.firstChild, hl);
            highlights[i] = parent;
            again = true;
          }
        }
      });

      return again;
    }

    do {
      again = flattenOnce();
    } while (again);
  }

  /**
   * Merges sibling highlights and normalizes descendant text nodes.
   * Note: this method changes input highlights - their order and number after calling this method may change.
   * @param highlights
   * @memberof TextHighlighter
   */
  mergeSiblingHighlights(highlights: any) {
    var self = this;

    function shouldMerge(current: any, node: any) {
      return (
        node &&
        node.nodeType === NODE_TYPE.ELEMENT_NODE &&
        self.haveSameColor(current, node) &&
        self.isHighlight(node)
      );
    }

    highlights.forEach(function (highlight: any) {
      var prev = highlight.previousSibling,
        next = highlight.nextSibling;

      if (shouldMerge(highlight, prev)) {
        self.dom(highlight).prepend(prev.childNodes);
        self.dom(prev).remove();
      }
      if (shouldMerge(highlight, next)) {
        self.dom(highlight).append(next.childNodes);
        self.dom(next).remove();
      }

      self.dom(highlight).normalizeTextNodes();
    });
  }

  /**
   * Sets highlighting color.
   * @param {string} color - valid CSS color.
   * @memberof TextHighlighter
   */
  setColor(color: any) {
    this.options.color = color;
  }

  /**
   * Returns highlighting color.
   * @returns {string}
   * @memberof TextHighlighter
   */
  getColor(): string {
    return this.options.color;
  }

  /**
   * Returns highlights from given container.
   * @param params
   * @param {HTMLElement} [params.container] - return highlights from this element. Default: the element the
   * highlighter is applied to.
   * @param {boolean} [params.andSelf] - if set to true and container is a highlight itself, add container to
   * returned results. Default: true.
   * @param {boolean} [params.grouped] - if set to true, highlights are grouped in logical groups of highlights added
   * in the same moment. Each group is an object which has got array of highlights, 'toString' method and 'timestamp'
   * property. Default: false.
   * @returns {Array} - array of highlights.
   * @memberof TextHighlighter
   */
  getHighlights(params?: any): Array<any> {
    params = this.defaults(params, {
      container: this.delegate.iframes[0].contentDocument.body,
      andSelf: true,
      grouped: false,
    });

    var nodeList = params.container.querySelectorAll("[" + DATA_ATTR + "]"),
      highlights = Array.prototype.slice.call(nodeList);

    if (params.andSelf === true && params.container.hasAttribute(DATA_ATTR)) {
      highlights.push(params.container);
    }

    if (params.grouped) {
      highlights = this.groupHighlights(highlights);
    }

    return highlights;
  }

  /**
   * Returns true if element is a highlight.
   * All highlights have 'data-highlighted' attribute.
   * @param el - element to check.
   * @returns {boolean}
   * @memberof TextHighlighter
   */
  isHighlight(el: any): boolean {
    return (
      el && el.nodeType === NODE_TYPE.ELEMENT_NODE && el.hasAttribute(DATA_ATTR)
    );
  }

  /**
   * Serializes all highlights in the element the highlighter is applied to.
   * @returns {string} - stringified JSON with highlights definition
   * @memberof TextHighlighter
   */
  serializeHighlights(): string {
    var highlights = this.getHighlights(),
      refEl = this.delegate.iframes[0].contentDocument.body,
      hlDescriptors: any = [];

    function getElementPath(el: any, refElement: any) {
      var path = [],
        childNodes;

      do {
        childNodes = Array.prototype.slice.call(el.parentNode.childNodes);
        path.unshift(childNodes.indexOf(el));
        el = el.parentNode;
      } while (el !== refElement || !el);

      return path;
    }

    this.sortByDepth(highlights, false);

    highlights.forEach(function (highlight: any) {
      var offset = 0, // Hl offset from previous sibling within parent node.
        length = highlight.textContent.length,
        hlPath = getElementPath(highlight, refEl),
        wrapper = highlight.cloneNode(true);

      wrapper.innerHTML = "";
      wrapper = wrapper.outerHTML;

      if (
        highlight.previousSibling &&
        highlight.previousSibling.nodeType === NODE_TYPE.TEXT_NODE
      ) {
        offset = highlight.previousSibling.length;
      }

      hlDescriptors.push([
        wrapper,
        highlight.textContent,
        hlPath.join(":"),
        offset,
        length,
      ]);
    });

    return JSON.stringify(hlDescriptors);
  }

  /**
   * Deserializes highlights.
   * @throws exception when can't parse JSON or JSON has invalid structure.
   * @param {object} json - JSON object with highlights definition.
   * @returns {Array} - array of deserialized highlights.
   * @memberof TextHighlighter
   */
  deserializeHighlights(json: any): Array<any> {
    var hlDescriptors,
      highlights: any = [],
      self = this;

    if (!json) {
      return highlights;
    }

    try {
      hlDescriptors = JSON.parse(json);
    } catch (e) {
      throw "Can't parse JSON: " + e;
    }

    function deserializationFn(hlDescriptor: any) {
      var hl = {
          wrapper: hlDescriptor[0],
          text: hlDescriptor[1],
          path: hlDescriptor[2].split(":"),
          offset: hlDescriptor[3],
          length: hlDescriptor[4],
        },
        elIndex = hl.path.pop(),
        node: any = self.delegate.iframes[0].contentDocument.body,
        hlNode,
        highlight,
        idx;

      while (!!(idx = hl.path.shift())) {
        node = node.childNodes[idx];
      }

      if (
        node.childNodes[elIndex - 1] &&
        node.childNodes[elIndex - 1].nodeType === NODE_TYPE.TEXT_NODE
      ) {
        elIndex -= 1;
      }

      node = node.childNodes[elIndex];
      hlNode = node.splitText(hl.offset);
      hlNode.splitText(hl.length);

      if (hlNode.nextSibling && !hlNode.nextSibling.nodeValue) {
        self.dom(hlNode.nextSibling).remove();
      }

      if (hlNode.previousSibling && !hlNode.previousSibling.nodeValue) {
        self.dom(hlNode.previousSibling).remove();
      }

      highlight = self.dom(hlNode).wrap(self.dom().fromHTML(hl.wrapper)[0]);
      highlights.push(highlight);
    }

    hlDescriptors.forEach(function (hlDescriptor: any) {
      try {
        deserializationFn(hlDescriptor);
      } catch (e) {
        if (console && console.warn) {
          console.warn("Can't deserialize highlight descriptor. Cause: " + e);
        }
      }
    });

    return highlights;
  }

  /**
   * Creates wrapper for highlights.
   * TextHighlighter instance calls this method each time it needs to create highlights and pass options retrieved
   * in constructor.
   * @returns {HTMLElement}
   * @memberof TextHighlighter
   * @static
   */
  createWrapper(): HTMLElement {
    var span = document.createElement("mark");
    span.style.background =
      "linear-gradient(" +
      TextHighlighter.hexToRgbA(this.options.color) +
      ", " +
      TextHighlighter.hexToRgbA(this.options.color) +
      ")";
    span.className = this.options.highlightedClass;
    return span;
  }

  public static isHexColor(hex: string) {
    return /^#([A-Fa-f0-9]{3}){1,2}$/.test(hex);
  }

  public static hexToRgbString(hex: string) {
    var c: any;
    c = hex.substring(1).split("");
    if (c.length === 3) {
      c = [c[0], c[0], c[1], c[1], c[2], c[2]];
    }
    c = "0x" + c.join("");
    return c;
  }

  public static hexToRgbChannels(hex: string) {
    var c: any;
    if (this.isHexColor(hex)) {
      c = this.hexToRgbString(hex);
      return {
        red: (c >> 16) & 255,
        green: (c >> 8) & 255,
        blue: c & 255,
      };
    }
    throw new Error("Bad Hex");
  }

  public static hexToRgbA(hex: string) {
    var c: any;
    if (this.isHexColor(hex)) {
      c = this.hexToRgbChannels(hex);
      return "rgba(" + [c.red, c.green, c.blue].join(",") + ",.5)";
    } else if (typeof hex === "object") {
      let c = hex as IColor;
      return "rgba(" + [c.red, c.green, c.blue].join(",") + ",.5)";
    }
    throw new Error("Bad Hex");
  }

  public static hexToRgbAWithOpacity(hex: string, opacity: number) {
    var c: any;
    if (this.isHexColor(hex)) {
      c = this.hexToRgbChannels(hex);
      return "rgba(" + [c.red, c.green, c.blue].join(",") + "," + opacity + ")";
    } else if (typeof hex === "object") {
      let c = hex as IColor;
      return "rgba(" + [c.red, c.green, c.blue].join(",") + "," + opacity + ")";
    }
    throw new Error("Bad Hex");
  }

  resetHighlightBoundingStyle(
    _win: IReadiumIFrameWindow,
    highlightBounding: HTMLElement
  ) {
    highlightBounding.style.outline = "none";
    highlightBounding.style.setProperty(
      "background-color",
      "transparent",
      "important"
    );
  }

  resetHighlightAreaStyle(
    _win: IReadiumIFrameWindow,
    highlightArea: HTMLElement,
    id_container: string
  ) {
    const id =
      highlightArea.parentNode &&
      highlightArea.parentNode.nodeType === Node.ELEMENT_NODE &&
      (highlightArea.parentNode as Element).getAttribute
        ? (highlightArea.parentNode as Element).getAttribute("id")
        : undefined;
    if (id) {
      const highlight = _highlights.find((h) => {
        return h.id === id;
      });
      if (highlight) {
        if (
          highlight.marker === AnnotationMarker.Custom ||
          highlight.marker === AnnotationMarker.Bookmark
        ) {
          if (highlight.style?.hover) {
            if (highlight.style?.hover) {
              for (let i = 0; i < highlight.style?.hover?.length; i++) {
                let style = highlight.style?.hover[i] as IStyleProperty;
                highlightArea.style.removeProperty(style.property);
              }
            }
            let extra = ``;
            if (highlight.style?.default) {
              for (let i = 0; i < highlight.style?.default?.length; i++) {
                let style = highlight.style?.default[i] as IStyleProperty;
                highlightArea.style.removeProperty(style.property);
                extra += `${style.property}: ${style.value} !${style.priority};`;
              }
            }
            highlightArea.setAttribute(
              "style",
              `${highlightArea.getAttribute("style")}; ${extra}`
            );
          } else if (highlight.style?.hoverClass) {
            if (highlight.style?.hoverClass) {
              highlightArea.classList.remove(highlight.style?.hoverClass);
            }
            let extra = ``;
            if (highlight.style?.defaultClass) {
              highlightArea.classList.add(highlight.style?.defaultClass);
            }
            highlightArea.setAttribute(
              "style",
              `${highlightArea.getAttribute("style")}; ${extra}`
            );
          } else {
            if (TextHighlighter.isHexColor(highlight.color)) {
              let color = TextHighlighter.hexToRgbChannels(highlight.color);
              highlightArea.style.setProperty(
                "background-color",
                `rgba(${color.red}, ${color.green}, ${color.blue}, ${0})`,
                "important"
              );
            } else {
              highlightArea.classList.remove("hover");
            }
          }
        } else if (highlight.marker === AnnotationMarker.Underline) {
          // Highlight color as string check
          if (typeof highlight.color === "object") {
            let color = highlight.color as IColor;
            highlightArea.style.setProperty(
              "background-color",
              `rgba(${color.red}, ${color.green}, ${color.blue}, ${0})`,
              "important"
            );
            highlightArea.style.setProperty(
              "border-bottom",
              `2px solid rgba(${color.red}, ${color.green}, ${
                color.blue
              }, ${1})`,
              "important"
            );
          } else if (TextHighlighter.isHexColor(highlight.color)) {
            let color = TextHighlighter.hexToRgbChannels(highlight.color);
            highlightArea.style.setProperty(
              "background-color",
              `rgba(${color.red}, ${color.green}, ${color.blue}, ${0})`,
              "important"
            );
            highlightArea.style.setProperty(
              "border-bottom",
              `2px solid rgba(${color.red}, ${color.green}, ${
                color.blue
              }, ${1})`,
              "important"
            );
          } else {
            highlightArea.classList.remove("hover");
          }
        } else {
          // Highlight color as string check
          if (typeof highlight.color === "object") {
            let color = highlight.color as IColor;
            highlightArea.style.setProperty(
              "background-color",
              `rgba(${color.red}, ${color.green}, ${color.blue}, ${DEFAULT_BACKGROUND_COLOR_OPACITY})`,
              "important"
            );
          } else if (TextHighlighter.isHexColor(highlight.color)) {
            let color = TextHighlighter.hexToRgbChannels(highlight.color);
            highlightArea.style.setProperty(
              "background-color",
              `rgba(${color.red}, ${color.green}, ${color.blue}, ${DEFAULT_BACKGROUND_COLOR_OPACITY})`,
              "important"
            );
          } else {
            highlightArea.classList.remove("hover");
          }
        }

        let highlightParent;
        if (_highlightsContainer && id_container == ID_HIGHLIGHTS_CONTAINER) {
          highlightParent = _highlightsContainer.querySelector(
            `#${highlight.id}`
          );
        }
        if (_highlightsSearchContainer && id_container == ID_SEARCH_CONTAINER) {
          highlightParent = _highlightsSearchContainer.querySelector(
            `#${highlight.id}`
          );
        }
        if (
          _highlightsReadAloudContainer &&
          id_container == ID_READALOUD_CONTAINER
        ) {
          highlightParent = _highlightsReadAloudContainer.querySelector(
            `#${highlight.id}`
          );
        }

        if (
          _highlightsPageBreakContainer &&
          id_container == ID_PAGEBREAK_CONTAINER
        ) {
          highlightParent = _highlightsPageBreakContainer.querySelector(
            `#${highlight.id}`
          );
        }

<<<<<<< HEAD
        let nodeList = highlightParent.getElementsByClassName(
          CLASS_HIGHLIGHT_ICON
        );
=======
        if (_highlightsPopupContainer && id_container == ID_POPUP_CONTAINER) {
          highlightParent = _highlightsPopupContainer.querySelector(
            `#${highlight.id}`
          );
        }

        let nodeList =
          highlightParent.getElementsByClassName(CLASS_HIGHLIGHT_ICON);
>>>>>>> bfee63fe
        if (nodeList.length > 0) {
          const tooltip = nodeList
            .item(0)
            .getElementsByClassName("icon-tooltip");
          if (tooltip.length > 0) {
            (tooltip.item(0) as HTMLElement).style.removeProperty("display");
          }
        }
      }
    }
  }

  setHighlightAreaStyle(
    _win: IReadiumIFrameWindow,
    highlightAreas: Array<HTMLElement>,
    highlight: IHighlight
  ) {
    for (const highlightArea of highlightAreas) {
      if (
        highlight.marker === AnnotationMarker.Custom ||
        highlight.marker === AnnotationMarker.Bookmark
      ) {
        if (highlight.style?.hover) {
          if (highlight.style?.default) {
            for (let i = 0; i < highlight.style?.default?.length; i++) {
              let style = highlight.style?.default[i] as IStyleProperty;
              highlightArea.style.removeProperty(style.property);
            }
          }
          let extra = ``;
          for (let i = 0; i < highlight.style?.hover?.length; i++) {
            let style = highlight.style?.hover[i] as IStyleProperty;
            highlightArea.style.removeProperty(style.property);
            extra += `${style.property}: ${style.value} !${style.priority};`;
          }
          highlightArea.setAttribute(
            "style",
            `${highlightArea.getAttribute("style")}; ${extra}`
          );
        } else if (highlight.style?.hoverClass) {
          if (highlight.style?.defaultClass) {
            highlightArea.classList.remove(highlight.style?.defaultClass);
          }
          let extra = ``;
          highlightArea.classList.add(highlight.style?.hoverClass);
          highlightArea.setAttribute(
            "style",
            `${highlightArea.getAttribute("style")}; ${extra}`
          );
        } else {
          if (TextHighlighter.isHexColor(highlight.color)) {
            let color = TextHighlighter.hexToRgbChannels(highlight.color);
            highlightArea.style.setProperty(
              "background-color",
              `rgba(${color.red}, ${color.green}, ${color.blue}, ${0.1})`,
              "important"
            );
          } else {
            highlightArea.classList.add("hover");
          }
        }
      } else if (highlight.marker === AnnotationMarker.Underline) {
        // Highlight color as string check
        if (typeof highlight.color === "object") {
          let color = highlight.color as IColor;
          highlightArea.style.setProperty(
            "background-color",
            `rgba(${color.red}, ${color.green}, ${color.blue}, ${0.1})`,
            "important"
          );
          highlightArea.style.setProperty(
            "border-bottom",
            `2px solid rgba(${color.red}, ${color.green}, ${color.blue}, ${1})`,
            "important"
          );
        } else if (TextHighlighter.isHexColor(highlight.color)) {
          let color = TextHighlighter.hexToRgbChannels(highlight.color);
          highlightArea.style.setProperty(
            "background-color",
            `rgba(${color.red}, ${color.green}, ${color.blue}, ${0.1})`,
            "important"
          );
          highlightArea.style.setProperty(
            "border-bottom",
            `2px solid rgba(${color.red}, ${color.green}, ${color.blue}, ${1})`,
            "important"
          );
        } else {
          highlightArea.classList.add("hover");
        }
      } else {
        // Highlight color as string check
        if (typeof highlight.color === "object") {
          let color = highlight.color as IColor;
          highlightArea.style.setProperty(
            "background-color",
            `rgba(${color.red}, ${color.green}, ${color.blue}, ${ALT_BACKGROUND_COLOR_OPACITY})`,
            "important"
          );
        } else if (TextHighlighter.isHexColor(highlight.color)) {
          let color = TextHighlighter.hexToRgbChannels(highlight.color);
          highlightArea.style.setProperty(
            "background-color",
            `rgba(${color.red}, ${color.green}, ${color.blue}, ${ALT_BACKGROUND_COLOR_OPACITY})`,
            "important"
          );
        } else {
          highlightArea.classList.add("hover");
        }
      }
<<<<<<< HEAD
      let highlightParent = _highlightsContainer.querySelector(
        `#${highlight.id}`
      );
      let nodeList = highlightParent.getElementsByClassName(
        CLASS_HIGHLIGHT_ICON
      );
      if (nodeList.length > 0) {
        const tooltip = nodeList.item(0).getElementsByClassName("icon-tooltip");
        if (tooltip.length > 0) {
          (tooltip.item(0) as HTMLElement).style.setProperty(
            "display",
            "block"
          );
=======

      if (highlight.type !== HighlightType.Popup) {
        let highlightParent = _highlightsContainer.querySelector(
          `#${highlight.id}`
        );
        let nodeList =
          highlightParent.getElementsByClassName(CLASS_HIGHLIGHT_ICON);
        if (nodeList.length > 0) {
          const tooltip = nodeList
            .item(0)
            .getElementsByClassName("icon-tooltip");
          if (tooltip.length > 0) {
            (tooltip.item(0) as HTMLElement).style.setProperty(
              "display",
              "block"
            );
          }
>>>>>>> bfee63fe
        }
      }
    }
  }

  setAndResetSearchHighlight(highlight, highlights) {
    const allHighlightAreas = Array.from(
      _highlightsSearchContainer.querySelectorAll(`.${CLASS_HIGHLIGHT_AREA}`)
    );
    for (const highlighta of allHighlightAreas) {
      var highlightArea = highlighta as HTMLElement;
      const id =
        highlightArea.parentNode &&
        highlightArea.parentNode.nodeType === Node.ELEMENT_NODE &&
        (highlightArea.parentNode as Element).getAttribute
          ? (highlightArea.parentNode as Element).getAttribute("id")
          : undefined;

      highlights.forEach((highlight) => {
        if (id === highlight.id) {
          if (highlight) {
            // Highlight color as string check
            if (typeof highlight.color === "object") {
              let color = highlight.color as IColor;

              highlightArea.style.setProperty(
                "background-color",
                `rgba(${color.red}, ${color.green}, ${color.blue}, ${DEFAULT_BACKGROUND_COLOR_OPACITY})`,
                "important"
              );
            } else if (TextHighlighter.isHexColor(highlight.color)) {
              let color = TextHighlighter.hexToRgbChannels(highlight.color);

              highlightArea.style.setProperty(
                "background-color",
                `rgba(${color.red}, ${color.green}, ${color.blue}, ${DEFAULT_BACKGROUND_COLOR_OPACITY})`,
                "important"
              );
            } else {
              highlightArea.classList.remove("hover");
            }
            let highlightParent = _highlightsSearchContainer.querySelector(
              `#${highlight.id}`
            );
            let nodeList = highlightParent.getElementsByClassName(
              CLASS_HIGHLIGHT_ICON
            );
            if (nodeList.length > 0) {
              const tooltip = nodeList
                .item(0)
                .getElementsByClassName("icon-tooltip");
              if (tooltip.length > 0) {
                (tooltip.item(0) as HTMLElement).style.removeProperty(
                  "display"
                );
              }
            }
          }
        }
      });
      if (id === highlight.id) {
        if (highlight) {
          // Highlight color as string check
          if (typeof highlight.color === "object") {
            let color = highlight.color as IColor;

            highlightArea.style.setProperty(
              "background-color",
              `rgba(${color.red}, ${color.green}, ${color.blue}, ${DEFAULT_BACKGROUND_COLOR_OPACITY})`,
              "important"
            );
          } else if (TextHighlighter.isHexColor(highlight.color)) {
            let color = TextHighlighter.hexToRgbChannels(highlight.color);
            highlightArea.style.setProperty(
              "background-color",
              `rgba(${color.red}, ${color.green}, ${color.blue}, ${DEFAULT_BACKGROUND_COLOR_OPACITY})`,
              "important"
            );
          } else {
            highlightArea.classList.remove("hover");
          }
          let highlightParent = _highlightsSearchContainer.querySelector(
            `#${highlight.id}`
          );
          let nodeList = highlightParent.getElementsByClassName(
            CLASS_HIGHLIGHT_ICON
          );
          if (nodeList.length > 0) {
            const tooltip = nodeList
              .item(0)
              .getElementsByClassName("icon-tooltip");
            if (tooltip.length > 0) {
              (tooltip.item(0) as HTMLElement).style.removeProperty("display");
            }
          }
        }
      }
    }
  }

  isIOS() {
    // Second test is needed for iOS 13+
    return (
      navigator.userAgent.match(/iPhone|iPad|iPod/i) != null ||
      (navigator.platform === "MacIntel" && navigator.maxTouchPoints > 1)
    );
  }
  isAndroid() {
    return navigator.userAgent.match(/Android/i) != null;
  }
  getScrollingElement = (documant: Document): Element => {
    if (documant.scrollingElement) {
      return documant.scrollingElement;
    }
    return documant.body;
  };

  async processMouseEvent(win: IReadiumIFrameWindow, ev: MouseEvent) {
    const documant = win.document;
    // relative to fixed window top-left corner
    // (unlike pageX/Y which is relative to top-left rendered content area, subject to scrolling)
    const x = ev.clientX;
    const y = ev.clientY;

    if (
      !_highlightsContainer &&
      !_highlightsSearchContainer &&
      !_highlightsPageBreakContainer &&
      !_highlightsReadAloudContainer &&
      !_highlightsPopupContainer
    ) {
      return;
    }

    const paginated = this.delegate.view.isPaginated();
    const bodyRect = documant.body.getBoundingClientRect();
    const scrollElement = this.getScrollingElement(documant);

    const xOffset = paginated ? -scrollElement.scrollLeft : bodyRect.left;
    const yOffset = paginated ? -scrollElement.scrollTop : bodyRect.top;

    let foundHighlight: IHighlight | undefined;
    let foundElement: IHTMLDivElementWithRect | undefined;

    for (let i = _highlights.length - 1; i >= 0; i--) {
      const highlight = _highlights[i];

      let highlightParent = documant.getElementById(`${highlight.id}`);
      if (!highlightParent) {
        // ??!!
        highlightParent = _highlightsContainer.querySelector(
          `#${highlight.id}`
        ); // .${CLASS_HIGHLIGHT_CONTAINER}
      }
      if (!highlightParent) {
        // what?
        continue;
      }

      let hit = false;
      const highlightFragments = highlightParent.querySelectorAll(
        `.${CLASS_HIGHLIGHT_AREA}`
      );
      for (const highlightFragment of highlightFragments) {
        const withRect = (highlightFragment as unknown) as IWithRect;
        const left = withRect.rect.left + xOffset; // (paginated ? withRect.xOffset : xOffset);
        const top = withRect.rect.top + yOffset; // (paginated ? withRect.yOffset : yOffset);
        if (
          x >= left &&
          x < left + withRect.rect.width &&
          y >= top &&
          y < top + withRect.rect.height
        ) {
          hit = true;
          break;
        }
      }
      if (hit) {
        foundHighlight = highlight;
        foundElement = highlightParent as IHTMLDivElementWithRect;
        break;
      }
    }
    if (!foundHighlight || !foundElement) {
      if (_highlightsContainer) {
        const highlightBoundings = _highlightsContainer.querySelectorAll(
          `.${CLASS_HIGHLIGHT_BOUNDING_AREA}`
        );
        for (const highlightBounding of highlightBoundings) {
          this.resetHighlightBoundingStyle(
            win,
            highlightBounding as HTMLElement
          );
        }
      }
      if (_highlightsSearchContainer) {
        const highlightBoundings2 = _highlightsSearchContainer.querySelectorAll(
          `.${CLASS_HIGHLIGHT_BOUNDING_AREA}`
        );
        for (const highlightBounding of highlightBoundings2) {
          this.resetHighlightBoundingStyle(
            win,
            highlightBounding as HTMLElement
          );
        }
      }
      if (_highlightsReadAloudContainer) {
        const highlightBoundings3 = _highlightsReadAloudContainer.querySelectorAll(
          `.${CLASS_HIGHLIGHT_BOUNDING_AREA}`
        );
        for (const highlightBounding of highlightBoundings3) {
          this.resetHighlightBoundingStyle(
            win,
            highlightBounding as HTMLElement
          );
        }
      }
      if (_highlightsPageBreakContainer) {
        const highlightBoundings4 = _highlightsPageBreakContainer.querySelectorAll(
          `.${CLASS_HIGHLIGHT_BOUNDING_AREA}`
        );
        for (const highlightBounding of highlightBoundings4) {
          this.resetHighlightBoundingStyle(
            win,
            highlightBounding as HTMLElement
          );
        }
      }
      if (_highlightsPopupContainer) {
        const highlightBoundings5 = _highlightsPopupContainer.querySelectorAll(
          `.${CLASS_HIGHLIGHT_BOUNDING_AREA}`
        );
        for (const highlightBounding of highlightBoundings5) {
          this.resetHighlightBoundingStyle(
            win,
            highlightBounding as HTMLElement
          );
        }
      }

      if (_highlightsContainer) {
        const allHighlightAreas = Array.from(
          _highlightsContainer.querySelectorAll(`.${CLASS_HIGHLIGHT_AREA}`)
        );
        for (const highlightArea of allHighlightAreas) {
          this.resetHighlightAreaStyle(
            win,
            highlightArea as HTMLElement,
            ID_HIGHLIGHTS_CONTAINER
          );
        }
      }
      if (_highlightsSearchContainer) {
        const allHighlightAreas2 = Array.from(
          _highlightsSearchContainer.querySelectorAll(
            `.${CLASS_HIGHLIGHT_AREA}`
          )
        );
        for (const highlightArea of allHighlightAreas2) {
          this.resetHighlightAreaStyle(
            win,
            highlightArea as HTMLElement,
            ID_SEARCH_CONTAINER
          );
        }
      }
      if (_highlightsReadAloudContainer) {
        const allHighlightAreas3 = Array.from(
          _highlightsReadAloudContainer.querySelectorAll(
            `.${CLASS_HIGHLIGHT_AREA}`
          )
        );
        for (const highlightArea of allHighlightAreas3) {
          this.resetHighlightAreaStyle(
            win,
            highlightArea as HTMLElement,
            ID_READALOUD_CONTAINER
          );
        }
      }
      if (_highlightsPageBreakContainer) {
        const allHighlightAreas4 = Array.from(
          _highlightsPageBreakContainer.querySelectorAll(
            `.${CLASS_HIGHLIGHT_AREA}`
          )
        );
        for (const highlightArea of allHighlightAreas4) {
          this.resetHighlightAreaStyle(
            win,
            highlightArea as HTMLElement,
            ID_PAGEBREAK_CONTAINER
          );
        }
      }
      if (_highlightsPopupContainer) {
        const allHighlightAreas5 = Array.from(
          _highlightsPopupContainer.querySelectorAll(`.${CLASS_HIGHLIGHT_AREA}`)
        );
        for (const highlightArea of allHighlightAreas5) {
          this.resetHighlightAreaStyle(
            win,
            highlightArea as HTMLElement,
            ID_POPUP_CONTAINER
          );
        }
      }

      return;
    }

    if (foundElement.getAttribute("data-click")) {
      if (ev.type === "mousemove" || ev.type === "touchmove") {
        const foundElementHighlightAreas = Array.from(
          foundElement.querySelectorAll(`.${CLASS_HIGHLIGHT_AREA}`)
        );
        const allHighlightAreas = _highlightsContainer.querySelectorAll(
          `.${CLASS_HIGHLIGHT_AREA}`
        );
        const allHighlightAreas2 = _highlightsSearchContainer.querySelectorAll(
          `.${CLASS_HIGHLIGHT_AREA}`
        );
<<<<<<< HEAD
        const allHighlightAreas3 = _highlightsReadAloudContainer.querySelectorAll(
          `.${CLASS_HIGHLIGHT_AREA}`
        );
        const allHighlightAreas4 = _highlightsPageBreakContainer.querySelectorAll(
=======
        const allHighlightAreas3 =
          _highlightsReadAloudContainer.querySelectorAll(
            `.${CLASS_HIGHLIGHT_AREA}`
          );
        const allHighlightAreas4 =
          _highlightsPageBreakContainer.querySelectorAll(
            `.${CLASS_HIGHLIGHT_AREA}`
          );
        const allHighlightAreas5 = _highlightsPopupContainer.querySelectorAll(
>>>>>>> bfee63fe
          `.${CLASS_HIGHLIGHT_AREA}`
        );

        for (const highlightArea of allHighlightAreas) {
          if (foundElementHighlightAreas.indexOf(highlightArea) < 0) {
            this.resetHighlightAreaStyle(
              win,
              highlightArea as HTMLElement,
              ID_HIGHLIGHTS_CONTAINER
            );
          }
        }
        for (const highlightArea of allHighlightAreas2) {
          if (foundElementHighlightAreas.indexOf(highlightArea) < 0) {
            this.resetHighlightAreaStyle(
              win,
              highlightArea as HTMLElement,
              ID_SEARCH_CONTAINER
            );
          }
        }
        for (const highlightArea of allHighlightAreas3) {
          if (foundElementHighlightAreas.indexOf(highlightArea) < 0) {
            this.resetHighlightAreaStyle(
              win,
              highlightArea as HTMLElement,
              ID_READALOUD_CONTAINER
            );
          }
        }
        for (const highlightArea of allHighlightAreas4) {
          if (foundElementHighlightAreas.indexOf(highlightArea) < 0) {
            this.resetHighlightAreaStyle(
              win,
              highlightArea as HTMLElement,
              ID_PAGEBREAK_CONTAINER
            );
          }
        }
        for (const highlightArea of allHighlightAreas5) {
          if (foundElementHighlightAreas.indexOf(highlightArea) < 0) {
            this.resetHighlightAreaStyle(
              win,
              highlightArea as HTMLElement,
              ID_POPUP_CONTAINER
            );
          }
        }

        this.setHighlightAreaStyle(
          win,
          foundElementHighlightAreas as HTMLElement[],
          foundHighlight
        );

        const foundElementHighlightBounding = foundElement.querySelector(
          `.${CLASS_HIGHLIGHT_BOUNDING_AREA}`
        );
        const allHighlightBoundings = _highlightsContainer.querySelectorAll(
          `.${CLASS_HIGHLIGHT_BOUNDING_AREA}`
        );
<<<<<<< HEAD
        const allHighlightBoundings2 = _highlightsSearchContainer.querySelectorAll(
          `.${CLASS_HIGHLIGHT_BOUNDING_AREA}`
        );
        const allHighlightBoundings3 = _highlightsReadAloudContainer.querySelectorAll(
          `.${CLASS_HIGHLIGHT_BOUNDING_AREA}`
        );
        const allHighlightBoundings4 = _highlightsPageBreakContainer.querySelectorAll(
          `.${CLASS_HIGHLIGHT_BOUNDING_AREA}`
        );
=======
        const allHighlightBoundings2 =
          _highlightsSearchContainer.querySelectorAll(
            `.${CLASS_HIGHLIGHT_BOUNDING_AREA}`
          );
        const allHighlightBoundings3 =
          _highlightsReadAloudContainer.querySelectorAll(
            `.${CLASS_HIGHLIGHT_BOUNDING_AREA}`
          );
        const allHighlightBoundings4 =
          _highlightsPageBreakContainer.querySelectorAll(
            `.${CLASS_HIGHLIGHT_BOUNDING_AREA}`
          );
        const allHighlightBoundings5 =
          _highlightsPopupContainer.querySelectorAll(
            `.${CLASS_HIGHLIGHT_BOUNDING_AREA}`
          );
>>>>>>> bfee63fe

        for (const highlightBounding of allHighlightBoundings) {
          if (
            !foundElementHighlightBounding ||
            highlightBounding !== foundElementHighlightBounding
          ) {
            this.resetHighlightBoundingStyle(
              win,
              highlightBounding as HTMLElement
            );
          }
        }
        for (const highlightBounding of allHighlightBoundings2) {
          if (
            !foundElementHighlightBounding ||
            highlightBounding !== foundElementHighlightBounding
          ) {
            this.resetHighlightBoundingStyle(
              win,
              highlightBounding as HTMLElement
            );
          }
        }
        for (const highlightBounding of allHighlightBoundings3) {
          if (
            !foundElementHighlightBounding ||
            highlightBounding !== foundElementHighlightBounding
          ) {
            this.resetHighlightBoundingStyle(
              win,
              highlightBounding as HTMLElement
            );
          }
        }
        for (const highlightBounding of allHighlightBoundings4) {
          if (
            !foundElementHighlightBounding ||
            highlightBounding !== foundElementHighlightBounding
          ) {
            this.resetHighlightBoundingStyle(
              win,
              highlightBounding as HTMLElement
            );
          }
        }
        for (const highlightBounding of allHighlightBoundings5) {
          if (
            !foundElementHighlightBounding ||
            highlightBounding !== foundElementHighlightBounding
          ) {
            this.resetHighlightBoundingStyle(
              win,
              highlightBounding as HTMLElement
            );
          }
        }
      } else if (
        ev.type === "mouseup" ||
        ev.type === "click" ||
        ev.type === "touchup"
      ) {
        const payload: IEventPayload_R2_EVENT_HIGHLIGHT_CLICK = {
          highlight: foundHighlight,
        };
        if (IS_DEV) {
          console.log(payload);
        }
        var self = this;
        var anno;
        if (self.delegate.rights?.enableAnnotations) {
          anno = (await this.delegate.annotationModule.getAnnotation(
            payload.highlight
          )) as Annotation;
        } else if (self.delegate.rights?.enableBookmarks) {
          anno = (await this.delegate.bookmarkModule.getAnnotation(
            payload.highlight
          )) as Annotation;
        }

        this.delegate.annotationModule?.api
          ?.selectedAnnotation(anno)
          .then(async () => {});

        if (anno?.id) {
          if (IS_DEV) {
            console.log("selected highlight " + anno.id);
          }
          self.lastSelectedHighlight = anno.id;

          var toolbox = document.getElementById("highlight-toolbox");

<<<<<<< HEAD
        if (getComputedStyle(toolbox).display === "none") {
          toolbox.style.display = "block";
          const paginated = this.delegate.view.isPaginated();
          if (paginated) {
            toolbox.style.position = "absolute";
          } else {
            toolbox.style.position = "relative";
          }
=======
          toolbox.style.top =
            ev.clientY + (this.delegate.attributes?.navHeight ?? 0) + "px";
          toolbox.style.left = ev.clientX + "px";
>>>>>>> bfee63fe

          if (getComputedStyle(toolbox).display === "none") {
            toolbox.style.display = "block";

            this.toolboxMode("edit");

            var colorIcon = document.getElementById("colorIcon");
            var highlightIcon = document.getElementById("highlightIcon");

            if (colorIcon) {
              colorIcon.style.display = "none";
            }
            highlightIcon.style.display = "none";

            function noteH() {
              let note = prompt("Add your note here:");
              anno.highlight.note = note;
              self.delegate.annotationModule
                .updateAnnotation(anno)
                .then(async () => {
                  if (IS_DEV) {
                    console.log("update highlight " + anno.id);
                  }
                  toolbox.style.display = "none";
                  self.selectionMenuClosed();
                });

              toolbox.style.display = "none";
              self.selectionMenuClosed();
              commentIcon.removeEventListener("click", noteH, false);
            }
            let commentIcon = document.getElementById("commentIcon");
            let cloneCommentIcon = document.getElementById("cloneCommentIcon");
            if (cloneCommentIcon) {
              let parent = cloneCommentIcon.parentElement;
              parent.removeChild(cloneCommentIcon);
            }
            if (commentIcon) {
              commentIcon.style.display = "none";
              let clone = commentIcon.cloneNode(true) as HTMLButtonElement;
              let parent = commentIcon.parentElement;
              clone.style.display = "unset";
              clone.id = "cloneCommentIcon";
              clone.addEventListener("click", noteH, false);
              parent.append(clone);
            }

            function deleteH() {
              if (self.delegate.rights?.enableAnnotations) {
                self.delegate.annotationModule
                  .deleteSelectedHighlight(anno)
                  .then(async () => {
                    if (IS_DEV) {
                      console.log("delete highlight " + anno.id);
                    }
                    toolbox.style.display = "none";
                    self.selectionMenuClosed();
                  });
              } else if (self.delegate.rights?.enableBookmarks) {
                self.delegate.bookmarkModule
                  .deleteSelectedHighlight(anno)
                  .then(async () => {
                    if (IS_DEV) {
                      console.log("delete highlight " + anno.id);
                    }
                    toolbox.style.display = "none";
                    self.selectionMenuClosed();
                  });
              }
            }

            let deleteIcon = document.getElementById("deleteIcon");
            let cloneDeleteIcon = document.getElementById("cloneDeleteIcon");
            if (cloneDeleteIcon) {
              let parent = cloneDeleteIcon.parentElement;
              parent.removeChild(cloneDeleteIcon);
            }
            if (deleteIcon) {
              deleteIcon.style.display = "none";
              let clone = deleteIcon.cloneNode(true) as HTMLButtonElement;
              let parent = deleteIcon.parentElement;
              clone.style.display = "unset";
              clone.id = "cloneDeleteIcon";
              clone.addEventListener("click", deleteH, false);
              parent.append(clone);
            }
          } else {
            toolbox.style.display = "none";
            this.selectionMenuClosed();
            void toolbox.offsetWidth;
            toolbox.style.display = "block";
          }
        } else {
<<<<<<< HEAD
          toolbox.style.display = "none";
          this.selectionMenuClosed();
          void toolbox.offsetWidth;
          toolbox.style.display = "block";
          const paginated = this.delegate.view.isPaginated();
          if (paginated) {
            toolbox.style.position = "absolute";
          } else {
            toolbox.style.position = "relative";
=======
          if (foundElement.dataset.definition) {
            const popup = new Popup(this.delegate);
            popup.showPopup(foundElement.dataset.definition, ev);
          }
          let result =
            this.delegate.definitionsModule?.properties?.definitions.filter(
              (el: any) => el.order === Number(foundElement.dataset.order)
            )[0];
          if (this.delegate.definitionsModule.api?.click) {
            this.delegate.definitionsModule.api?.click(
              lodash.omit(result, "callbacks"),
              lodash.omit(foundHighlight, "definition")
            );
>>>>>>> bfee63fe
          }
        }
      }
    }
  }

  ensureHighlightsContainer(
    win: IReadiumIFrameWindow,
    id: string
  ): HTMLElement {
    const documant = win.document;
    var self = this;
    if (
      (!_highlightsContainer && id == ID_HIGHLIGHTS_CONTAINER) ||
      (!_highlightsSearchContainer && id == ID_SEARCH_CONTAINER) ||
      (!_highlightsReadAloudContainer && id == ID_READALOUD_CONTAINER) ||
      (!_highlightsPageBreakContainer && id == ID_PAGEBREAK_CONTAINER) ||
      (!_highlightsPopupContainer && id == ID_POPUP_CONTAINER)
    ) {
      if (!bodyEventListenersSet) {
        bodyEventListenersSet = true;

        async function mousedown(ev: MouseEvent) {
          lastMouseDownX = ev.clientX;
          lastMouseDownY = ev.clientY;
        }

        async function mouseup(ev: MouseEvent) {
          if (
            Math.abs(lastMouseDownX - ev.clientX) < 3 &&
            Math.abs(lastMouseDownY - ev.clientY) < 3
          ) {
            self.processMouseEvent(win, ev);
          }
        }
        async function mousemove(ev: MouseEvent) {
          self.processMouseEvent(win, ev);
        }

        documant.body.addEventListener("mousedown", mousedown, false);
        documant.body.addEventListener("mouseup", mouseup, false);
        documant.body.addEventListener("mousemove", mousemove, false);

        documant.body.addEventListener("touchstart", mousedown, false);
        documant.body.addEventListener("touchend", mouseup, false);
        documant.body.addEventListener("touchmove", mousemove, false);
      }

      if (id == ID_HIGHLIGHTS_CONTAINER) {
        _highlightsContainer = documant.createElement("div");
        _highlightsContainer.setAttribute("id", id);
        _highlightsContainer.style.setProperty("pointer-events", "none");
        if (this.delegate.view.layout === "fixed") {
          _highlightsContainer.style.setProperty("position", "absolute");
          _highlightsContainer.style.setProperty("top", "0");
          _highlightsContainer.style.setProperty("left", "0");
        }
        documant.body.append(_highlightsContainer);
      } else if (id == ID_SEARCH_CONTAINER) {
        _highlightsSearchContainer = documant.createElement("div");
        _highlightsSearchContainer.setAttribute("id", id);
        _highlightsSearchContainer.style.setProperty("pointer-events", "none");
        if (this.delegate.view.layout === "fixed") {
          _highlightsSearchContainer.style.setProperty("position", "absolute");
          _highlightsSearchContainer.style.setProperty("top", "0");
          _highlightsSearchContainer.style.setProperty("left", "0");
        }
        documant.body.append(_highlightsSearchContainer);
      } else if (id == ID_READALOUD_CONTAINER) {
        _highlightsReadAloudContainer = documant.createElement("div");
        _highlightsReadAloudContainer.setAttribute("id", id);
        _highlightsReadAloudContainer.style.setProperty(
          "pointer-events",
          "none"
        );
        if (this.delegate.view.layout === "fixed") {
          _highlightsReadAloudContainer.style.setProperty(
            "position",
            "absolute"
          );
          _highlightsReadAloudContainer.style.setProperty("top", "0");
          _highlightsReadAloudContainer.style.setProperty("left", "0");
        }
        documant.body.append(_highlightsReadAloudContainer);
      } else if (id == ID_PAGEBREAK_CONTAINER) {
        _highlightsPageBreakContainer = documant.createElement("div");
        _highlightsPageBreakContainer.setAttribute("id", id);
        _highlightsPageBreakContainer.style.setProperty(
          "pointer-events",
          "none"
        );
        if (this.delegate.view.layout === "fixed") {
          _highlightsPageBreakContainer.style.setProperty(
            "position",
            "absolute"
          );
          _highlightsPageBreakContainer.style.setProperty("top", "0");
          _highlightsPageBreakContainer.style.setProperty("left", "0");
        }
        documant.body.append(_highlightsPageBreakContainer);
      } else if (id == ID_POPUP_CONTAINER) {
        _highlightsPopupContainer = documant.createElement("div");
        _highlightsPopupContainer.setAttribute("id", id);
        _highlightsPopupContainer.style.setProperty("pointer-events", "none");
        if (this.delegate.view.layout === "fixed") {
          _highlightsPopupContainer.style.setProperty("position", "absolute");
          _highlightsPopupContainer.style.setProperty("top", "0");
          _highlightsPopupContainer.style.setProperty("left", "0");
        }
        documant.body.append(_highlightsPopupContainer);
      }
    }
    if (id == ID_HIGHLIGHTS_CONTAINER) {
      return _highlightsContainer;
    } else if (id == ID_SEARCH_CONTAINER) {
      return _highlightsSearchContainer;
    } else if (id == ID_READALOUD_CONTAINER) {
      return _highlightsReadAloudContainer;
    } else if (id == ID_PAGEBREAK_CONTAINER) {
      return _highlightsPageBreakContainer;
    } else if (id == ID_POPUP_CONTAINER) {
      return _highlightsPopupContainer;
    }
    return _highlightsContainer;
  }

  hideAllhighlights(_documant: Document) {
    if (_highlightsContainer) {
      _highlightsContainer.remove();
      _highlightsContainer = null;
    }
    if (_highlightsSearchContainer) {
      _highlightsSearchContainer.remove();
      _highlightsSearchContainer = null;
    }
    if (_highlightsReadAloudContainer) {
      _highlightsReadAloudContainer.remove();
      _highlightsReadAloudContainer = null;
    }
    if (_highlightsPageBreakContainer) {
      _highlightsPageBreakContainer.remove();
      _highlightsPageBreakContainer = null;
    }
    if (_highlightsPopupContainer) {
      _highlightsPopupContainer.remove();
      _highlightsPopupContainer = null;
    }
  }

  destroyAllhighlights(documant: Document) {
    this.hideAllhighlights(documant);
    _highlights.splice(0, _highlights.length);
  }

  destroyHighlights(type: HighlightType) {
    switch (type) {
      case HighlightType.ReadAloud:
        if (_highlightsReadAloudContainer) {
          _highlightsReadAloudContainer.remove();
          _highlightsReadAloudContainer = null;
        }
        break;
      case HighlightType.Search:
        if (_highlightsSearchContainer) {
          _highlightsSearchContainer.remove();
          _highlightsSearchContainer = null;
        }
        break;
      case HighlightType.PageBreak:
        if (_highlightsPageBreakContainer) {
          _highlightsPageBreakContainer.remove();
          _highlightsPageBreakContainer = null;
        }
        break;
      case HighlightType.Popup:
        if (_highlightsPopupContainer) {
          _highlightsPopupContainer.remove();
          _highlightsPopupContainer = null;
        }
        break;
      default:
        if (_highlightsContainer) {
          _highlightsContainer.remove();
          _highlightsContainer = null;
        }
        _highlights.splice(0, _highlights.length);
        break;
    }
  }

  destroyHighlight(documant: Document, id: string) {
    let i = -1;
    const highlight = _highlights.find((h, j) => {
      i = j;
      return h.id === id;
    });
    if (highlight && i >= 0 && i < _highlights.length) {
      _highlights.splice(i, 1);
    }

    const highlightContainer = documant.getElementById(id);
    if (highlightContainer) {
      highlightContainer.remove();
    }
  }

  recreateAllHighlightsRaw(win: IReadiumIFrameWindow) {
    this.hideAllhighlights(win.document);
    for (const highlight of _highlights) {
      this.createHighlightDom(win, highlight);
    }
  }

  recreateAllHighlightsDebounced = debounce((win: IReadiumIFrameWindow) => {
    this.recreateAllHighlightsRaw(win);
  }, 500);

  recreateAllHighlights(win: IReadiumIFrameWindow) {
    this.hideAllhighlights(win.document);
    this.recreateAllHighlightsDebounced(win);
  }

  createPopupHighlight(selectionInfo: ISelectionInfo, item: SearchDefinition) {
    try {
      let createColor: any = this.delegate.definitionsModule.properties.color;
      if (TextHighlighter.isHexColor(createColor)) {
        createColor = TextHighlighter.hexToRgbChannels(createColor);
      }

      const uniqueStr = `${selectionInfo.rangeInfo.startContainerElementCssSelector}${selectionInfo.rangeInfo.startContainerChildTextNodeIndex}${selectionInfo.rangeInfo.startOffset}${selectionInfo.rangeInfo.endContainerElementCssSelector}${selectionInfo.rangeInfo.endContainerChildTextNodeIndex}${selectionInfo.rangeInfo.endOffset}`;
      const sha256Hex = SHA256.hash(uniqueStr);
      const id = "R2_POPUP_" + sha256Hex;

      this.destroyHighlight(this.delegate.iframes[0].contentDocument, id);
      const highlight: IHighlight = {
        color: createColor ? createColor : DEFAULT_BACKGROUND_COLOR,
        id,
        pointerInteraction: true,
        selectionInfo,
        marker: AnnotationMarker.Underline,
        type: HighlightType.Popup,
      };
      _highlights.push(highlight);

      let highlightDom = this.createHighlightDom(
        this.delegate.iframes[0].contentWindow as any,
        highlight
      );
      if (item.definition) {
        highlightDom.dataset.definition = item.definition;
      }
      highlightDom.dataset.order = String(item.order);
      highlight.definition = item;
      highlight.position = parseInt(
        (
          (highlightDom.hasChildNodes
            ? highlightDom.childNodes[0]
            : highlightDom) as HTMLDivElement
        ).style.top.replace("px", "")
      );
      return highlight;
    } catch (e) {
      throw "Can't create popup highlight: " + e;
    }
  }

  createSearchHighlight(selectionInfo: ISelectionInfo, color: string) {
    try {
      var createColor: any = color;
      if (TextHighlighter.isHexColor(createColor)) {
        createColor = TextHighlighter.hexToRgbChannels(createColor);
      }

      const uniqueStr = `${selectionInfo.rangeInfo.startContainerElementCssSelector}${selectionInfo.rangeInfo.startContainerChildTextNodeIndex}${selectionInfo.rangeInfo.startOffset}${selectionInfo.rangeInfo.endContainerElementCssSelector}${selectionInfo.rangeInfo.endContainerChildTextNodeIndex}${selectionInfo.rangeInfo.endOffset}`;
      const sha256Hex = SHA256.hash(uniqueStr);
      const id = "R2_SEARCH_" + sha256Hex;

      var pointerInteraction = false;
      const highlight: IHighlight = {
        color: createColor ? createColor : DEFAULT_BACKGROUND_COLOR,
        id,
        pointerInteraction,
        selectionInfo,
        marker: AnnotationMarker.Highlight,
        type: HighlightType.Search,
      };
      _highlights.push(highlight);

      let highlightDom = this.createHighlightDom(
        this.delegate.iframes[0].contentWindow as any,
        highlight
      );
      highlight.position = parseInt(
        ((highlightDom.hasChildNodes
          ? highlightDom.childNodes[0]
          : highlightDom) as HTMLDivElement).style.top.replace("px", "")
      );
      return highlight;
    } catch (e) {
      throw "Can't create highlight: " + e;
    }
  }
  createPageBreakHighlight(selectionInfo: ISelectionInfo, title: string) {
    try {
      const uniqueStr = `${selectionInfo.rangeInfo.startContainerElementCssSelector}${selectionInfo.rangeInfo.startContainerChildTextNodeIndex}${selectionInfo.rangeInfo.startOffset}${selectionInfo.rangeInfo.endContainerElementCssSelector}${selectionInfo.rangeInfo.endContainerChildTextNodeIndex}${selectionInfo.rangeInfo.endOffset}`;
      const sha256Hex = SHA256.hash(uniqueStr);
      const id = "R2_PAGEBREAK_" + sha256Hex;

      var pointerInteraction = false;

      const highlight: IHighlight = {
        color: "#000000",
        id,
        pointerInteraction,
        selectionInfo,
        marker: AnnotationMarker.Custom,
        icon: {
          id: `pageBreak`,
          title: title,
          color: `#000000`,
          position: "left",
        },
        type: HighlightType.PageBreak,
      };
      _highlights.push(highlight);

      let highlightDom = this.createHighlightDom(
        this.delegate.iframes[0].contentWindow as any,
        highlight
      );
      highlight.position = parseInt(
        ((highlightDom.hasChildNodes
          ? highlightDom.childNodes[0]
          : highlightDom) as HTMLDivElement).style.top.replace("px", "")
      );
      return highlight;
    } catch (e) {
      throw "Can't create highlight: " + e;
    }
  }

  createHighlight(
    win: IReadiumIFrameWindow,
    selectionInfo: ISelectionInfo,
    color: string | undefined,
    pointerInteraction: boolean,
    marker: AnnotationMarker,
    icon?: IMarkerIcon | undefined,
    popup?: IPopupStyle | undefined,
    style?: IStyle | undefined,
    type?: HighlightType | undefined,
    prefix?: string | undefined
  ): [IHighlight, HTMLDivElement] {
    try {
      const uniqueStr = `${selectionInfo.rangeInfo.startContainerElementCssSelector}${selectionInfo.rangeInfo.startContainerChildTextNodeIndex}${selectionInfo.rangeInfo.startOffset}${selectionInfo.rangeInfo.endContainerElementCssSelector}${selectionInfo.rangeInfo.endContainerChildTextNodeIndex}${selectionInfo.rangeInfo.endOffset}`;
      const sha256Hex = SHA256.hash(uniqueStr);
      const id = (prefix ? prefix : "R2_HIGHLIGHT_") + sha256Hex;

      this.destroyHighlight(win.document, id);

      let defaultColor = `rgb(${DEFAULT_BACKGROUND_COLOR.red}, ${DEFAULT_BACKGROUND_COLOR.green}, ${DEFAULT_BACKGROUND_COLOR.blue})`;

      const highlight: IHighlight = {
        color: color ? color : defaultColor,
        id,
        pointerInteraction,
        selectionInfo,
        marker: marker,
        icon: icon,
        popup: popup,
        style: style,
        type: type ? type : HighlightType.Annotation,
      };
      if (
        type == HighlightType.Annotation ||
        type == HighlightType.Popup ||
        type == undefined
      ) {
        _highlights.push(highlight);
      }

      let highlightDom = this.createHighlightDom(win, highlight);
      highlight.position = parseInt(
        ((highlightDom.hasChildNodes
          ? highlightDom.childNodes[0]
          : highlightDom) as HTMLDivElement).style.top.replace("px", "")
      );

      return [highlight, highlightDom];
    } catch (e) {
      throw "Can't create highlight: " + e;
    }
  }
  createHighlightDom(
    win: IReadiumIFrameWindow,
    highlight: IHighlight
  ): HTMLDivElement | undefined {
    const documant = win.document;

    const range = convertRangeInfo(documant, highlight.selectionInfo.rangeInfo);
    if (!range) {
      return undefined;
    }

    const highlightsContainer = this.ensureHighlightsContainer(
      win,
      ID_HIGHLIGHTS_CONTAINER
    );
    const highlightsReadAloudContainer = this.ensureHighlightsContainer(
      win,
      ID_READALOUD_CONTAINER
    );
    const highlightsPageBreakContainer = this.ensureHighlightsContainer(
      win,
      ID_PAGEBREAK_CONTAINER
    );
    const highlightsSearchContainer = this.ensureHighlightsContainer(
      win,
      ID_SEARCH_CONTAINER
    );
    const highlightsPopupContainer = this.ensureHighlightsContainer(
      win,
      ID_POPUP_CONTAINER
    );

    const highlightParent = documant.createElement(
      "div"
    ) as IHTMLDivElementWithRect;
    highlightParent.setAttribute("id", highlight.id);
    highlightParent.setAttribute("class", CLASS_HIGHLIGHT_CONTAINER);
    highlightParent.style.setProperty("pointer-events", "none");
    if (highlight.pointerInteraction) {
      highlightParent.setAttribute("data-click", "1");
    }

    const paginated = this.delegate.view.isPaginated();

    // Resize Sensor sets body position to "relative" (default static),
    // which may breaks things!
    // (e.g. highlights CSS absolute/fixed positioning)
    // Also note that ReadiumCSS default to (via stylesheet :root):

    if (paginated) {
      documant.body.style.position = "revert";
    } else {
      documant.body.style.position = "relative";
    }
    const bodyRect = documant.body.getBoundingClientRect();
    const scrollElement = this.getScrollingElement(documant);

    const xOffset = paginated ? -scrollElement.scrollLeft : bodyRect.left;
    const yOffset = paginated ? -scrollElement.scrollTop : bodyRect.top;

    const scale = 1;

    let drawUnderline = false;
    let drawStrikeThrough = false;
    let drawBackground = false;

    const doNotMergeHorizontallyAlignedRects =
      drawUnderline || drawStrikeThrough || drawBackground;

    const clientRects = getClientRectsNoOverlap(
      range,
      doNotMergeHorizontallyAlignedRects
    );

    const roundedCorner = 3;
    const underlineThickness = 2;
    const strikeThroughLineThickness = 3;
    let position = 0;
    let size = 24;
    let left, right;
    for (const clientRect of clientRects) {
      const highlightArea = documant.createElement(
        "div"
      ) as IHTMLDivElementWithRect;
      highlightArea.setAttribute("class", CLASS_HIGHLIGHT_AREA);
      highlightArea.dataset.marker = "" + highlight.marker;

      let extra = "";
      if (
        drawUnderline &&
        highlight.marker !== AnnotationMarker.Custom &&
        highlight.marker !== AnnotationMarker.Bookmark
      ) {
        let color: any = highlight.color;
        if (TextHighlighter.isHexColor(color)) {
          color = TextHighlighter.hexToRgbChannels(color);
        }

        extra += `border-bottom: ${underlineThickness * scale}px solid rgba(${
          color.red
        }, ${color.green}, ${
          color.blue
        }, ${DEFAULT_BACKGROUND_COLOR_OPACITY}) !important`;
      }

      if (
        highlight.marker === AnnotationMarker.Custom ||
        highlight.marker === AnnotationMarker.Bookmark
      ) {
        if (highlight.style?.default) {
          for (let i = 0; i < highlight.style?.default?.length; i++) {
            let style = highlight.style?.default[i] as IStyleProperty;
            extra += `${style.property}: ${style.value} !${style.priority};`;
          }
          highlightArea.setAttribute(
            "style",
            `mix-blend-mode: multiply; border-radius: ${roundedCorner}px !important; ${extra}`
          );
        } else if (highlight.style?.defaultClass) {
          highlightArea.classList.add(highlight.style?.defaultClass);
          highlightArea.setAttribute(
            "style",
            `mix-blend-mode: multiply; border-radius: ${roundedCorner}px !important; ${extra}`
          );
        }
      } else if (highlight.marker === AnnotationMarker.Underline) {
        // Highlight color as string check
        if (typeof highlight.color === "object") {
          let color = highlight.color as IColor;

          highlightArea.setAttribute(
            "style",
            `mix-blend-mode: multiply; border-radius: ${roundedCorner}px !important; background-color: rgba(${
              color.red
            }, ${color.green}, ${color.blue}, ${0}) !important; ${extra}`
          );
          highlightArea.style.setProperty(
            "border-bottom",
            `2px solid rgba(${color.red}, ${color.green}, ${color.blue}, ${1})`,
            "important"
          );
        } else if (TextHighlighter.isHexColor(highlight.color)) {
          let color = TextHighlighter.hexToRgbChannels(highlight.color);
          highlightArea.setAttribute(
            "style",
            `mix-blend-mode: multiply; border-radius: ${roundedCorner}px !important; background-color: rgba(${
              color.red
            }, ${color.green}, ${color.blue}, ${0}) !important; ${extra}`
          );
          highlightArea.style.setProperty(
            "border-bottom",
            `2px solid rgba(${color.red}, ${color.green}, ${color.blue}, ${1})`,
            "important"
          );
        } else {
          highlightArea.setAttribute(
            "style",
            `border-radius: ${roundedCorner}px !important; ${extra}`
          );
        }
      } else {
        // Highlight color as string check
        if (typeof highlight.color === "object") {
          let color = highlight.color as IColor;

          highlightArea.setAttribute(
            "style",
            `mix-blend-mode: multiply; border-radius: ${roundedCorner}px !important; background-color: rgba(${color.red}, ${color.green}, ${color.blue}, ${DEFAULT_BACKGROUND_COLOR_OPACITY}) !important; ${extra}`
          );
        } else if (TextHighlighter.isHexColor(highlight.color)) {
          let color = TextHighlighter.hexToRgbChannels(highlight.color);
          highlightArea.setAttribute(
            "style",
            `mix-blend-mode: multiply; border-radius: ${roundedCorner}px !important; background-color: rgba(${color.red}, ${color.green}, ${color.blue}, ${DEFAULT_BACKGROUND_COLOR_OPACITY}) !important; ${extra}`
          );
        } else {
          highlightArea.setAttribute(
            "style",
            `border-radius: ${roundedCorner}px !important; ${extra}`
          );
        }
      }

      highlightArea.style.setProperty("pointer-events", "none");
      highlightArea.style.position = "absolute";
      highlightArea.scale = scale;
      highlightArea.rect = {
        height: clientRect.height,
        left: clientRect.left - xOffset,
        top: clientRect.top - yOffset,
        width: clientRect.width,
      };
      highlightArea.style.width = `${highlightArea.rect.width * scale}px`;
      highlightArea.style.height = `${highlightArea.rect.height * scale}px`;
      highlightArea.style.left = `${highlightArea.rect.left * scale}px`;
      highlightArea.style.top = `${highlightArea.rect.top * scale}px`;

      highlightParent.append(highlightArea);

      let top = parseInt(highlightArea.style.top.replace("px", ""));
      if (top < position || position == 0) {
        position = top;
      }

      size = parseInt(highlightArea.style.height.replace("px", ""));
      if (drawStrikeThrough) {
        const highlightAreaLine = documant.createElement(
          "div"
        ) as IHTMLDivElementWithRect;
        highlightAreaLine.setAttribute("class", CLASS_HIGHLIGHT_AREA);
        let color: any = highlight.color;
        if (TextHighlighter.isHexColor(color)) {
          color = TextHighlighter.hexToRgbChannels(color);
        }

        highlightAreaLine.setAttribute(
          "style",
          `background-color: rgba(${color.red}, ${color.green}, ${color.blue}, ${DEFAULT_BACKGROUND_COLOR_OPACITY}) !important;`
        );
        highlightAreaLine.style.setProperty("pointer-events", "none");
        highlightAreaLine.style.position = "absolute";
        highlightAreaLine.scale = scale;
        highlightAreaLine.rect = {
          height: clientRect.height,
          left: clientRect.left - xOffset,
          top: clientRect.top - yOffset,
          width: clientRect.width,
        };
        highlightAreaLine.style.width = `${
          highlightAreaLine.rect.width * scale
        }px`;
        highlightAreaLine.style.height = `${
          strikeThroughLineThickness * scale
        }px`;
        highlightAreaLine.style.left = `${
          highlightAreaLine.rect.left * scale
        }px`;
        highlightAreaLine.style.top = `${
          (highlightAreaLine.rect.top +
            highlightAreaLine.rect.height / 2 -
            strikeThroughLineThickness / 2) *
          scale
        }px`;

        highlightParent.append(highlightAreaLine);
      }

      let viewportWidth = this.delegate.iframes[0].contentWindow.innerWidth;
      let columnCount = parseInt(
        getComputedStyle(
          this.delegate.iframes[0].contentDocument.documentElement
        ).getPropertyValue("column-count")
      );

      let columnWidth = parseInt(
        getComputedStyle(
          this.delegate.iframes[0].contentDocument.documentElement
        ).getPropertyValue("column-width")
      );
      let padding = parseInt(
        getComputedStyle(
          this.delegate.iframes[0].contentDocument.body
        ).getPropertyValue("padding-left")
      );

      let pageWidth = viewportWidth / (columnCount || 1);
      if (pageWidth < columnWidth) {
        pageWidth = viewportWidth;
      }
      if (!paginated) {
        pageWidth = parseInt(
          getComputedStyle(
            this.delegate.iframes[0].contentDocument.body
          ).width.replace("px", "")
        );
      }

      let ratio = this.delegate.settings.fontSize / 100;
      let addRight = 20 * ratio;

      if (ratio <= 1) {
        addRight = -60;
      }

      let addLeft = 0 * ratio;
      if (ratio <= 1) {
        addLeft = -60;
      }

      left =
        Math.floor(clientRect.left / pageWidth) * pageWidth +
        pageWidth -
        (size < 40 ? 40 : size) +
        addLeft;

      right =
        Math.floor(clientRect.left / pageWidth) * pageWidth +
        (size < 40 ? 40 : size) -
        addRight;

      let pagemargin = parseInt(
        this.delegate.iframes[0].contentDocument.documentElement.style.getPropertyValue(
          "--USER__pageMargins"
        )
      );
      if (pagemargin >= 2) {
        right = right + padding / columnCount;
        left = left - padding / columnCount;
      }

      if (!paginated) {
        left = parseInt(
          getComputedStyle(
            this.delegate.iframes[0].contentDocument.body
          ).width.replace("px", "")
        );
        right =
          parseInt(
            getComputedStyle(
              this.delegate.iframes[0].contentDocument.body
            ).width.replace("px", "")
          ) - pageWidth;

        if (pagemargin >= 2) {
          right = right + padding / 2;
          left = left - padding / 2;
        }
      }
    }

    const rangeBoundingClientRect = range.getBoundingClientRect();
    const highlightBounding = documant.createElement(
      "div"
    ) as IHTMLDivElementWithRect;
    highlightBounding.setAttribute("class", CLASS_HIGHLIGHT_BOUNDING_AREA);
    highlightBounding.style.setProperty("pointer-events", "none");
    highlightBounding.style.position = "absolute";
    highlightBounding.scale = scale;
    highlightBounding.rect = {
      height: rangeBoundingClientRect.height,
      left: rangeBoundingClientRect.left - xOffset,
      top: rangeBoundingClientRect.top - yOffset,
      width: rangeBoundingClientRect.width,
    };
    highlightBounding.style.width = `${highlightBounding.rect.width * scale}px`;
    highlightBounding.style.height = `${
      highlightBounding.rect.height * scale
    }px`;
    highlightBounding.style.left = `${highlightBounding.rect.left * scale}px`;
    highlightBounding.style.top = `${highlightBounding.rect.top * scale}px`;
    highlightParent.append(highlightBounding);

    const highlightAreaIcon = documant.createElement("div");
    highlightAreaIcon.setAttribute("class", CLASS_HIGHLIGHT_ICON);

    if (highlight.icon?.position === "left") {
      highlightAreaIcon.setAttribute(
        "style",
        `position: absolute;top:${position}px;left:${
          right +
          this.delegate.iframes[0].contentDocument.scrollingElement.scrollLeft
        }px;height:${size}px; width:${size}px;`
      );
    } else if (highlight.icon?.position === "inline") {
      highlightAreaIcon.setAttribute(
        "style",
        `position: absolute;top:${position - size / 2}px;left:${
          parseInt(highlightBounding.style.left.replace("px", "")) +
          parseInt(highlightBounding.style.width.replace("px", "")) -
          size / 2
        }px;height:${size}px; width:${size}px;`
      );
    } else if (highlight.icon?.position === "center") {
      // let sizeIcon = parseInt(highlightAreaIcon.style.width.replace("px", ""));

      let third = size / 3;
      let half = third * 2;
      highlightAreaIcon.setAttribute(
        "style",
        `position: absolute;top:${position}px;left:${
          parseInt(highlightBounding.style.left.replace("px", "")) +
          parseInt(highlightBounding.style.width.replace("px", "")) -
          half
        }px;height:${size}px; width:${size}px;`
      );
    } else {
      if (
        highlight.note &&
        highlight.marker !== AnnotationMarker.Custom &&
        highlight.marker !== AnnotationMarker.Bookmark
      ) {
        highlightAreaIcon.setAttribute(
          "style",
          `position: absolute;top:${position - size / 2}px;left:${
            parseInt(highlightBounding.style.left.replace("px", "")) +
            parseInt(highlightBounding.style.width.replace("px", "")) -
            size / 2
          }px;height:${size}px; width:${size}px;`
        );
      } else {
        highlightAreaIcon.setAttribute(
          "style",
          `position: absolute;top:${position}px;left:${
            left +
            this.delegate.iframes[0].contentDocument.scrollingElement.scrollLeft
          }px;height:${size}px; width:${size}px;`
        );
      }
    }

    if (
      highlight.marker === AnnotationMarker.Custom ||
      highlight.marker === AnnotationMarker.Bookmark
    ) {
      if (highlight.icon?.class) {
        highlightAreaIcon.classList.add(highlight.icon?.class);
        highlightAreaIcon.id = highlight.icon?.id;
      } else if (highlight.icon?.svgPath) {
        highlightAreaIcon.innerHTML = iconTemplateColored(
          `${highlight.icon?.id}`,
          `${highlight.icon?.title}`,
          `${highlight.icon?.svgPath}`,
          `icon open`,
          size,
          `${highlight.icon?.color} !important`
        );
      } else {
        highlightAreaIcon.innerHTML = highlight.icon?.title;
      }
    } else {
      if (highlight.note) {
        let color: any = highlight.color;
        if (TextHighlighter.isHexColor(color)) {
          color = TextHighlighter.hexToRgbChannels(color);
        }
        highlightAreaIcon.innerHTML = iconTemplateColored(
          `note-icon`,
          `Note`,
          `<rect fill="none" height="24" width="24"/><path d="M19,5v9l-5,0l0,5H5V5H19 M19,3H5C3.9,3,3,3.9,3,5v14c0,1.1,0.9,2,2,2h10l6-6V5C21,3.9,20.1,3,19,3z M12,14H7v-2h5V14z M17,10H7V8h10V10z"/>`,
          `icon open`,
          size,
          `rgba(${color.red}, ${color.green}, ${color.blue}, 1) !important`
        );
      }
    }

    highlightAreaIcon.style.setProperty("pointer-events", "all");
    let self = this;
    if (highlight.type != HighlightType.PageBreak) {
      highlightAreaIcon.addEventListener("click", async function (ev) {
        var anno;
        if (self.delegate.rights?.enableAnnotations) {
          anno = (await self.delegate.annotationModule.getAnnotationByID(
            highlight.id
          )) as Annotation;
          self.delegate.annotationModule.api
            ?.selectedAnnotation(anno)
            .then(async () => {});
        } else if (self.delegate.rights?.enableBookmarks) {
          anno = (await self.delegate.bookmarkModule.getAnnotationByID(
            highlight.id
          )) as Annotation;
        }

        if (IS_DEV) {
          console.log("selected highlight " + anno.id);
        }

        self.lastSelectedHighlight = anno.id;
        var toolbox = document.getElementById("highlight-toolbox");
        toolbox.style.top =
          ev.clientY + (self.delegate.attributes?.navHeight ?? 0) + "px";
        toolbox.style.left = ev.clientX + "px";

        if (getComputedStyle(toolbox).display === "none") {
          toolbox.style.display = "block";

          self.toolboxMode("edit");

          var colorIcon = document.getElementById("colorIcon");
          var highlightIcon = document.getElementById("highlightIcon");
          if (colorIcon) {
            colorIcon.style.display = "none";
          }
          highlightIcon.style.display = "none";

          function noteH() {
            let note = prompt("Add your note here:");
            anno.highlight.note = note;

            self.delegate.annotationModule
              .updateAnnotation(anno)
              .then(async () => {
                if (IS_DEV) {
                  console.log("update highlight " + anno.id);
                }
                toolbox.style.display = "none";
                self.selectionMenuClosed();
              });

            toolbox.style.display = "none";
            self.selectionMenuClosed();
          }
          let commentIcon = document.getElementById("commentIcon");
          let cloneCommentIcon = document.getElementById("cloneCommentIcon");
          if (cloneCommentIcon) {
            let parent = cloneCommentIcon.parentElement;
            parent.removeChild(cloneCommentIcon);
          }
          if (commentIcon) {
            commentIcon.style.display = "none";
            let clone = commentIcon.cloneNode(true) as HTMLButtonElement;
            let parent = commentIcon.parentElement;
            clone.style.display = "unset";
            clone.id = "cloneCommentIcon";
            clone.addEventListener("click", noteH, false);
            parent.append(clone);
          }

          function deleteH() {
            if (self.delegate.rights?.enableAnnotations) {
              self.delegate.annotationModule
                .deleteSelectedHighlight(anno)
                .then(async () => {
                  if (IS_DEV) {
                    console.log("delete highlight " + anno.id);
                  }
                  toolbox.style.display = "none";
                  self.selectionMenuClosed();
                });
            } else if (self.delegate.rights?.enableBookmarks) {
              self.delegate.bookmarkModule
                .deleteSelectedHighlight(anno)
                .then(async () => {
                  if (IS_DEV) {
                    console.log("delete highlight " + anno.id);
                  }
                  toolbox.style.display = "none";
                  self.selectionMenuClosed();
                });
            }
          }
          let deleteIcon = document.getElementById("deleteIcon");
          let cloneDeleteIcon = document.getElementById("cloneDeleteIcon");
          if (cloneDeleteIcon) {
            let parent = cloneDeleteIcon.parentElement;
            parent.removeChild(cloneDeleteIcon);
          }
          if (deleteIcon) {
            deleteIcon.style.display = "none";
            let clone = deleteIcon.cloneNode(true) as HTMLButtonElement;
            let parent = deleteIcon.parentElement;
            clone.style.display = "unset";
            clone.id = "cloneDeleteIcon";
            clone.addEventListener("click", deleteH, false);
            parent.append(clone);
          }
        } else {
          toolbox.style.display = "none";
          self.selectionMenuClosed();
          void toolbox.offsetWidth;
          toolbox.style.display = "block";
        }

        const foundElementHighlightAreas = Array.from(
          highlightParent.querySelectorAll(`.${CLASS_HIGHLIGHT_AREA}`)
        );
        self.setHighlightAreaStyle(
          win,
          foundElementHighlightAreas as HTMLElement[],
          highlight
        );
      });
    }

    if (highlight.note) {
      let tooltip = document.createElement("span");
      tooltip.innerHTML = highlight.note;
      tooltip.className = "icon-tooltip";
      if (
        highlight.marker === AnnotationMarker.Custom ||
        highlight.marker === AnnotationMarker.Bookmark
      ) {
        if (highlight.popup?.background) {
          tooltip.style.setProperty("background", highlight.popup.background);
        }
        if (highlight.popup?.textColor) {
          tooltip.style.setProperty("color", highlight.popup.textColor);
        }
        if (highlight.popup?.class) {
          tooltip.classList.add(highlight.popup.class);
        }
      } else {
        tooltip.style.setProperty("background", "lightyellow");
        tooltip.style.setProperty("color", "black");
      }
      highlightAreaIcon.insertBefore(tooltip, highlightAreaIcon.childNodes[0]);
    }
    if (
      highlight.note ||
      highlight.marker === AnnotationMarker.Custom ||
      highlight.marker === AnnotationMarker.Bookmark
    ) {
      highlightParent.append(highlightAreaIcon);
    }

    switch (highlight.type) {
      case HighlightType.Search:
        highlightsSearchContainer.append(highlightParent);
        break;
      case HighlightType.ReadAloud:
        highlightsReadAloudContainer.append(highlightParent);
        break;
      case HighlightType.PageBreak:
        highlightsPageBreakContainer.append(highlightParent);
        break;
      case HighlightType.Popup:
        highlightsPopupContainer.append(highlightParent);
        break;
      default:
        highlightsContainer.append(highlightParent);
        break;
    }

    return highlightParent;
  }
}<|MERGE_RESOLUTION|>--- conflicted
+++ resolved
@@ -2028,20 +2028,16 @@
           );
         }
 
-<<<<<<< HEAD
-        let nodeList = highlightParent.getElementsByClassName(
-          CLASS_HIGHLIGHT_ICON
-        );
-=======
         if (_highlightsPopupContainer && id_container == ID_POPUP_CONTAINER) {
           highlightParent = _highlightsPopupContainer.querySelector(
             `#${highlight.id}`
           );
         }
 
-        let nodeList =
-          highlightParent.getElementsByClassName(CLASS_HIGHLIGHT_ICON);
->>>>>>> bfee63fe
+        let nodeList = highlightParent.getElementsByClassName(
+          CLASS_HIGHLIGHT_ICON
+        );
+
         if (nodeList.length > 0) {
           const tooltip = nodeList
             .item(0)
@@ -2152,28 +2148,14 @@
           highlightArea.classList.add("hover");
         }
       }
-<<<<<<< HEAD
-      let highlightParent = _highlightsContainer.querySelector(
-        `#${highlight.id}`
-      );
-      let nodeList = highlightParent.getElementsByClassName(
-        CLASS_HIGHLIGHT_ICON
-      );
-      if (nodeList.length > 0) {
-        const tooltip = nodeList.item(0).getElementsByClassName("icon-tooltip");
-        if (tooltip.length > 0) {
-          (tooltip.item(0) as HTMLElement).style.setProperty(
-            "display",
-            "block"
-          );
-=======
 
       if (highlight.type !== HighlightType.Popup) {
         let highlightParent = _highlightsContainer.querySelector(
           `#${highlight.id}`
         );
-        let nodeList =
-          highlightParent.getElementsByClassName(CLASS_HIGHLIGHT_ICON);
+        let nodeList = highlightParent.getElementsByClassName(
+          CLASS_HIGHLIGHT_ICON
+        );
         if (nodeList.length > 0) {
           const tooltip = nodeList
             .item(0)
@@ -2184,7 +2166,6 @@
               "block"
             );
           }
->>>>>>> bfee63fe
         }
       }
     }
@@ -2506,22 +2487,13 @@
         const allHighlightAreas2 = _highlightsSearchContainer.querySelectorAll(
           `.${CLASS_HIGHLIGHT_AREA}`
         );
-<<<<<<< HEAD
         const allHighlightAreas3 = _highlightsReadAloudContainer.querySelectorAll(
           `.${CLASS_HIGHLIGHT_AREA}`
         );
         const allHighlightAreas4 = _highlightsPageBreakContainer.querySelectorAll(
-=======
-        const allHighlightAreas3 =
-          _highlightsReadAloudContainer.querySelectorAll(
-            `.${CLASS_HIGHLIGHT_AREA}`
-          );
-        const allHighlightAreas4 =
-          _highlightsPageBreakContainer.querySelectorAll(
-            `.${CLASS_HIGHLIGHT_AREA}`
-          );
+          `.${CLASS_HIGHLIGHT_AREA}`
+        );
         const allHighlightAreas5 = _highlightsPopupContainer.querySelectorAll(
->>>>>>> bfee63fe
           `.${CLASS_HIGHLIGHT_AREA}`
         );
 
@@ -2583,7 +2555,6 @@
         const allHighlightBoundings = _highlightsContainer.querySelectorAll(
           `.${CLASS_HIGHLIGHT_BOUNDING_AREA}`
         );
-<<<<<<< HEAD
         const allHighlightBoundings2 = _highlightsSearchContainer.querySelectorAll(
           `.${CLASS_HIGHLIGHT_BOUNDING_AREA}`
         );
@@ -2593,24 +2564,9 @@
         const allHighlightBoundings4 = _highlightsPageBreakContainer.querySelectorAll(
           `.${CLASS_HIGHLIGHT_BOUNDING_AREA}`
         );
-=======
-        const allHighlightBoundings2 =
-          _highlightsSearchContainer.querySelectorAll(
-            `.${CLASS_HIGHLIGHT_BOUNDING_AREA}`
-          );
-        const allHighlightBoundings3 =
-          _highlightsReadAloudContainer.querySelectorAll(
-            `.${CLASS_HIGHLIGHT_BOUNDING_AREA}`
-          );
-        const allHighlightBoundings4 =
-          _highlightsPageBreakContainer.querySelectorAll(
-            `.${CLASS_HIGHLIGHT_BOUNDING_AREA}`
-          );
-        const allHighlightBoundings5 =
-          _highlightsPopupContainer.querySelectorAll(
-            `.${CLASS_HIGHLIGHT_BOUNDING_AREA}`
-          );
->>>>>>> bfee63fe
+        const allHighlightBoundings5 = _highlightsPopupContainer.querySelectorAll(
+          `.${CLASS_HIGHLIGHT_BOUNDING_AREA}`
+        );
 
         for (const highlightBounding of allHighlightBoundings) {
           if (
@@ -2702,20 +2658,9 @@
 
           var toolbox = document.getElementById("highlight-toolbox");
 
-<<<<<<< HEAD
-        if (getComputedStyle(toolbox).display === "none") {
-          toolbox.style.display = "block";
-          const paginated = this.delegate.view.isPaginated();
-          if (paginated) {
-            toolbox.style.position = "absolute";
-          } else {
-            toolbox.style.position = "relative";
-          }
-=======
           toolbox.style.top =
             ev.clientY + (this.delegate.attributes?.navHeight ?? 0) + "px";
           toolbox.style.left = ev.clientX + "px";
->>>>>>> bfee63fe
 
           if (getComputedStyle(toolbox).display === "none") {
             toolbox.style.display = "block";
@@ -2809,31 +2754,18 @@
             toolbox.style.display = "block";
           }
         } else {
-<<<<<<< HEAD
-          toolbox.style.display = "none";
-          this.selectionMenuClosed();
-          void toolbox.offsetWidth;
-          toolbox.style.display = "block";
-          const paginated = this.delegate.view.isPaginated();
-          if (paginated) {
-            toolbox.style.position = "absolute";
-          } else {
-            toolbox.style.position = "relative";
-=======
           if (foundElement.dataset.definition) {
             const popup = new Popup(this.delegate);
             popup.showPopup(foundElement.dataset.definition, ev);
           }
-          let result =
-            this.delegate.definitionsModule?.properties?.definitions.filter(
-              (el: any) => el.order === Number(foundElement.dataset.order)
-            )[0];
+          let result = this.delegate.definitionsModule?.properties?.definitions.filter(
+            (el: any) => el.order === Number(foundElement.dataset.order)
+          )[0];
           if (this.delegate.definitionsModule.api?.click) {
             this.delegate.definitionsModule.api?.click(
               lodash.omit(result, "callbacks"),
               lodash.omit(foundHighlight, "definition")
             );
->>>>>>> bfee63fe
           }
         }
       }
@@ -3088,11 +3020,9 @@
       highlightDom.dataset.order = String(item.order);
       highlight.definition = item;
       highlight.position = parseInt(
-        (
-          (highlightDom.hasChildNodes
-            ? highlightDom.childNodes[0]
-            : highlightDom) as HTMLDivElement
-        ).style.top.replace("px", "")
+        ((highlightDom.hasChildNodes
+          ? highlightDom.childNodes[0]
+          : highlightDom) as HTMLDivElement).style.top.replace("px", "")
       );
       return highlight;
     } catch (e) {
