/*
 * Copyright 2018-2020 DITA (AM Consulting LLC)
 *
 * Licensed under the Apache License, Version 2.0 (the "License");
 * you may not use this file except in compliance with the License.
 * You may obtain a copy of the License at
 *
 * http://www.apache.org/licenses/LICENSE-2.0
 *
 * Unless required by applicable law or agreed to in writing, software
 * distributed under the License is distributed on an "AS IS" BASIS,
 * WITHOUT WARRANTIES OR CONDITIONS OF ANY KIND, either express or implied.
 * See the License for the specific language governing permissions and
 * limitations under the License.
 *
 * Developed on behalf of: Bokbasen AS (https://www.bokbasen.no), CAST (http://www.cast.org)
 * Licensed to: Bokbasen AS and CAST under one or more contributor license agreements.
 */

import * as HTMLUtilities from "../utils/HTMLUtilities";
import Annotator, { AnnotationType } from "../store/Annotator";
import { IFrameNavigator, ReaderRights } from "../navigator/IFrameNavigator";
import { Publication } from "../model/Publication";
import { ReaderModule } from "./ReaderModule";
import { addEventListenerOptional } from "../utils/EventHandler";
import { icons as IconLib } from "../utils/IconLib";
import {
  Annotation,
  AnnotationMarker,
  Bookmark,
  Locator,
} from "../model/Locator";
import { toast } from "materialize-css";
import { v4 as uuid } from "uuid";
import { Link } from "../model/Link";
import { getCurrentSelectionInfo } from "./highlight/renderer/iframe/selection";
import { uniqueCssSelector } from "./highlight/renderer/common/cssselector2";
import {
  HighlightType,
  IHighlight,
  SelectionMenuItem,
} from "./highlight/common/highlight";
import { getClientRectsNoOverlap } from "./highlight/common/rect-utils";
import { _highlights } from "./highlight/TextHighlighter";
import { IS_DEV } from "../utils";

export interface BookmarkModuleAPI {
  addBookmark: (bookmark: Bookmark) => Promise<Bookmark>;
  deleteBookmark: (bookmark: Bookmark) => Promise<Bookmark>;
  getBookmarks: Array<any>;
}

export interface BookmarkModuleProperties {
  hideLayer?: boolean;
}

export interface BookmarkModuleConfig extends BookmarkModuleProperties {
  annotator: Annotator;
  headerMenu?: HTMLElement | null;
  rights: ReaderRights;
  publication: Publication;
  delegate: IFrameNavigator;
  initialAnnotations?: any;
  properties?: BookmarkModuleProperties;
  api?: BookmarkModuleAPI;
}

export class BookmarkModule implements ReaderModule {
  private readonly annotator: Annotator | null;
  private rights: ReaderRights;
  private publication: Publication;
  private bookmarksView: HTMLDivElement;
  private sideNavSectionBookmarks: HTMLElement;
  private readonly headerMenu?: HTMLElement | null;
  private readonly initialAnnotations: any;
  private delegate: IFrameNavigator;
  // @ts-ignore
  private readonly properties: BookmarkModuleProperties;
  private readonly api?: BookmarkModuleAPI;

  public static async create(config: BookmarkModuleConfig): Promise<any> {
    const module = new this(
      config.annotator,
      config.rights || { enableBookmarks: false },
      config.publication,
      config.delegate,
      config as BookmarkModuleProperties,
      config.initialAnnotations,
      config.api,
      config.headerMenu
    );
    await module.start();
    return new Promise((resolve) => resolve(module));
  }

  public constructor(
    annotator: Annotator,
    rights: ReaderRights,
    publication: Publication,
    delegate: IFrameNavigator,
    properties: BookmarkModuleProperties,
    initialAnnotations?: any,
    api?: BookmarkModuleAPI,
    headerMenu?: HTMLElement | null
  ) {
    this.annotator = annotator;
    this.rights = rights;
    this.publication = publication;
    this.headerMenu = headerMenu;
    this.delegate = delegate;
    this.initialAnnotations = initialAnnotations;
    this.properties = properties;
    this.api = api;
  }

  stop() {
    if (IS_DEV) {
      console.log("Bookmark module stop");
    }
  }

  protected async start(): Promise<void> {
    this.delegate.bookmarkModule = this;

    if (this.headerMenu)
      this.bookmarksView = HTMLUtilities.findElement(
        this.headerMenu,
        "#container-view-bookmarks"
      );

    if (this.headerMenu)
      this.sideNavSectionBookmarks = HTMLUtilities.findElement(
        this.headerMenu,
        "#sidenav-section-bookmarks"
      );

    if (this.headerMenu) {
      var menuBookmark = HTMLUtilities.findElement(
        this.headerMenu,
        "#menu-button-bookmark"
<<<<<<< HEAD
      ) as HTMLLinkElement;
      if (this.rights.enableMaterial) {
=======
      );
      if (this.rights?.enableMaterial) {
>>>>>>> e9924687
        if (menuBookmark)
          menuBookmark.parentElement?.style.removeProperty("display");
        if (menuBookmark)
          addEventListenerOptional(
            menuBookmark,
            "click",
            this.saveBookmark.bind(this)
          );
      } else {
        if (menuBookmark)
          menuBookmark.parentElement?.style.setProperty("display", "none");
        if (this.sideNavSectionBookmarks)
          this.sideNavSectionBookmarks.style.setProperty("display", "none");
      }
    }

    if (this.initialAnnotations) {
      var bookmarks = this.initialAnnotations["bookmarks"] || null;
      if (bookmarks) {
        this.annotator?.initBookmarks(bookmarks);
      }
    }

    await this.showBookmarks();
    await this.drawBookmarks();
    setTimeout(() => {
      this.properties.hideLayer
        ? this.delegate.hideLayer("highlights")
        : this.delegate.showLayer("highlights");
    }, 10);
  }

  async handleResize() {
    setTimeout(async () => {
      await this.drawBookmarks();
      await this.showBookmarks();
    }, 100);
  }

  initialize() {
    return new Promise(async (resolve) => {
      await (document as any).fonts.ready;
      if (this.rights.enableBookmarks) {
        setTimeout(() => {
          this.drawBookmarks();
          this.showBookmarks();
        }, 300);
      }
      resolve(null);
    });
  }
  async deleteBookmark(bookmark: Bookmark): Promise<any> {
    if (this.annotator) {
      if (this.api?.deleteBookmark) {
        await this.api?.deleteBookmark(bookmark);
        let deleted = await this.annotator.deleteBookmark(bookmark);

        if (IS_DEV) {
          console.log("Bookmark deleted " + JSON.stringify(deleted));
        }
        await this.showBookmarks();
        await this.drawBookmarks();
        if (this.delegate.rights.enableMaterial) {
          toast({ html: "bookmark deleted" });
        }
        return deleted;
      } else {
        let deleted = await this.annotator.deleteBookmark(bookmark);

        if (IS_DEV) {
          console.log("Bookmark deleted " + JSON.stringify(deleted));
        }
        await this.showBookmarks();
        await this.drawBookmarks();
        if (this.delegate.rights.enableMaterial) {
          toast({ html: "bookmark deleted" });
        }
        return deleted;
      }
    } else {
      return new Promise<any>((resolve) => resolve(null));
    }
  }

  async saveBookmarkPlus(): Promise<any> {
    await this.addBookmarkPlus();
  }

  async saveBookmark(): Promise<any> {
    if (this.annotator) {
      var tocItem = this.publication.getTOCItem(
        this.delegate.currentChapterLink.href
      );
      if (this.delegate.currentTocUrl) {
        tocItem = this.publication.getTOCItem(this.delegate.currentTocUrl);
      }

      if (tocItem === undefined) {
        tocItem = this.publication.getTOCItemAbsolute(
          this.delegate.currentChapterLink.href
        );
      }
      if (tocItem) {
        let href = tocItem.Href;
        if (href.indexOf("#") > 0) {
          href = href.slice(0, href.indexOf("#"));
        }

        const progression = this.delegate.view?.getCurrentPosition();
        const id: string = uuid();
        let bookmark: Bookmark;
        if (
          (this.rights.autoGeneratePositions && this.publication.positions) ||
          this.publication.positions
        ) {
          const positions = this.publication.positionsByHref(
            this.publication.getRelativeHref(
              this.delegate.currentChapterLink.href
            )
          );

          const positionIndex = Math.ceil(
            (progression ?? 0) * (positions.length - 1)
          );
          const locator = positions[positionIndex];

          bookmark = {
            ...locator,
            id: id,
            href: href,
            created: new Date(),
            title: this.delegate.currentChapterLink.title,
          };
        } else {
          bookmark = {
            id: id,
            href: href,
            locations: {
              progression: progression,
            },
            created: new Date(),
            type: this.delegate.currentChapterLink.type,
            title: this.delegate.currentChapterLink.title,
          };
        }
        if (!this.annotator.locatorExists(bookmark, AnnotationType.Bookmark)) {
          if (this.api?.addBookmark) {
            const result = await this.api.addBookmark(bookmark);
            if (result) {
              bookmark = result;
            }
            if (IS_DEV) console.log(bookmark);
            let saved = this.annotator.saveBookmark(bookmark);

            if (IS_DEV) {
              console.log("Bookmark added " + JSON.stringify(saved));
            }
            if (this.delegate.rights.enableMaterial) {
              toast({ html: "bookmark added" });
            }
            this.showBookmarks();
            await this.drawBookmarks();
            return saved;
          } else {
            let saved = this.annotator.saveBookmark(bookmark);

            if (IS_DEV) {
              console.log("Bookmark added " + JSON.stringify(saved));
            }
            if (this.delegate.rights.enableMaterial) {
              toast({ html: "bookmark added" });
            }
            this.showBookmarks();
            await this.drawBookmarks();
            return saved;
          }
        } else {
          if (this.delegate.rights.enableMaterial) {
            toast({ html: "bookmark exists" });
          }
        }
      }
    }
  }

  private async addBookmarkPlus(): Promise<any> {
    let self = this;

    let node = this.delegate.highlighter?.visibleTextRects[0];
    let doc = this.delegate.iframes[0].contentDocument;
    if (doc) {
      const range = this.delegate.highlighter
        ?.dom(doc.body)
        .getWindow()
        .document.createRange();

      const selection = this.delegate.highlighter
        ?.dom(this.delegate.iframes[0].contentDocument?.body)
        .getSelection();
      selection.removeAllRanges();
      if (node) {
        range.selectNodeContents(node.node);
      }
      selection.addRange(range);

      const clientRects = getClientRectsNoOverlap(range, false);

      let index = 0;
      for (const rect of clientRects) {
        if (!this.delegate.highlighter?.isOutsideViewport(rect)) {
          const endNode = selection.focusNode;
          const endOffset = selection.focusOffset;

          selection.collapse(selection.anchorNode, selection.anchorOffset);

          for (let i = 0; i < index; i++) {
            selection.modify("move", "forward", "line");
          }
          selection.extend(endNode, endOffset);
          const endNode2 = selection.focusNode;

          const focusNodeLength = selection.focusNode.length;
          selection.collapse(selection.anchorNode, selection.anchorOffset);

          let endOffset2 = focusNodeLength;
          if (selection.anchorOffset > focusNodeLength) {
            endOffset2 = focusNodeLength;
          } else {
            endOffset2 = selection.anchorOffset + 1;
          }

          selection.modify("move", "forward", "character");
          selection.modify("move", "backward", "word");
          selection.extend(endNode2, endOffset2);
          selection.modify("extend", "backward", "character");
          selection.modify("extend", "forward", "word");

          break;
        }
        index++;
      }
    }
    function getCssSelector(element: Element): string | undefined {
      const options = {};
      let doc = self.delegate.iframes[0].contentDocument;
      if (doc) {
        return uniqueCssSelector(
          element,
          self.delegate.highlighter?.dom(doc.body).getDocument(),
          options
        );
      } else {
        return undefined;
      }
    }

    let win = this.delegate.iframes[0].contentWindow;
    let menuItem: SelectionMenuItem = {
      id: `bookmarkIcon`,
      marker: AnnotationMarker.Bookmark,
      icon: {
        id: `bookmarkIcon`,
        title: `Bookmark`,
        svgPath: `<path d="M0 0h24v24H0V0z" fill="none"/><path d="M17 3H7c-1.1 0-2 .9-2 2v16l7-3 7 3V5c0-1.1-.9-2-2-2z"/>`,
        color: `#000000`,
        position: "left",
      },
      popup: {
        background: `#000000`,
        textColor: `#ffffff`,
      },
      highlight: {
        color: `#000000`,
        style: {
          default: [
            {
              property: `border-bottom`,
              value: `0px dashed #000000`,
              priority: `important`,
            },
          ],
        },
      },
    };
    if (win !== null) {
      const selectionInfo = getCurrentSelectionInfo(win, getCssSelector);
      let doc = self.delegate.iframes[0].contentDocument;
      if (selectionInfo && doc) {
        let book = this.delegate.highlighter?.createHighlight(
          this.delegate.highlighter?.dom(doc.body).getWindow(),
          selectionInfo,
          menuItem.highlight?.color,
          true,
          AnnotationMarker.Bookmark,
          menuItem.icon,
          menuItem.popup,
          menuItem.highlight?.style
        );
        this.delegate.iframes[0].contentDocument
          ?.getSelection()
          ?.removeAllRanges();
        if (book) {
          return this.saveAnnotation(book[0]).then((anno) => {
            if (IS_DEV) {
              console.log("saved bookmark " + anno?.id);
            }
          });
        }
      }
    }
  }

  public async saveAnnotation(
    highlight: IHighlight
  ): Promise<Annotation | undefined> {
    if (this.annotator) {
      var tocItem = this.publication.getTOCItem(
        this.delegate.currentChapterLink.href
      );
      if (this.delegate.currentTocUrl) {
        tocItem = this.publication.getTOCItem(this.delegate.currentTocUrl);
      }

      if (tocItem === null) {
        tocItem = this.publication.getTOCItemAbsolute(
          this.delegate.currentChapterLink.href
        );
      }

      const bookmarkPosition = this.delegate.view?.getCurrentPosition();

      let doc = this.delegate.iframes[0].contentDocument;
      if (doc) {
        const body = HTMLUtilities.findRequiredIframeElement(
          doc,
          "body"
        ) as HTMLBodyElement;

        const progression = highlight.position
          ? highlight.position / body.scrollHeight
          : bookmarkPosition;

        const id: string = uuid();
        let annotation: Annotation | undefined;

        if (tocItem) {
          let href = tocItem.Href;
          if (href.indexOf("#") > 0) {
            href = href.slice(0, href.indexOf("#"));
          }

          if (
            (this.rights.autoGeneratePositions && this.publication.positions) ||
            this.publication.positions
          ) {
            const positions = this.publication.positionsByHref(
              this.publication.getRelativeHref(
                this.delegate.currentChapterLink.href
              )
            );
            const positionIndex = Math.ceil(
              (progression ?? 0) * (positions.length - 1)
            );
            const locator = positions[positionIndex];

            annotation = {
              ...locator,
              id: id,
              href: href,
              created: new Date(),
              title: this.delegate.currentChapterLink.title,
              highlight: highlight,
              text: {
                highlight: highlight.selectionInfo.cleanText,
              },
            };
          } else {
            annotation = {
              id: id,
              href: href,
              locations: {
                progression: progression,
              },
              created: new Date(),
              type: this.delegate.currentChapterLink.type,
              title: this.delegate.currentChapterLink.title,
              highlight: highlight,
              text: {
                highlight: highlight.selectionInfo.cleanText,
              },
            };
          }
        }

        if (annotation) {
          if (this.api?.addBookmark) {
            let result = await this.api.addBookmark(annotation);
            const saved = await this.annotator.saveAnnotation(result);
            await this.showBookmarks();
            await this.drawBookmarks();
            return new Promise<Annotation>((resolve) => resolve(saved));
          } else {
            const saved = await this.annotator.saveAnnotation(annotation);
            await this.showBookmarks();
            await this.drawBookmarks();
            return new Promise<Annotation>((resolve) => resolve(saved));
          }
        }
      }
    }
    return new Promise<any>((resolve) => resolve(undefined));
  }

  getBookmarks(): any {
    let bookmarks: Array<any> = [];
    if (this.annotator) {
      bookmarks = this.annotator.getBookmarks() as Array<any>;
    }
    return bookmarks;
  }

  public showBookmarks() {
    let bookmarks: Array<any> = [];
    if (this.annotator) {
      bookmarks = this.annotator.getBookmarks() as Array<any>;
    }

    let highlights: Array<any> = [];
    if (this.annotator) {
      highlights = this.annotator.getAnnotations() as Array<any>;
      if (highlights) {
        highlights = highlights.filter(
          (rangeRepresentation) =>
            rangeRepresentation.highlight.marker === AnnotationMarker.Bookmark
        );
        if (bookmarks) {
          bookmarks.push.apply(bookmarks, highlights);
        } else {
          bookmarks = highlights;
        }
      }
    }

    if (this.bookmarksView)
      this.createTree(AnnotationType.Bookmark, bookmarks, this.bookmarksView);
  }

  async drawBookmarks(): Promise<void> {
    if (this.rights.enableBookmarks && this.delegate.highlighter) {
      if (this.api) {
        let highlights: Array<any> = [];
        if (this.annotator) {
          highlights = (await this.annotator.getAnnotations()) as Array<any>;
        }
        if (
          this.delegate.highlighter &&
          highlights &&
          this.delegate.iframes[0].contentDocument?.readyState === "complete"
        ) {
          await this.delegate.highlighter.destroyHighlights(
            HighlightType.Annotation
          );

          for (const rangeRepresentation of highlights) {
            _highlights.push(rangeRepresentation.highlight);

            const annotation: Annotation = rangeRepresentation;

            let currentLocation = this.delegate.currentChapterLink.href;

            var tocItem = this.publication.getTOCItem(currentLocation);
            if (this.delegate.currentTocUrl) {
              tocItem = this.publication.getTOCItem(
                this.delegate.currentTocUrl
              );
            }

            if (tocItem === undefined) {
              tocItem = this.publication.getTOCItemAbsolute(
                this.delegate.currentChapterLink.href
              );
            }

            if (tocItem) {
              let href = tocItem.Href;
              if (href.indexOf("#") > 0) {
                href = href.slice(0, href.indexOf("#"));
              }

              if (annotation.href === href) {
                await this.delegate.highlighter.createHighlightDom(
                  this.delegate.iframes[0].contentWindow as any,
                  rangeRepresentation.highlight
                );
              }
            }
          }
        }
      } else {
        let highlights: Array<any> = [];
        if (this.annotator) {
          highlights = (await this.annotator.getAnnotations()) as Array<any>;
        }
        if (
          this.delegate.highlighter &&
          highlights &&
          this.delegate.iframes[0].contentDocument?.readyState === "complete"
        ) {
          await this.delegate.highlighter.destroyHighlights(
            HighlightType.Annotation
          );

          for (const rangeRepresentation of highlights) {
            _highlights.push(rangeRepresentation.highlight);

            const annotation: Annotation = rangeRepresentation;

            let currentLocation = this.delegate.currentChapterLink.href;

            let tocItem = this.publication.getTOCItem(currentLocation);
            if (this.delegate.currentTocUrl) {
              tocItem = this.publication.getTOCItem(
                this.delegate.currentTocUrl
              );
            }

            if (tocItem === undefined) {
              tocItem = this.publication.getTOCItemAbsolute(
                this.delegate.currentChapterLink.href
              );
            }
            if (tocItem) {
              let href = tocItem.Href;
              if (href.indexOf("#") > 0) {
                href = href.slice(0, href.indexOf("#"));
              }

              if (annotation.href === href) {
                await this.delegate.highlighter.createHighlightDom(
                  this.delegate.iframes[0].contentWindow as any,
                  rangeRepresentation.highlight
                );
              }
            }
          }
        }
      }
    }
  }

  public async deleteSelectedHighlight(highlight: Annotation): Promise<any> {
    if (this.api?.deleteBookmark) {
      this.api.deleteBookmark(highlight).then(async () => {
        this.deleteLocalHighlight(highlight.id);
      });
    } else {
      this.deleteLocalHighlight(highlight.id);
    }
  }

  async deleteLocalHighlight(id: any): Promise<any> {
    if (this.annotator) {
      var deleted = await this.annotator.deleteAnnotation(id);

      if (IS_DEV) {
        console.log("Highlight deleted " + JSON.stringify(deleted));
      }
      await this.showBookmarks();
      await this.drawBookmarks();
      if (this.delegate.rights.enableMaterial) {
        toast({ html: "highlight deleted" });
      }
      return deleted;
    } else {
      return new Promise<any>((resolve) => resolve(null));
    }
  }

  private createTree(
    type: AnnotationType,
    annotations: Array<any>,
    view: HTMLDivElement
  ) {
    if (annotations) {
      const self = this;
      const toc = this.publication.readingOrder;
      if (toc.length) {
        const createAnnotationTree = (
          parentElement: Element,
          links: Array<Link>
        ) => {
          let chapterList: HTMLUListElement = document.createElement("ul");
          chapterList.className = "sidenav-annotations";
          for (const link of links) {
            let chapterHeader: HTMLLIElement = document.createElement("li");
            const linkElement: HTMLAnchorElement = document.createElement("a");
            const spanElement: HTMLSpanElement = document.createElement("span");
            linkElement.tabIndex = -1;
            linkElement.className = "chapter-link";
            if (link.Href) {
              const linkHref = this.publication.getAbsoluteHref(link.Href);
              const tocItemAbs = this.publication.getTOCItemAbsolute(linkHref);
              linkElement.href = linkHref;
              linkElement.innerHTML = tocItemAbs?.Title || "";
              chapterHeader.appendChild(linkElement);
            } else {
              spanElement.innerHTML = link.Title || "";
              spanElement.className = "chapter-title";
              chapterHeader.appendChild(spanElement);
            }

            addEventListenerOptional(
              linkElement,
              "click",
              (event: MouseEvent) => {
                event.preventDefault();
                event.stopPropagation();

                const position: Locator = {
                  href: linkElement.href,
                  locations: {
                    progression: 0,
                  },
                  type: link.TypeLink,
                  title: linkElement.title,
                };

                this.delegate.stopReadAloud();
                this.delegate.navigate(position);
              }
            );

            const bookmarkList: HTMLUListElement = document.createElement("ol");
            annotations.forEach(function (locator: any) {
              const href =
                link.Href.indexOf("#") !== -1
                  ? link.Href.slice(0, link.Href.indexOf("#"))
                  : link.Href;

              if (link.Href && locator.href.endsWith(href)) {
                let bookmarkItem: HTMLLIElement = document.createElement("li");
                bookmarkItem.className = "annotation-item";
                let bookmarkLink: HTMLAnchorElement = document.createElement(
                  "a"
                );
                bookmarkLink.setAttribute("href", locator.href);

                if (type === AnnotationType.Bookmark) {
                  bookmarkLink.className = "bookmark-link";

                  let title: HTMLSpanElement = document.createElement("span");
                  let formattedProgression =
                    Math.round((locator.locations.progression ?? 0) * 100) +
                    "% " +
                    "through resource";
                  title.className = "title";
                  title.innerHTML = formattedProgression;
                  bookmarkLink.appendChild(title);
                }

                let timestamp: HTMLSpanElement = document.createElement("span");
                timestamp.className = "timestamp";
                timestamp.innerHTML = BookmarkModule.readableTimestamp(
                  locator.created
                );
                bookmarkLink.appendChild(timestamp);

                addEventListenerOptional(
                  bookmarkLink,
                  "click",
                  (event: MouseEvent) => {
                    event.preventDefault();
                    event.stopPropagation();
                    self.handleAnnotationLinkClick(event, locator);
                  }
                );

                bookmarkItem.appendChild(bookmarkLink);
                if (
                  (self.delegate.sideNavExpanded &&
                    self.delegate.rights.enableMaterial) ||
                  !self.delegate.rights.enableMaterial
                ) {
                  let bookmarkDeleteLink: HTMLElement = document.createElement(
                    "button"
                  );
                  bookmarkDeleteLink.className = "delete";
                  bookmarkDeleteLink.innerHTML = IconLib.delete;

                  addEventListenerOptional(
                    bookmarkDeleteLink,
                    "click",
                    (event: MouseEvent) => {
                      event.preventDefault();
                      event.stopPropagation();
                      self.handleAnnotationLinkDeleteClick(
                        type,
                        event,
                        locator
                      );
                    }
                  );
                  bookmarkItem.appendChild(bookmarkDeleteLink);
                }
                bookmarkList.appendChild(bookmarkItem);
              }
            });

            if (bookmarkList.children.length > 0) {
              chapterList.appendChild(chapterHeader);
              chapterList.appendChild(bookmarkList);
            }
            if (chapterList.children.length > 0) {
              parentElement.appendChild(chapterList);
            }
            if (link.Children && link.Children.length > 0) {
              createAnnotationTree(parentElement, link.Children);
            }
          }
        };
        view.innerHTML = "";
        createAnnotationTree(view, toc);
      }
    }
  }

  private handleAnnotationLinkClick(
    event: MouseEvent,
    locator: Bookmark
  ): void {
    if (locator) {
      locator.href = this.publication.getAbsoluteHref(locator.href);
      this.delegate.stopReadAloud();
      this.delegate.navigate(locator);
    } else {
      if (IS_DEV) {
        console.log("bookmark data missing: ", event);
      }
    }
  }

  private handleAnnotationLinkDeleteClick(
    type: AnnotationType,
    event: MouseEvent,
    locator: any
  ): void {
    if (IS_DEV) {
      console.log("bookmark data locator: ", locator);
    }
    if (locator) {
      if (type === AnnotationType.Bookmark) {
        this.deleteBookmark(locator);
      }
    } else {
      if (IS_DEV) {
        console.log("bookmark data missing: ", event);
      }
    }
  }

  private static readableTimestamp(timestamp: string) {
    const date = new Date(timestamp);
    return date.toDateString() + " " + date.toLocaleTimeString();
  }
  public async getAnnotation(highlight: IHighlight): Promise<any> {
    return this.annotator?.getAnnotation(highlight);
  }
  public async getAnnotationByID(id: string): Promise<any> {
    return this.annotator?.getAnnotationByID(id);
  }
}<|MERGE_RESOLUTION|>--- conflicted
+++ resolved
@@ -138,13 +138,8 @@
       var menuBookmark = HTMLUtilities.findElement(
         this.headerMenu,
         "#menu-button-bookmark"
-<<<<<<< HEAD
-      ) as HTMLLinkElement;
+      );
       if (this.rights.enableMaterial) {
-=======
-      );
-      if (this.rights?.enableMaterial) {
->>>>>>> e9924687
         if (menuBookmark)
           menuBookmark.parentElement?.style.removeProperty("display");
         if (menuBookmark)
