<!--
 * Copyright 2018-2020 DITA (AM Consulting LLC)
 *
 * Licensed under the Apache License, Version 2.0 (the "License");
 * you may not use this file except in compliance with the License.
 * You may obtain a copy of the License at
 *
 * http://www.apache.org/licenses/LICENSE-2.0
 *
 * Unless required by applicable law or agreed to in writing, software
 * distributed under the License is distributed on an "AS IS" BASIS,
 * WITHOUT WARRANTIES OR CONDITIONS OF ANY KIND, either express or implied.
 * See the License for the specific language governing permissions and
 * limitations under the License.
 *
 * Developed on behalf of: DITA
 * Licensed to: Bokbasen AS and CAST under one or more contributor license agreements.
-->

<!DOCTYPE html>
<html lang="en">

<head>
    <title>D2 Reader</title>
    <meta charset="utf-8" />
    <meta name="author" content="Aferdita Muriqi" />
    <meta name="description" content="A viewer application for EPUB files." />
    <meta name="viewport" content="width=device-width, initial-scale=1, maximum-scale=1, user-scalable=no, viewport-fit=cover" />

    <!-- R2 Reader CSS -->
    <link rel="stylesheet" href="reader.css" />

    <script> var exports = {}; </script>
    <script src="reader.js"></script>

    <!-- Material Icons-->
    <link href="https://fonts.googleapis.com/icon?family=Material+Icons" rel="stylesheet">

    <!-- START Material CSS -->
    <!-- Material header and footer CSS  - uncomment if  custom header an d footer is provided-->
    <link rel="stylesheet" href="material.css" />
    <!-- END Material CSS -->

</head>

<body>

    <div class="content" id="root">
        <header id="headerMenu">
            <div class="navbar-fixed">
                <nav class="navbar">
                    <div class="nav-wrapper"><span class="brand-logo  hide-on-med-and-down " id="book-title"></span>
                        <ul id="nav-mobile-right" class="right">
                            <li style="display:none"><a data-target="container-view-note-input" class="dropdown-trigger " id="menu-button-note"><i class="material-icons">speaker_notes</i></a></li>
                            <li><a class="saveBookmark" id="menu-button-bookmark"><i class="material-icons">bookmark</i></a></li>
                            <li><a data-target="container-view-tts-settings" class="dropdown-trigger " id="menu-button-tts"><i class="material-icons ">volume_up</i></a></li>
                            <li><a data-target="container-view-settings-custom" class="dropdown-trigger " id="menu-button-settings" onclick="reload()"><i class="material-icons">settings</i></a></li>
                            <li style="display:none"><a data-target="container-view-search" class="dropdown-trigger " id="menu-button-search"><i class="material-icons">search</i></a></li>
                        </ul>
                        <ul id="nav-mobile-left" class="left">
                            <li><a href="#!" data-target="sidenav-left" class="sidenav-trigger left"><i class="material-icons  show-on-large">menu</i></a></li>
                            <li><a rel="prev" style="padding-left: 7px; padding-right: 7px;"><i class="material-icons ">arrow_back_ios</i></a></li>
                            <li><a rel="next" style="padding-left: 7px; padding-right: 7px;"><i class="material-icons ">arrow_forward_ios</i></a></li>
                        </ul>
                    </div>
                </nav>
            </div>
            <ul id="sidenav-left" class="sidenav">
                <li><a href="#" class="logo-container ">D2 Reader<i class="material-icons  left" style="margin-right: 15px">
                            import_contacts
                        </i><i class="material-icons right  editAnnotations" id="expand-menu">unfold_more</i></a></li>
                <li class="no-padding ">
                    <ul class="collapsible collapsible-accordion">
                        <li style="padding-left: 16px" id="sidenav-section-gotopage">
                            Go To Page: <input type="text" style="width:100px;" id="goToPageNumberInput" /><button id="goToPageNumberButton">Go</button>
                        </li>
                        <li class="bold" id="sidenav-section-toc"><a class="collapsible-header ">Table of Contents<i class="material-icons chevron purple-yellow-text">chevron_left</i></a>
                            <div id="container-view-toc" class="contents-view collapsible-body active" style="background-color : #ffffff">
                            </div>
                        </li>
                        <li class="bold " id="sidenav-section-bookmarks"><a class="collapsible-header ">Bookmarks <i class="material-icons chevron ">chevron_left</i></a>
                            <div id="container-view-bookmarks" class="bookmarks-view collapsible-body active" style="background-color : #ffffff">
                            </div>
                        </li>
                        <li class="bold " id="sidenav-section-highlights"><a class="collapsible-header allvit-purple-text">Highlights<i class="material-icons chevron allvit-purple-text">chevron_left</i></a>
                            <div id="container-view-highlights" class="highlights-view collapsible-body active" style="background-color : #ffffff">
                            </div>
                        </li>
                        <li class="bold" id="sidenav-section-landmarks"><a class="collapsible-header allvit-purple-text">Landmarks<i class="material-icons chevron allvit-purple-text">chevron_left</i></a>
                            <div id="container-view-landmarks" class="landmarks-view collapsible-body active" style="background-color : #ffffff">
                            </div>
                        </li>
                        <li class="bold" id="sidenav-section-pagelist"><a class="collapsible-header allvit-purple-text">Page
                                List<i class="material-icons chevron allvit-purple-text">chevron_left</i></a>
                            <div id="container-view-pagelist" class="pageList-view collapsible-body active" style="background-color : #ffffff">
                            </div>
                        </li>
                    </ul>
                </li>
            </ul>
            <div id="container-view-tts-settings" class="dropdown-content settings">

                <center style="display: flex;
    justify-content: center;">
                    <button style="background-color:#f4f4f4;width:24%;font-size: 8pt;" onclick="D2Reader.startReadAloud()"><i
                            class="material-icons">play_arrow</i>PLAY
                    </button>
                    <button style="background-color:#f4f4f4;width:24%;font-size: 8pt;" onclick="D2Reader.stopReadAloud()"><i
                            class="material-icons">stop</i>STOP
                    </button>
                    <button style="background-color:#f4f4f4;width:24%;font-size: 8pt;" onclick="D2Reader.pauseReadAloud()"><i
                            class="material-icons">pause</i>PAUSE
                    </button>
                    <button style="background-color:#f4f4f4;width:24%;font-size: 8pt;" onclick="D2Reader.resumeReadAloud()"><i
                            class="material-icons">play_arrow</i>RESUME
                    </button>
                </center>
                <center style="display: flex;
    justify-content: center;">
                    <button style="background-color:#f4f4f4;width: 40px" onclick="D2Reader.applyTTSSettings({ color: 'orange' })"><i
                            class="material-icons" style="color: rgba(250, 96, 0, 0.5);font-size: 24pt;">lense</i></button>
                    <button style="background-color:#f4f4f4;width: 40px" onclick="D2Reader.applyTTSSettings({ color: 'red' })"><i
                            class="material-icons"
                            style="color: indianred;font-size: 24pt;">lense</i></button>
                    <button style="background-color:#f4f4f4;width: 40px" onclick="D2Reader.applyTTSSettings({ color: 'gray' })"><i
                            class="material-icons"
                            style="color: lightslategrey;font-size: 24pt;">lense</i></button>
                    <button style="background-color:#f4f4f4;width: 40px" onclick="D2Reader.applyTTSSettings({ color: 'purple' })"><i
                            class="material-icons" style="color: mediumpurple;font-size: 24pt;">lense</i></button>
                    <button style="background-color:#f4f4f4;width: 40px" onclick="D2Reader.applyTTSSettings({ color: 'green' })"><i
                            class="material-icons"
                            style="color: lightgreen;font-size: 24pt;">lense</i></button>
                </center>

                <div>
                    <center style="display: flex;
    justify-content: center;
    align-items: center;">
                        <label style="margin-right: 10px;">Auto Scroll</label>
                        <input type="checkbox" class="filled" id="autoScroll" name="autoScroll"
                               onchange="D2Reader.applyTTSSettings({ autoScroll: this.checked })">
                    </center>
                </div>

                <div>
                    <label style="display: block;
    text-align: center;
    line-height: 12pt;height: 0px;">Language</label>
                    <center>
                        <select style="width: 80%;" onchange="D2Reader.applyPreferredVoice(value)"
                                id="preferred-languages">
                            <option value="" disabled selected>Choose language</option>
                        </select>
                    </center>
                </div>
                <div class="range-slider">
                    <label style="display: block;
    text-align: center;
    line-height: 12pt;height: 0px;">Rate</label>
                    <input class="range-slider__range_settings" type="range" min="0.1" max="10" step="0.1"
                           value="1" id="speechRate" name="speechRate"
                           onchange="D2Reader.applyTTSSettings({ rate: this.value })"/>
                </div>
                <div class="range-slider">
                    <label style="display: block;
    text-align: center;
    line-height: 12pt;height: 0px;">Pitch</label>
                    <input class="range-slider__range_settings" type="range" min="0.1" max="2" step="0.1"
                           value="1" id="speechPitch" name="speechPitch"
                           onchange="D2Reader.applyTTSSettings({ pitch: this.value })"/>
                </div>
                <div class="range-slider">
                    <label style="display: block;
    text-align: center;
    line-height: 12pt;height: 0px;">Volume</label>
                    <input class="range-slider__range_settings" type="range" min="0.1" max="1" step="0.1"
                           value="1" id="speechVolume" name="speechVolume"
                           onchange="D2Reader.applyTTSSettings({ volume: this.value })"/>
                </div>


            </div>
            <div id="container-view-settings-custom" class="dropdown-content settings-view settings">

                <div class="range-slider">
                    <label style="display: block;
    text-align: center;
    line-height: 12pt;height: 0px;">Fontsize</label>
                    <input class="range-slider__range_settings" type="range" min="100" max="300" step="25"
                           value="100" id="fontSize" name="fontSize"
                           onchange="D2Reader.applyUserSettings({ fontSize: this.value })"/>
                </div>

                <div>
                    <label style="display: block;
    text-align: center;
    line-height: 12pt;height: 0px;">Font</label>
                    <center>
                        <select style="width: 80%;" onchange="D2Reader.applyUserSettings({fontFamily:value});reload();"
                                id="fontFamily">
                            <option value="Original">Publisher</option>
                            <option value="serif">Serif</option>
                            <option value="sans-serif">Sans-serif</option>
                            <option value="opendyslexic">Open Dyslexic</option>
                        </select>
                    </center>
                </div>
                <div>
                    <center>
                        <button style="width: 30%;
    background-color: white;
    height: 50px;
    border-radius: 25px 0px 0px 25px;
    border-color: #00000020;
    border-width: 1px;
    border-style: solid;
    color: black;
    font-size: 9pt;text-transform: uppercase" onclick="D2Reader.applyUserSettings({appearance:'day'})">DAY
                        </button><button style="width: 30%;
    background-color: wheat;
    height: 50px;
    /*border-radius: 25px;*/
    border-color: #00000020;
    border-width: 1px;
    border-style: solid;
    color: black;
    font-size: 9pt;text-transform: uppercase" onclick="D2Reader.applyUserSettings({appearance:'sepia'})">SEPIA
                    </button><button style="width: 30%;
    background-color: black;
    height: 50px;
    border-radius: 0px 25px 25px 0px;
    border-color: #00000020;
    border-width: 1px;
    border-style: solid;
    color: white;
    font-size: 9pt;text-transform: uppercase" onclick="D2Reader.applyUserSettings({appearance:'night'})">NIGHT
                    </button>
                    </center>
                </div>
                <div id="scrollMode" style="padding-bottom: 10px">


                    <label style="display: block;
                               text-align: center;
                               line-height: 12pt;">Layout</label>
                    <center>
                        <button style="width: 100px;
        background-color: white;
height: 50px;
    border-radius: 25px 0px 0px 25px;
    border-color: #00000020;
    border-width: 1px;
    border-style: solid;
    color: black;
    font-size: 9pt; text-transform: uppercase"
                                onclick="D2Reader.applyUserSettings({verticalScroll:true});setScroll('true')">Scroll
                        </button><button style="width: 100px;
        background-color: white;
height: 50px;
    border-radius: 0px 25px 25px 0px;
    border-color: #00000020;
    border-width: 1px;
    border-style: solid;
    color: black;
    font-size: 9pt;text-transform: uppercase"
                                         onclick="D2Reader.applyUserSettings({verticalScroll:false});setScroll('false')">
                        Paginated
                    </button>
                    </center>
                </div>
                <div id="textAlignment">
                    <label style="display: block;
    text-align: center;
    line-height: 12pt;">Alignment</label>
                    <center>
                        <button style="width: 30%;
       background-color: white;
 height: 50px;
    border-radius: 25px 0px 0px 25px;
    border-color: #00000020;
    border-width: 1px;
    border-style: solid;
    color: black;
    font-size: 9pt;text-transform: uppercase"
                                onclick="D2Reader.applyUserSettings({textAlignment:'auto'});setAlignment('auto')">Auto
                        </button><button style="width: 30%;
        background-color: white;
height: 50px;
    /*border-radius: 25px;*/
    border-color: #00000020;
    border-width: 1px;
    border-style: solid;
    color: black;
    font-size: 9pt;text-transform: uppercase"
                                         onclick="D2Reader.applyUserSettings({textAlignment:'justify'});setAlignment('justify')">
                        justify
                    </button><button style="width: 30%;
        background-color: white;
height: 50px;
    border-radius: 0px 25px 25px 0px;
    border-color: #00000020;
    border-width: 1px;
    border-style: solid;
    color: black;
    font-size: 9pt;text-transform: uppercase"
                                     onclick="D2Reader.applyUserSettings({textAlignment:'start'});setAlignment('start')">
                        start
                    </button>
                    </center>
                </div>
                <div id="columnCount">
                    <label style="display: block;
    text-align: center;
    line-height: 12pt;">Page Mode</label>
                    <center>
                        <button style="width: 30%;
        background-color: white;
height: 50px;
    border-radius: 25px 0px 0px 25px;
    border-color: #00000020;
    border-width: 1px;
    border-style: solid;
    color: black;
    font-size: 9pt;text-transform: uppercase"
                                onclick="D2Reader.applyUserSettings({columnCount:'auto'});setColor('auto')">Auto
                        </button><button style="width: 30%;
        background-color: white;
height: 50px;
    /*border-radius: 25px;*/
    border-color: #00000020;
    border-width: 1px;
    border-style: solid;
    color: black;
    font-size: 9pt;text-transform: uppercase" onclick="D2Reader.applyUserSettings({columnCount:'1'});setColor('1')">
                        Single
                    </button><button style="width: 30%;
        background-color: white;
height: 50px;
    border-radius: 0px 25px 25px 0px;
    border-color: #00000020;
    border-width: 1px;
    border-style: solid;
    color: black;
    font-size: 9pt;text-transform: uppercase" onclick="D2Reader.applyUserSettings({columnCount:'2'});setColor('2')">
                        Double
                    </button>
                    </center>
                </div>

                <div class="range-slider">
                    <label  style="display: block;
    text-align: center;
    line-height: 12pt;height: 0px;">Word Spacing</label>
                    <input class="range-slider__range_settings"  type="range" min="0" max="1" step="0.25"
                           value="0" id="wordSpacing" name="wordSpacing"
                           onchange="D2Reader.applyUserSettings({ wordSpacing: this.value});"/>
                </div>
                <div class="range-slider">
                    <label  style="display: block;
    text-align: center;
    line-height: 12pt;height: 0px;">Letter Spacing</label>
                    <input class="range-slider__range_settings" type="range" min="0" max="0.5"
                           step="0.0625"
                           value="0" id="letterSpacing" name="letterSpacing"
                           onchange="D2Reader.applyUserSettings({ letterSpacing: this.value });"/>
                </div>
                <div class="range-slider">
                    <label  style="display: block;
    text-align: center;
    line-height: 12pt;height: 0px;">Page Margins</label>
                    <input class="range-slider__range_settings" type="range" min="0.5" max="4" step="0.25"
                           value="1" id="pageMargins" name="pageMargins"
                           onchange="D2Reader.applyUserSettings({ pageMargins: this.value});"/>
                </div>
                <div class="range-slider">
                    <label  style="display: block;
    text-align: center;
    line-height: 12pt;height: 0px;">Line Height</label>
                    <input class="range-slider__range_settings"  type="range" min="1" max="2" step="0.25"
                           value="1" id="lineHeight" name="lineHeight"
                           onchange="D2Reader.applyUserSettings({ lineHeight: this.value});"/>
                </div>
                <div id="reset" style="padding-bottom: 10px">

                    <center>
                        <button style="width: 100px;
        background-color: white;
    height: 50px;
    border-radius: 25px 25px 25px 25px;
    border-color: #00000020;
    border-width: 1px;
    border-style: solid;
    color: black;
    font-size: 9pt; text-transform: uppercase"
                                onclick="D2Reader.resetUserSettings();">Reset
                        </button>
                    </center>
                </div>
            </div>
            <div id="container-view-note-input" class="dropdown-content notifications">
                <ul class="note-menu" role="menu">
                    <li>
                        <textarea id="note-input" name="text" wrap="soft" class="note-input" name="note-input" placeholder="type your note here"></textarea><br>
                        <button id="save-note-button" class="saveNote btn right">
                            <span>save note</span>
                        </button>
                    </li>

                </ul>
            </div>
            <div id="container-view-search" class="dropdown-content dropdown-tabbed notifications">
                <div class="search-wrapper" tabindex="-1">
                    <i class="material-icons left" style="margin-right: -25px;position: relative;">search</i><input id="searchInput" placeholder="Search" style="padding-left: 25px; width: 100%;height: 40px;" type="text" />
                    <ul class="tabs tabs-fixed-width">
                        <li class="tab"><a href="#test1">Current Chapter</a></li>
                        <li class="tab"><a href="#test2">Entire Book</a></li>
                    </ul>
                    <div id="test1" class="col s12">
                        <div class="collection" id="searchResultChapter">
                            <a href="#!" class="collection-item">No Search Result</a>
                        </div>
                    </div>
                    <div id="test2" class="col s12">
                        <div class="collection" id="searchResultBook">
                            <a href="#!" class="collection-item">No Search Result</a>
                        </div>
                    </div>
                </div>
            </div>
        </header>

        <div id="D2Reader-Container" style="width: 100%; height: 100%; position: relative;">
            <main style="overflow: hidden" tabindex=-1 id="iframe-wrapper">
                <div id="reader-loading" class="loading"></div>
                <div id="reader-error" class="error"></div>
                <div id="reader-info-top" class="info top">
                    <span class="book-title"></span>
                </div>
                <div id="reader-info-bottom" class="info bottom">
                    <div style="display: flex;justify-content: center;">
                        <span class="chapter-position"></span>&nbsp;
                        <span class="chapter-title"></span>
                    </div>
                    <div class="scrubber">
                        <input class="range-slider__range" style="width:100%" type="range" min="1" step="1" id="positionSlider" name="positionSlider" onchange="javascript:D2Reader.goToPosition( this.value )" />
                    </div>
                    <div>
                        <span class="remaining-positions"></span>
                    </div>
                </div>
            </main>
            <div id="container-view-security" class="security"></div>
            <div id="container-view-timeline" class="timeline" style="top: 5rem;bottom: 2.5rem;"></div>

            <a id="previous-chapter" rel="prev" role="button" aria-labelledby="previous-label"
               style="top: 65px;left: 50%;position: fixed;color: #000;height: 24px;background: #d3d3d33b; width: 150px;transform: translate(-50%, 0); display: none">
                <i class="material-icons black-text" style="left: calc(50% - 12px);
                position: relative;">keyboard_arrow_up</i>
            </a>
            <a id="next-chapter" rel="next" role="button" aria-labelledby="next-label" style="bottom: 0;left: 50%;position: fixed;color: #000;height: 24px;background: #d3d3d33b; width: 150px;transform: translate(-50%, 0); display: none">
                <i class="material-icons black-text" style="left: calc(50% - 12px);
                position: relative;">keyboard_arrow_down</i>
            </a>

            <div class="left-gutter" id="left-gutter">
            </div>

        </div>

        <span id="highlight-toolbox" class="highlight-toolbox">
            <div id="highlight-toolbox-mode-colors">
                <button style="background-color: gainsboro;" id="dismissIcon"><i class="material-icons" style="color:gray">close</i></button>
            </div>
            <div id="highlight-toolbox-mode-add">
                <button style="display: unset;" id="colorIcon" class="color-option"><span></span></button>
                <button style="background-color: gainsboro;" id="highlightIcon"><span style="background: yellow;display: inline-block;width: 24px;height: 24px;">
                        <svg xmlns="http://www.w3.org/2000/svg" width="24" height="24" viewBox="0 0 24 24" preserveAspectRatio="xMidYMid meet" role="img" class="icon open" aria-labelledby="text-icon">
                            <title id="text-icon">Text</title>
                            <path d="M5 4v3h5.5v12h3V7H19V4z"></path>
                        </svg>
                    </span></button>
                <button style="background-color: gainsboro;" id="underlineIcon"><span style="display: inline-block;width: 24px;height: 24px;border-bottom: yellow solid 4px;">
                        <svg xmlns="http://www.w3.org/2000/svg" width="24" height="24" viewBox="0 0 24 24" preserveAspectRatio="xMidYMid meet" role="img" class="icon open" aria-labelledby="text-icon">
                            <title id="text-icon">Text</title>
                            <path d="M5 4v3h5.5v12h3V7H19V4z"></path>
                        </svg>
                    </span></button>
                <button style="background-color: gainsboro;" id="speakIcon"><span style="display: inline-block;width: 24px;height: 24px;">
                        <svg xmlns="http://www.w3.org/2000/svg" width="24" height="24" viewBox="0 0 24 24" preserveAspectRatio="xMidYMid meet" role="img" class="icon open" aria-labelledby="speak-icon">
                            <title id="speak-icon">Speak</title>
                            <circle cx="9" cy="9" r="4"></circle>
                            <path
                                  d="M9 15c-2.67 0-8 1.34-8 4v2h16v-2c0-2.66-5.33-4-8-4zm7.76-9.64l-1.68 1.69c.84 1.18.84 2.71 0 3.89l1.68 1.69c2.02-2.02 2.02-5.07 0-7.27zM20.07 2l-1.63 1.63c2.77 3.02 2.77 7.56 0 10.74L20.07 16c3.9-3.89 3.91-9.95 0-14z">
                            </path>
                            <path d="M0 0h24v24H0z" fill="none"></path>
                        </svg>
                    </span></button>
                <button style="background-color: gainsboro;" id="anIcon"><span style="display: inline-block;width: 24px;height: 24px;">
                        <svg xmlns="http://www.w3.org/2000/svg" viewBox="0 0 24 24" fill="black" width="24" height="24">
                            <path d="M0 0h24v24H0z" fill="none" />
                            <path
                                  d="M11 18h2v-2h-2v2zm1-16C6.48 2 2 6.48 2 12s4.48 10 10 10 10-4.48 10-10S17.52 2 12 2zm0 18c-4.41 0-8-3.59-8-8s3.59-8 8-8 8 3.59 8 8-3.59 8-8 8zm0-14c-2.21 0-4 1.79-4 4h2c0-1.1.9-2 2-2s2 .9 2 2c0 2-3 1.75-3 5h2c0-2.25 3-2.5 3-5 0-2.21-1.79-4-4-4z" />
                        </svg>
                    </span></button>
            </div>
            <div id="highlight-toolbox-mode-edit">
                <button style="background-color: gainsboro;display: none" id="deleteIcon"><i class="material-icons" style="color:gray">delete</i></button>
            </div>
        </span>

    </div>

    <footer id="footerMenu">
        <a rel="prev" class="disabled" role="button" aria-labelledby="previous-label" style="top: 50%;left:0;position: fixed;height: 100px;
                    background: #d3d3d33b;">
            <i class="material-icons black-text" style="top: calc(50% - 12px);
                        position: relative;">keyboard_arrow_left</i>
        </a>
        <a rel="next" class="disabled" role="button" aria-labelledby="next-label" style="top: 50%;right:0;position: fixed;height: 100px;
                    background: #d3d3d33b;">
            <i class="material-icons black-text" style="top: calc(50% - 12px);
                        position: relative;">keyboard_arrow_right</i>
        </a>
    </footer>
    </div>

    <script>
        let getURLQueryParams = function () {
            let params = {};
            let query = window.location.search;
            if (query && query.length) {
                query = query.substring(1);
                let keyParams = query.split('&');
                for (let x = 0; x < keyParams.length; x++) {
                    let keyVal = keyParams[x].split('=');
                    if (keyVal.length > 1) {
                        params[keyVal[0]] = decodeURIComponent(keyVal[1]);
                    }
                }
            }
            return params;
        };
        let urlParams = getURLQueryParams();
        let upLink = { url: new URL("/", window.location.href), label: "Back", ariaLabel: "Go back" };
        let injectables = [
            { type: 'style', url: '/viewer/readium-css/ReadiumCSS-before.css', r2before: true },
            { type: 'style', url: '/viewer/readium-css/ReadiumCSS-default.css', r2default: true },
            { type: 'style', url: '/viewer/readium-css/ReadiumCSS-after.css', r2after: true },
            { type: 'style', url: '/viewer/injectables/pagebreak/pagebreak.css', r2after: true },
            { type: 'script', url: 'https://cdnjs.cloudflare.com/ajax/libs/mathjax/2.7.6/MathJax.js?config=TeX-MML-AM_CHTML&latest' },
            { type: 'style', url: '/viewer/fonts/opendyslexic/opendyslexic.css', fontFamily: 'opendyslexic' },
            { type: 'script', url: '/viewer/injectables/footnotes/footnotes.js' },
            { type: 'style', url: '/viewer/injectables/footnotes/footnotes.css' },
            { type: 'style', url: '/viewer/injectables/style/style.css' },
        ]
        let injectablesFixed = [
            { type: 'style', url: '/viewer/injectables/style/style.css' },
        ]
        let userSettings = {
            // appearance: "readium-sepia-on", //readium-default-on, readium-night-on, readium-sepia-on
            // fontFamily: "sans-serif", //Original, serif, sans-serif
            // textAlignment: "justify", //"auto", "justify", "start"
            // columnCount: "auto", // "auto", "1", "2"
            // verticalScroll: "readium-scroll-off", //readium-scroll-on, readium-scroll-off,
            // fontSize: 100.0,
            // wordSpacing: 0.0,
            // letterSpacing: 0.0,
            // pageMargins: 2.0,
            // lineHeight: 1.0
        }
        let selectionMenuItems = [
            {
                id: 'anIcon',
                callback: function (selection) {
                    alert(selection)
                }
            }
        ]

        D2Reader.load({
            upLinkUrl: upLink,
            url: new URL(urlParams['url']),
            attributes: {
                margin: 120,
                navHeight: 70,
                iframePaddingTop: 20,
                bottomInfoHeight: 60
            },
            rights: {
                enableMaterial: true,
                enableBookmarks: true,
                enableAnnotations: true,
                enableTTS: true,
                enableSearch: true,
                enableTimeline: true,
                enableContentProtection: true,
                autoGeneratePositions: true,
            },
            material: {
                settings: {
                    fontSize: true,
                    fontFamily: true,
                    appearance: true,
                    scroll: true,
                    // textAlign: true,
                    // colCount: true,
                    // wordSpacing: true,
                    // letterSpacing: true,
                    // pageMargins: true,
                    // lineHeight: true
                },
            },
            // services: {
            //     positions: new URL("https://alice.dita.digital/positions.json"),
            //     weight: new URL("https://alice.dita.digital/weight.json"),
            // },
            tts: {
                enableSplitter: true,
                color: "orange",
                autoScroll: true,
                voice: {
                    usePublication: false//, // true = will be used no matter if an initial language is set, false = ignore publicaiton language
                    // lang: "de_DE" // initial language, default system language will be used it this language can't be found
                    // name: "Karen" // will be only used together with the lang, if lang is not given, name will be ignored
                },
                api: {
                    started: function () {
                        console.log("started")
                        return new Promise(function (resolve, reject) {
                            resolve
                        })
                    },
                    stopped: function () {
                        console.log("stopped")
                        return new Promise(function (resolve, reject) {
                            resolve()
                        })
                    },
                    paused: function () {
                        console.log("paused")
                        return new Promise(function (resolve, reject) {
                            resolve()
                        })
                    },
                    resumed: function () {
                        console.log("resumed")
                        return new Promise(function (resolve, reject) {
                            resolve()
                        })
                    },
                    finished: function () {
                        console.log("finished")
                        return new Promise(function (resolve, reject) {
                            resolve()
                        })
                    },
                    updateSettings: function (settings) {
                        console.log("updateSettings")
                        return new Promise(function (resolve, reject) {
                            resolve(
                                settings
                            )
                        })
                    }
                }
            },
            search: {
                color: "#fce300",
                current: "#ed7138",
                api: {

                }
            },
            highlighter: {
                selectionMenuItems: selectionMenuItems,
                api: {
                    selectionMenuOpen: function () {
                        console.log("selectionMenuOpen")
                    },
                    selectionMenuClose: function () {
                        console.log("selectionMenuClose")
                    },
                }
            },
            annotations: {
                initialAnnotationColor: "var(--RS__highlightColor)",
                // initialAnnotationColor: "#ff8500",
                api: {
                    addAnnotation: function (highlight) {
                        console.log("addAnnotation")
                        return new Promise(function (resolve, reject) {
                            highlight.id = Math.random()
                            resolve(
                                highlight
                            )
                        })
                    },
                    deleteAnnotation: function (highlight) {
                        console.log("deleteAnnotation")
                        return new Promise(function (resolve, reject) {
                            resolve()
                        })
                    },
                    selectedAnnotation: function (highlight) {
                        console.log("selectedAnnotation")
                        return new Promise(function (resolve, reject) {
                            resolve()
                        })
                    }
                }
            },
            bookmarks: {
                api: {
                    addBookmark: function (bookmark) {
                        console.log("addBookmark")
                        return new Promise(function (resolve, reject) {
                            bookmark.id = Math.random()
                            resolve(
                                bookmark
                            )
                        })
                    },
                    deleteBookmark: function (bookmark) {
                        console.log("deleteBookmark")
                        return new Promise(function (resolve, reject) {
                            resolve(
                                bookmark
                            )
                        })
                    }
                }
            },
            protection: {
                enforceSupportedBrowsers: true,
                enableEncryption: true,
                enableObfuscation: true,
                disablePrint: true,
                disableCopy: true,
                detectInspect: false,
                clearOnInspect: true, // make sure detectInspect is true, otherwise this won't work
                disableKeys: true,
                disableContextMenu: true,
                hideTargetUrl: true,
                disableDrag: false,
                supportedBrowsers: [ // this will only be used if enforceSupportedBrowsers is true, and has nothing to do with the r2d2bc modules supported browsers
                    "Chrome", "ChromeAndroid", "Edge", "Firefox", "iOS", "Safari"
                ],
                api: {
                    // make sure detectInspect is true, otherwise this won't be called
                    // this callback will be executed in a loop while inspect is visible
                    inspectDetected: function () {
                        console.log("inspect detected")
                    }
                }
            },
            api: {
                getContent: function (href) {
                    console.log("getContent")
                    return new Promise(function (resolve, reject) {
                        resolve(
                            // 'test, <a xmlns="http://www.w3.org/1999/xhtml" href="chapter_04.xhtml">Chapter 4</a>'
                        )
                    })
                },
                resourceReady: function () {
                    console.log("resourceReady")
                },
                resourceAtStart:function () {
                    console.log("resourceAtStart")
                },
                resourceAtEnd:function () {
                    console.log("resourceAtEnd")
                },
                resourceFitsScreen:function () {
                    console.log("resourceFitsScreen")
                },
                updateCurrentLocation: function (location) {
                    console.log("updateCurrentLocation")
                    return new Promise(function (resolve, reject) {
                        resolve(
                            location
                        )
                    })
                },
                updateSettings: function (settings) {
                    console.log("updateSettings")
                    return new Promise(function (resolve, reject) {
                        resolve(
                            settings
                        )
                    })
                }
            },
            injectables: injectables,
            injectablesFixed: injectablesFixed,
            userSettings: userSettings,
            useLocalStorage: true // true = uses local storage, false = uses session storage (default)
        }).then(instance => {
            console.log("D2Reader loaded ", instance);
            // console.log("instance.bookmarkModule ", instance.bookmarkModule)
            // console.log("instance.annotationModule ", instance.annotationModule)
        }).catch(error => {
            console.error("error.message ", error.message);
            document.getElementById("reader-error").innerText = error.message
        });

        function setColor(columnCount) {
            let buttons = document.getElementById('columnCount').getElementsByTagName('button');
            if (columnCount == 'auto') {
                buttons[0].style.backgroundColor = '#d7dcdf'
                buttons[1].style.backgroundColor = 'white'
                buttons[2].style.backgroundColor = 'white'
            } else if (columnCount == '1') {
                buttons[1].style.backgroundColor = '#d7dcdf'
                buttons[0].style.backgroundColor = 'white'
                buttons[2].style.backgroundColor = 'white'
<<<<<<< HEAD
            } else if (columnCount == '2') {
=======
            } else if (columnCount === '2') {
>>>>>>> d4e99e5b
                buttons[2].style.backgroundColor = '#d7dcdf'
                buttons[0].style.backgroundColor = 'white'
                buttons[1].style.backgroundColor = 'white'
            }
        }

        function setScroll(scroll) {
            let buttons = document.getElementById('scrollMode').getElementsByTagName('button');
<<<<<<< HEAD
            if (scroll == 'true') {
                buttons[0].style.backgroundColor = '#d7dcdf'
                buttons[1].style.backgroundColor = 'white'
            } else if (scroll == 'false') {
=======
            if (scroll === 'true') {
                buttons[0].style.backgroundColor = '#d7dcdf'
                buttons[1].style.backgroundColor = 'white'
            } else if (scroll === 'false') {
>>>>>>> d4e99e5b
                buttons[1].style.backgroundColor = '#d7dcdf'
                buttons[0].style.backgroundColor = 'white'
            }
        }

<<<<<<< HEAD
        function setAlignment(columnCount) {
            let buttons = document.getElementById('textAlignment').getElementsByTagName('button');
            if (columnCount == 'auto') {
                buttons[0].style.backgroundColor = '#d7dcdf'
                buttons[1].style.backgroundColor = 'white'
                buttons[2].style.backgroundColor = 'white'
            } else if (columnCount == 'justify') {
                buttons[1].style.backgroundColor = '#d7dcdf'
                buttons[0].style.backgroundColor = 'white'
                buttons[2].style.backgroundColor = 'white'
            } else if (columnCount == 'start') {
=======
        function setAlignment(textAlignment) {
            let buttons = document.getElementById('textAlignment').getElementsByTagName('button');
            if (textAlignment === 'auto') {
                buttons[0].style.backgroundColor = '#d7dcdf'
                buttons[1].style.backgroundColor = 'white'
                buttons[2].style.backgroundColor = 'white'
            } else if (textAlignment === 'justify') {
                buttons[1].style.backgroundColor = '#d7dcdf'
                buttons[0].style.backgroundColor = 'white'
                buttons[2].style.backgroundColor = 'white'
            } else if (textAlignment === 'start') {
>>>>>>> d4e99e5b
                buttons[2].style.backgroundColor = '#d7dcdf'
                buttons[0].style.backgroundColor = 'white'
                buttons[1].style.backgroundColor = 'white'
            }
        }
        function reload() {
            D2Reader.currentSettings().then(
                result => {
                    console.log(JSON.stringify(result))
                    document.getElementById("fontSize").value = result['fontSize'];
                    // document.getElementById("appearance").value = result['appearance'];
                    // document.getElementById("scroll").value = result['scroll'];
                    document.getElementById("fontFamily").value = result['fontFamily'];
                    // document.getElementById("columnCount").value = result['columnCount'];

                    let buttons = document.getElementById('columnCount').getElementsByTagName('button');
<<<<<<< HEAD
                    columnCount = result['columnCount']
                    if (columnCount == 'auto') {
                        buttons[0].style.backgroundColor = '#d7dcdf'
                    } else if (columnCount == '1') {
                        buttons[1].style.backgroundColor = '#d7dcdf'
                    } else if (columnCount == '2') {
=======
                    let columnCount = result['columnCount']
                    if (columnCount === 'auto') {
                        buttons[0].style.backgroundColor = '#d7dcdf'
                    } else if (columnCount === '1') {
                        buttons[1].style.backgroundColor = '#d7dcdf'
                    } else if (columnCount === '2') {
>>>>>>> d4e99e5b
                        buttons[2].style.backgroundColor = '#d7dcdf'
                    }

                    let buttonsScroll = document.getElementById('scrollMode').getElementsByTagName('button');
<<<<<<< HEAD
                    scrollMode = result['verticalScroll']
                    if (scrollMode == true) {
                        buttonsScroll[0].style.backgroundColor = '#d7dcdf'
                    } else if (scrollMode == false) {
=======
                    let scrollMode = result['verticalScroll']
                    if (scrollMode === true) {
                        buttonsScroll[0].style.backgroundColor = '#d7dcdf'
                    } else if (scrollMode === false) {
>>>>>>> d4e99e5b
                        buttonsScroll[1].style.backgroundColor = '#d7dcdf'
                    }

                    let buttonsAlignment = document.getElementById('textAlignment').getElementsByTagName('button');
<<<<<<< HEAD
                    columnCount = result['textAlignment']
                    if (columnCount == 'auto') {
                        buttonsAlignment[0].style.backgroundColor = '#d7dcdf'
                    } else if (columnCount == 'justify') {
                        buttonsAlignment[1].style.backgroundColor = '#d7dcdf'
                    } else if (columnCount == 'start') {
=======
                    let textAlignment = result['textAlignment']
                    if (textAlignment === 'auto') {
                        buttonsAlignment[0].style.backgroundColor = '#d7dcdf'
                    } else if (textAlignment === 'justify') {
                        buttonsAlignment[1].style.backgroundColor = '#d7dcdf'
                    } else if (textAlignment === 'start') {
>>>>>>> d4e99e5b
                        buttonsAlignment[2].style.backgroundColor = '#d7dcdf'
                    }

                    document.getElementById("wordSpacing").value = result['wordSpacing'];
                    document.getElementById("letterSpacing").value = result['letterSpacing'];
                    document.getElementById("lineHeight").value = result['lineHeight'];
                    document.getElementById("pageMargins").value = result['pageMargins'];

                })

        }
<<<<<<< HEAD

=======
>>>>>>> d4e99e5b
    </script>


    <!-- START Material Scripts -->
    <!-- Compiled and minified Materialize JavaScript -->
    <script src="https://cdnjs.cloudflare.com/ajax/libs/materialize/1.0.0/js/materialize.min.js"></script>

    <noscript>
        <style>
            noscript {
                width: 100%;
                height: 100vh;
                display: flex;
                align-items: center;
                justify-content: center;
            }

            .warning {
                font-family: -apple-system, BlinkMacSystemFont, "Segoe UI", Roboto, Helvetica, Arial, sans-serif;
                font-size: 1.5rem;
                font-weight: bold;
            }
        </style>
        <p class="warning">To use this viewer, please enable JavaScript.</p>
    </noscript>
</body>

</html><|MERGE_RESOLUTION|>--- conflicted
+++ resolved
@@ -814,11 +814,7 @@
                 buttons[1].style.backgroundColor = '#d7dcdf'
                 buttons[0].style.backgroundColor = 'white'
                 buttons[2].style.backgroundColor = 'white'
-<<<<<<< HEAD
-            } else if (columnCount == '2') {
-=======
             } else if (columnCount === '2') {
->>>>>>> d4e99e5b
                 buttons[2].style.backgroundColor = '#d7dcdf'
                 buttons[0].style.backgroundColor = 'white'
                 buttons[1].style.backgroundColor = 'white'
@@ -827,35 +823,15 @@
 
         function setScroll(scroll) {
             let buttons = document.getElementById('scrollMode').getElementsByTagName('button');
-<<<<<<< HEAD
-            if (scroll == 'true') {
-                buttons[0].style.backgroundColor = '#d7dcdf'
-                buttons[1].style.backgroundColor = 'white'
-            } else if (scroll == 'false') {
-=======
             if (scroll === 'true') {
                 buttons[0].style.backgroundColor = '#d7dcdf'
                 buttons[1].style.backgroundColor = 'white'
             } else if (scroll === 'false') {
->>>>>>> d4e99e5b
                 buttons[1].style.backgroundColor = '#d7dcdf'
                 buttons[0].style.backgroundColor = 'white'
             }
         }
 
-<<<<<<< HEAD
-        function setAlignment(columnCount) {
-            let buttons = document.getElementById('textAlignment').getElementsByTagName('button');
-            if (columnCount == 'auto') {
-                buttons[0].style.backgroundColor = '#d7dcdf'
-                buttons[1].style.backgroundColor = 'white'
-                buttons[2].style.backgroundColor = 'white'
-            } else if (columnCount == 'justify') {
-                buttons[1].style.backgroundColor = '#d7dcdf'
-                buttons[0].style.backgroundColor = 'white'
-                buttons[2].style.backgroundColor = 'white'
-            } else if (columnCount == 'start') {
-=======
         function setAlignment(textAlignment) {
             let buttons = document.getElementById('textAlignment').getElementsByTagName('button');
             if (textAlignment === 'auto') {
@@ -867,7 +843,6 @@
                 buttons[0].style.backgroundColor = 'white'
                 buttons[2].style.backgroundColor = 'white'
             } else if (textAlignment === 'start') {
->>>>>>> d4e99e5b
                 buttons[2].style.backgroundColor = '#d7dcdf'
                 buttons[0].style.backgroundColor = 'white'
                 buttons[1].style.backgroundColor = 'white'
@@ -884,55 +859,30 @@
                     // document.getElementById("columnCount").value = result['columnCount'];
 
                     let buttons = document.getElementById('columnCount').getElementsByTagName('button');
-<<<<<<< HEAD
-                    columnCount = result['columnCount']
-                    if (columnCount == 'auto') {
-                        buttons[0].style.backgroundColor = '#d7dcdf'
-                    } else if (columnCount == '1') {
-                        buttons[1].style.backgroundColor = '#d7dcdf'
-                    } else if (columnCount == '2') {
-=======
                     let columnCount = result['columnCount']
                     if (columnCount === 'auto') {
                         buttons[0].style.backgroundColor = '#d7dcdf'
                     } else if (columnCount === '1') {
                         buttons[1].style.backgroundColor = '#d7dcdf'
                     } else if (columnCount === '2') {
->>>>>>> d4e99e5b
                         buttons[2].style.backgroundColor = '#d7dcdf'
                     }
 
                     let buttonsScroll = document.getElementById('scrollMode').getElementsByTagName('button');
-<<<<<<< HEAD
-                    scrollMode = result['verticalScroll']
-                    if (scrollMode == true) {
-                        buttonsScroll[0].style.backgroundColor = '#d7dcdf'
-                    } else if (scrollMode == false) {
-=======
                     let scrollMode = result['verticalScroll']
                     if (scrollMode === true) {
                         buttonsScroll[0].style.backgroundColor = '#d7dcdf'
                     } else if (scrollMode === false) {
->>>>>>> d4e99e5b
                         buttonsScroll[1].style.backgroundColor = '#d7dcdf'
                     }
 
                     let buttonsAlignment = document.getElementById('textAlignment').getElementsByTagName('button');
-<<<<<<< HEAD
-                    columnCount = result['textAlignment']
-                    if (columnCount == 'auto') {
-                        buttonsAlignment[0].style.backgroundColor = '#d7dcdf'
-                    } else if (columnCount == 'justify') {
-                        buttonsAlignment[1].style.backgroundColor = '#d7dcdf'
-                    } else if (columnCount == 'start') {
-=======
                     let textAlignment = result['textAlignment']
                     if (textAlignment === 'auto') {
                         buttonsAlignment[0].style.backgroundColor = '#d7dcdf'
                     } else if (textAlignment === 'justify') {
                         buttonsAlignment[1].style.backgroundColor = '#d7dcdf'
                     } else if (textAlignment === 'start') {
->>>>>>> d4e99e5b
                         buttonsAlignment[2].style.backgroundColor = '#d7dcdf'
                     }
 
@@ -944,10 +894,6 @@
                 })
 
         }
-<<<<<<< HEAD
-
-=======
->>>>>>> d4e99e5b
     </script>
 
 
