--- conflicted
+++ resolved
@@ -50,10 +50,6 @@
 } from "../modules/AnnotationModule";
 import { IS_DEV } from "../utils";
 import TTSModule from "../modules/TTS/TTSModule";
-<<<<<<< HEAD
-=======
-import { IS_DEV } from "../utils";
->>>>>>> 115e4f40
 import Splitting from "../modules/TTS/splitting";
 import SearchModule, {
   SearchModuleConfig,
