/*
 * Copyright 2018-2021 DITA (AM Consulting LLC)
 *
 * Licensed under the Apache License, Version 2.0 (the "License");
 * you may not use this file except in compliance with the License.
 * You may obtain a copy of the License at
 *
 * http://www.apache.org/licenses/LICENSE-2.0
 *
 * Unless required by applicable law or agreed to in writing, software
 * distributed under the License is distributed on an "AS IS" BASIS,
 * WITHOUT WARRANTIES OR CONDITIONS OF ANY KIND, either express or implied.
 * See the License for the specific language governing permissions and
 * limitations under the License.
 *
 * Developed on behalf of: NYPL, Bokbasen AS (https://www.bokbasen.no), CAST (http://www.cast.org)
 * Licensed to: NYPL, Bokbasen AS and CAST under one or more contributor license agreements.
 */
import D2Reader from "./reader";

<<<<<<< HEAD
/** R2D2BC Reader */
export default D2Reader;

/** for interop with \<script\> based usage */
export const load = D2Reader.load;

// export { Link } from "./model/Link";
// export { Locator, ReadingPosition } from "./model/Locator";
=======
import LocalStorageStore from "./store/LocalStorageStore";
import IFrameNavigator, {
  ReaderConfig,
  UpLinkConfig,
} from "./navigator/IFrameNavigator";
import LocalAnnotator from "./store/LocalAnnotator";
import BookmarkModule from "./modules/BookmarkModule";
import { UserSettings } from "./model/user-settings/UserSettings";
import AnnotationModule from "./modules/AnnotationModule";
import TTSModule from "./modules/TTS/TTSModule";
import { TTSSettings } from "./modules/TTS/TTSSettings";
import SearchModule from "./modules/search/SearchModule";
import ContentProtectionModule from "./modules/protection/ContentProtectionModule";
import TextHighlighter from "./modules/highlight/TextHighlighter";
import TimelineModule from "./modules/positions/TimelineModule";
import MediaOverlayModule from "./modules/mediaoverlays/MediaOverlayModule";
import { Locator } from "./model/Locator";
import { Publication } from "./model/Publication";
import { convertAndCamel, Link } from "./model/Link";
import { TaJsonDeserialize } from "./utils/JsonUtil";
import { MediaOverlaySettings } from "./modules/mediaoverlays/MediaOverlaySettings";
import ReaderModule from "./modules/ReaderModule";
import TTSModule2 from "./modules/TTS/TTSModule2";
import PageBreakModule from "./modules/pagebreak/PageBreakModule";
import DefinitionsModule from "./modules/search/DefinitionsModule";
import { IS_DEV } from "./utils";
import { LayerSettings } from "./modules/highlight/LayerSettings";
import LineFocusModule from "./modules/linefocus/LineFocusModule";

let D2Settings: UserSettings;
let D2Layers: LayerSettings;
let D2TTSSettings: TTSSettings;
let D2MediaOverlaySettings: MediaOverlaySettings;
let D2Navigator: IFrameNavigator;
let D2Highlighter: TextHighlighter;
let BookmarkModuleInstance: BookmarkModule;
let AnnotationModuleInstance: AnnotationModule;
let TTSModuleInstance: ReaderModule;
let SearchModuleInstance: SearchModule;
let DefinitionsModuleInstance: DefinitionsModule;
let ContentProtectionModuleInstance: ContentProtectionModule;
let TimelineModuleInstance: TimelineModule;
let MediaOverlayModuleInstance: MediaOverlayModule;
let PageBreakModuleInstance: PageBreakModule;
let LineFocusModuleInstance: LineFocusModule;

export async function unload() {
  if (IS_DEV) {
    console.log("unload reader");
  }
  document.body.onscroll = () => {};
  await D2Navigator.stop();
  await D2Settings.stop();
  if (D2Navigator.rights?.enableTTS) {
    await D2TTSSettings.stop();
    if (D2TTSSettings.enableSplitter) {
      await (TTSModuleInstance as TTSModule).stop();
    } else {
      await (TTSModuleInstance as TTSModule2).stop();
    }
  }
  if (D2Navigator.rights?.enableBookmarks) {
    await BookmarkModuleInstance.stop();
  }
  if (D2Navigator.rights?.enableAnnotations) {
    await AnnotationModuleInstance.stop();
  }
  if (D2Navigator.rights?.enableSearch) {
    await SearchModuleInstance.stop();
  }
  if (D2Navigator.rights?.enableDefinitions) {
    await DefinitionsModuleInstance.stop();
  }
  if (D2Navigator.rights?.enableContentProtection) {
    await ContentProtectionModuleInstance.stop();
  }
  if (D2Navigator.rights?.enableTimeline) {
    await TimelineModuleInstance.stop();
  }
  if (D2Navigator.rights?.enableMediaOverlays) {
    await D2MediaOverlaySettings.stop();
    await MediaOverlayModuleInstance.stop();
  }
  if (D2Navigator.rights?.enableLineFocus) {
    await LineFocusModuleInstance.stop();
  }
  await PageBreakModuleInstance.stop();
}
exports.unload = async function () {
  await unload();
};
export function hasMediaOverlays() {
  if (IS_DEV) {
    console.log("hasMediaOverlays");
  }
  return D2Navigator.hasMediaOverlays;
}
exports.hasMediaOverlays = function () {
  return hasMediaOverlays();
};

/**
 * Read Along
 */
export function startReadAlong() {
  if (IS_DEV) {
    console.log("startReadAlong");
  }
  return D2Navigator.startReadAlong();
}
exports.startReadAlong = function () {
  return startReadAlong();
};
export function stopReadAlong() {
  if (IS_DEV) {
    console.log("stopReadAlong");
  }
  return D2Navigator.stopReadAlong();
}
exports.stopReadAlong = function () {
  return stopReadAlong();
};
export function pauseReadAlong() {
  if (IS_DEV) {
    console.log("pauseReadAlong");
  }
  return D2Navigator.pauseReadAlong();
}
exports.pauseReadAlong = function () {
  return pauseReadAlong();
};
export function resumeReadAlong() {
  if (IS_DEV) {
    console.log("resumeReadAlong");
  }
  return D2Navigator.resumeReadAlong();
}
exports.resumeReadAlong = function () {
  return resumeReadAlong();
};

export function startReadAloud() {
  if (IS_DEV) {
    console.log("startReadAloud");
  }
  return D2Navigator.startReadAloud();
}
exports.startReadAloud = function () {
  return startReadAloud();
};
export function stopReadAloud() {
  if (IS_DEV) {
    console.log("stopReadAloud");
  }
  return D2Navigator.stopReadAloud();
}
exports.stopReadAloud = function () {
  return stopReadAloud();
};
export function pauseReadAloud() {
  if (IS_DEV) {
    console.log("pauseReadAloud");
  }
  return D2Navigator.pauseReadAloud();
}
exports.pauseReadAloud = function () {
  return pauseReadAloud();
};
export function resumeReadAloud() {
  if (IS_DEV) {
    console.log("resumeReadAloud");
  }
  return D2Navigator.resumeReadAloud();
}
exports.resumeReadAloud = function () {
  return resumeReadAloud();
};
export function saveBookmarkPlus() {
  if (D2Navigator.rights?.enableBookmarks) {
    if (IS_DEV) {
      console.log("saveBookmarkPlus");
    }
    return BookmarkModuleInstance.saveBookmarkPlus();
  }
}
exports.saveBookmarkPlus = function () {
  return saveBookmarkPlus();
};
export async function saveBookmark() {
  if (D2Navigator.rights?.enableBookmarks) {
    if (IS_DEV) {
      console.log("saveBookmark");
    }
    return await BookmarkModuleInstance.saveBookmark();
  }
}
exports.saveBookmark = function () {
  return saveBookmark();
};
export async function deleteBookmark(bookmark) {
  if (D2Navigator.rights?.enableBookmarks) {
    if (IS_DEV) {
      console.log("deleteBookmark");
    }
    return await BookmarkModuleInstance.deleteBookmark(bookmark);
  }
}
exports.deleteBookmark = async function (bookmark) {
  return deleteBookmark(bookmark);
};
export async function deleteAnnotation(highlight) {
  if (D2Navigator.rights?.enableAnnotations) {
    if (IS_DEV) {
      console.log("deleteAnnotation");
    }
    return await AnnotationModuleInstance.deleteAnnotation(highlight);
  }
}
exports.deleteAnnotation = async function (highlight) {
  return deleteAnnotation(highlight);
};
export async function addAnnotation(highlight) {
  if (D2Navigator.rights?.enableAnnotations) {
    if (IS_DEV) {
      console.log("addAnnotation");
    }
    return await AnnotationModuleInstance.addAnnotation(highlight);
  }
}
exports.addAnnotation = async function (highlight) {
  return addAnnotation(highlight);
};
export async function tableOfContents() {
  if (IS_DEV) {
    console.log("tableOfContents");
  }
  return await convertAndCamel(D2Navigator.tableOfContents());
}
exports.tableOfContents = function () {
  return tableOfContents();
};
export async function readingOrder() {
  if (IS_DEV) {
    console.log("readingOrder");
  }
  return await convertAndCamel(D2Navigator.readingOrder());
}
exports.readingOrder = async function () {
  return readingOrder();
};
export async function bookmarks() {
  if (D2Navigator.rights?.enableBookmarks) {
    if (IS_DEV) {
      console.log("bookmarks");
    }
    return await BookmarkModuleInstance.getBookmarks();
  } else {
    return [];
  }
}
exports.bookmarks = async function () {
  return bookmarks();
};
export async function annotations() {
  if (D2Navigator.rights?.enableAnnotations) {
    if (IS_DEV) {
      console.log("annotations");
    }
    return await AnnotationModuleInstance.getAnnotations();
  } else {
    return [];
  }
}
exports.annotations = async function () {
  return annotations();
};
export async function search(term, current) {
  if (D2Navigator.rights?.enableSearch) {
    if (IS_DEV) {
      console.log("search");
    }
    return await SearchModuleInstance.search(term, current);
  } else {
    return [];
  }
}
exports.search = async function (term, current) {
  return search(term, current);
};
export async function goToSearchIndex(href, index, current) {
  if (D2Navigator.rights?.enableSearch) {
    if (IS_DEV) {
      console.log("goToSearchIndex");
    }
    await SearchModuleInstance.goToSearchIndex(href, index, current);
  }
}
exports.goToSearchIndex = async function (href, index, current) {
  await goToSearchIndex(href, index, current);
};
export async function goToSearchID(href, index, current) {
  if (D2Navigator.rights?.enableSearch) {
    if (IS_DEV) {
      console.log("goToSearchID");
    }
    await SearchModuleInstance.goToSearchID(href, index, current);
  }
}
exports.goToSearchID = async function (href, index, current) {
  await goToSearchID(href, index, current);
};
export async function clearSearch() {
  if (D2Navigator.rights?.enableSearch) {
    if (IS_DEV) {
      console.log("clearSearch");
    }
    await SearchModuleInstance.clearSearch();
  }
}
exports.clearSearch = async function () {
  await clearSearch();
};
export function currentResource() {
  if (IS_DEV) {
    console.log("currentResource");
  }
  return D2Navigator.currentResource();
}
exports.currentResource = function () {
  return currentResource();
};
export function mostRecentNavigatedTocItem() {
  if (IS_DEV) {
    console.log("mostRecentNavigatedTocItem");
  }
  return D2Navigator.mostRecentNavigatedTocItem();
}
exports.mostRecentNavigatedTocItem = function () {
  return mostRecentNavigatedTocItem();
};
export function totalResources() {
  if (IS_DEV) {
    console.log("totalResources");
  }
  return D2Navigator.totalResources();
}
exports.totalResources = function () {
  return totalResources();
};
export function publicationLanguage() {
  if (IS_DEV) {
    console.log("publicationLanguage");
  }
  return D2Navigator.publication.Metadata.Language;
}
exports.publicationLanguage = function () {
  return publicationLanguage();
};
export async function resetUserSettings() {
  if (IS_DEV) {
    console.log("resetSettings");
  }
  await D2Settings.resetUserSettings();
}
exports.resetUserSettings = async function () {
  await resetUserSettings();
};
export async function applyUserSettings(userSettings) {
  if (IS_DEV) {
    console.log("applyUserSettings");
  }
  await D2Settings.applyUserSettings(userSettings);
}
exports.applyUserSettings = async function (userSettings) {
  await applyUserSettings(userSettings);
};
export async function applyLineFocusSettings(userSettings) {
  if (IS_DEV) {
    console.log("applyLineFocusSettings");
  }
  if (userSettings.lines) {
    LineFocusModuleInstance.properties.lines = parseInt(userSettings.lines);
    await LineFocusModuleInstance.enableLineFocus();
  }
  if (userSettings.debug !== undefined) {
    LineFocusModuleInstance.isDebug = userSettings.debug;
    await LineFocusModuleInstance.enableLineFocus();
  }
}
export function lineUp() {
  if (IS_DEV) {
    console.log("lineUp");
  }
  LineFocusModuleInstance.lineUp();
}
export function lineDown() {
  if (IS_DEV) {
    console.log("lineDown");
  }
  LineFocusModuleInstance.lineDown();
}
export async function enableLineFocus() {
  if (IS_DEV) {
    console.log("enableLineFocus");
  }
  await LineFocusModuleInstance.enableLineFocus();
}
export async function lineFocus(active: boolean) {
  if (IS_DEV) {
    console.log("lineFocus");
  }
  if (active) {
    await LineFocusModuleInstance.enableLineFocus();
  } else {
    LineFocusModuleInstance.disableLineFocus();
  }
}
export function disableLineFocus() {
  if (IS_DEV) {
    console.log("disableLineFocus");
  }
  LineFocusModuleInstance.disableLineFocus();
}
export async function currentSettings() {
  if (IS_DEV) {
    console.log("currentSettings");
  }
  return D2Settings.currentSettings();
}
exports.currentSettings = async function () {
  return currentSettings();
};
export async function increase(incremental) {
  if (
    (incremental === "pitch" ||
      incremental === "rate" ||
      incremental === "volume") &&
    D2Navigator.rights?.enableTTS
  ) {
    if (IS_DEV) {
      console.log("increase " + incremental);
    }
    await D2TTSSettings.increase(incremental);
  } else {
    if (IS_DEV) {
      console.log("increase " + incremental);
    }
    await D2Settings.increase(incremental);
  }
}
exports.increase = async function (incremental) {
  await increase(incremental);
};
export async function decrease(incremental) {
  if (
    (incremental === "pitch" ||
      incremental === "rate" ||
      incremental === "volume") &&
    D2Navigator.rights?.enableTTS
  ) {
    if (IS_DEV) {
      console.log("decrease " + incremental);
    }
    await D2TTSSettings.decrease(incremental);
  } else {
    if (IS_DEV) {
      console.log("decrease " + incremental);
    }
    await D2Settings.decrease(incremental);
  }
}
exports.decrease = async function (incremental) {
  await decrease(incremental);
};
// export async function publisher(on) {
//   if (IS_DEV) {
//     console.log("publisher " + on);
//   }
//   R2Settings.publisher(on);
// }
export async function resetTTSSettings() {
  if (D2Navigator.rights?.enableTTS) {
    if (IS_DEV) {
      console.log("resetSettings");
    }
    await D2TTSSettings.resetTTSSettings();
  }
}
exports.resetTTSSettings = async function () {
  await resetTTSSettings();
};
export async function applyTTSSettings(ttsSettings) {
  if (D2Navigator.rights?.enableTTS) {
    if (IS_DEV) {
      console.log("applyTTSSettings");
    }
    await D2TTSSettings.applyTTSSettings(ttsSettings);
  }
}
exports.applyTTSSettings = async function (ttsSettings) {
  await applyTTSSettings(ttsSettings);
};
export async function applyTTSSetting(key, value) {
  if (D2Navigator.rights?.enableTTS) {
    if (IS_DEV) {
      console.log("set " + key + " value " + value);
    }
    await D2TTSSettings.applyTTSSetting(key, value);
  }
}
exports.applyTTSSetting = async function (key, value) {
  await applyTTSSetting(key, value);
};
export async function applyPreferredVoice(value) {
  if (D2Navigator.rights?.enableTTS) {
    await D2TTSSettings.applyPreferredVoice(value);
  }
}
exports.applyPreferredVoice = async function (value) {
  await applyPreferredVoice(value);
};
export async function resetMediaOverlaySettings() {
  if (D2Navigator.rights?.enableMediaOverlays) {
    if (IS_DEV) {
      console.log("resetMediaOverlaySettings");
    }
    await D2MediaOverlaySettings.resetMediaOverlaySettings();
  }
}
exports.resetMediaOverlaySettings = async function () {
  await resetMediaOverlaySettings();
};
export async function applyMediaOverlaySettings(setting) {
  if (D2Navigator.rights?.enableMediaOverlays) {
    if (IS_DEV) {
      console.log("applyMediaOverlaySettings");
    }
    await D2MediaOverlaySettings.applyMediaOverlaySettings(setting);
  }
}
exports.applyMediaOverlaySettings = async function (setting) {
  await applyMediaOverlaySettings(setting);
};
export function goTo(locator) {
  if (IS_DEV) {
    console.log("goTo " + locator);
  }
  D2Navigator.goTo(locator);
}
exports.goTo = function (locator) {
  goTo(locator);
};
export function nextResource() {
  if (IS_DEV) {
    console.log("nextResource");
  }
  D2Navigator.nextResource();
}
exports.nextResource = function () {
  nextResource();
};
export function previousResource() {
  if (IS_DEV) {
    console.log("previousResource");
  }
  D2Navigator.previousResource();
}
exports.previousResource = function () {
  previousResource();
};
export function nextPage() {
  if (IS_DEV) {
    console.log("nextPage");
  }
  D2Navigator.nextPage();
}
exports.nextPage = function () {
  nextPage();
};
export function previousPage() {
  if (IS_DEV) {
    console.log("previousPage");
  }
  D2Navigator.previousPage();
}
exports.previousPage = function () {
  previousPage();
};
export function atStart() {
  if (IS_DEV) {
    console.log("atStart");
  }
  return D2Navigator.atStart();
}
exports.atStart = function () {
  return atStart();
};
export function atEnd() {
  if (IS_DEV) {
    console.log("atEnd");
  }
  return D2Navigator.atEnd();
}
exports.atEnd = function () {
  return atEnd();
};
export async function scroll(value) {
  if (IS_DEV) {
    console.log("scroll " + value);
  }
  await D2Settings.scroll(value);
}
exports.scroll = async function (value) {
  await scroll(value);
};
export function currentLocator() {
  if (IS_DEV) {
    console.log("currentLocator");
  }
  return D2Navigator.currentLocator();
}
exports.currentLocator = function () {
  return currentLocator();
};
export function positions() {
  if (IS_DEV) {
    console.log("positions");
  }
  return D2Navigator.positions();
}
exports.positions = function () {
  return positions();
};
export function goToPosition(value) {
  if (IS_DEV) {
    console.log("goToPosition");
  }
  D2Navigator.goToPosition(value);
}
exports.goToPosition = function (value) {
  goToPosition(value);
};
export function applyAttributes(value) {
  if (IS_DEV) {
    console.log("applyAttributes");
  }
  D2Navigator.applyAttributes(value);
}
exports.applyAttributes = function (value) {
  applyAttributes(value);
};
export function hideAnnotationLayer() {
  if (IS_DEV) {
    console.log("hideAnnotationLayer");
  }
  if (AnnotationModuleInstance) {
    AnnotationModuleInstance.hideAnnotationLayer();
  }
}
exports.hideAnnotationLayer = function () {
  hideAnnotationLayer();
};
export function showAnnotationLayer() {
  if (IS_DEV) {
    console.log("showAnnotationLayer");
  }
  if (AnnotationModuleInstance) {
    AnnotationModuleInstance.showAnnotationLayer();
  }
}
exports.showAnnotationLayer = function () {
  showAnnotationLayer();
};

export function hideLayer(layer) {
  if (IS_DEV) {
    console.log("hideLayer");
  }
  D2Navigator.hideLayer(layer);
}
exports.hideLayer = function (layer) {
  hideLayer(layer);
};
export function showLayer(layer) {
  if (IS_DEV) {
    console.log("showLayer");
  }
  D2Navigator.showLayer(layer);
}
exports.showLayer = function (layer) {
  showLayer(layer);
};

export async function clearDefinitions() {
  if (IS_DEV) {
    console.log("clearDefinitions");
  }
  if (DefinitionsModuleInstance) {
    await DefinitionsModuleInstance.clearDefinitions();
  }
}
exports.clearDefinitions = async function () {
  await clearDefinitions();
};
export async function addDefinition(definition) {
  if (IS_DEV) {
    console.log("addDefinition");
  }
  if (DefinitionsModuleInstance) {
    await DefinitionsModuleInstance.addDefinition(definition);
  }
}
exports.addDefinition = async function (definition) {
  await addDefinition(definition);
};

// currently not used or functional
export function snapToElement(value) {
  if (IS_DEV) {
    console.log("snapToElement");
  }
  D2Navigator.snapToElement(value);
}
exports.snapToElement = function (value) {
  snapToElement(value);
};

export function activateMarker(id, position) {
  if (IS_DEV) {
    console.log("activateMarker");
  }
  D2Navigator.activateMarker(id, position);
}
exports.activateMarker = function (id, position) {
  activateMarker(id, position);
};

export function deactivateMarker() {
  if (IS_DEV) {
    console.log("deactivateMarker");
  }
  D2Navigator.deactivateMarker();
}
exports.deactivateMarker = function () {
  deactivateMarker();
};
export async function load(config: ReaderConfig): Promise<any> {
  if (config.rights?.enableContentProtection) {
    await ContentProtectionModule.setupPreloadProtection(config.protection);
  }

  let mainElement = document.getElementById("D2Reader-Container");
  let headerMenu = document.getElementById("headerMenu");

  let footerMenu = document.getElementById("footerMenu");
  let webpubManifestUrl = config.url;

  let store = new LocalStorageStore({
    prefix: webpubManifestUrl.href,
    useLocalStorage: config.useLocalStorage,
  });

  let settingsStore = new LocalStorageStore({
    prefix: "r2d2bc-reader",
    useLocalStorage: config.useLocalStorage,
  });
  let layerStore = new LocalStorageStore({
    prefix: "r2d2bc-layers",
    useLocalStorage: config.useLocalStorage,
  });

  let annotator = new LocalAnnotator({ store: store });

  let upLink: UpLinkConfig;
  if (config.upLinkUrl) {
    upLink = config.upLinkUrl;
  }

  const response = await window.fetch(webpubManifestUrl.href, {
    credentials: "same-origin",
  });
  const manifestJSON = await response.json();
  let publication = TaJsonDeserialize<Publication>(manifestJSON, Publication);
  publication.manifestUrl = webpubManifestUrl;
  publication.sample = config.sample;

  if ((publication.Metadata.Rendition?.Layout ?? "unknown") === "fixed") {
    config.rights.enableAnnotations = false;
    config.rights.enableSearch = false;
    config.rights.enableTTS = false;
    config.rights.enableLineFocus = false;
    // config.protection.enableObfuscation = false;
  }

  const getContentBytesLength = async (href: string): Promise<number> => {
    if (config.api?.getContentBytesLength) {
      return config.api.getContentBytesLength(href);
    }
    const r = await fetch(href);
    const b = await r.blob();
    return b.size;
  };

  if (config.rights?.autoGeneratePositions ?? true) {
    let startPosition = 0;
    let totalContentLength = 0;
    let positions = [];
    let weight = {};
    for (const link of publication.readingOrder) {
      if ((publication.Metadata.Rendition?.Layout ?? "unknown") === "fixed") {
        const locator: Locator = {
          href: link.Href,
          locations: {
            progression: 0,
            position: startPosition + 1,
          },
          type: link.TypeLink,
        };
        if (IS_DEV) console.log(locator);
        positions.push(locator);
        startPosition = startPosition + 1;
      } else {
        let href = publication.getAbsoluteHref(link.Href);
        let length = await getContentBytesLength(href);
        (link as Link).contentLength = length;
        totalContentLength += length;
        let positionLength = 1024;
        let positionCount = Math.max(1, Math.ceil(length / positionLength));
        if (IS_DEV) console.log(length + " Bytes");
        if (IS_DEV) console.log(positionCount + " Positions");
        Array.from(Array(positionCount).keys()).map((_, position) => {
          const locator: Locator = {
            href: link.Href,
            locations: {
              progression: position / positionCount,
              position: startPosition + (position + 1),
            },
            type: link.TypeLink,
          };
          if (IS_DEV) console.log(locator);
          positions.push(locator);
        });
        startPosition = startPosition + positionCount;
      }
    }

    if ((publication.Metadata.Rendition?.Layout ?? "unknown") !== "fixed") {
      publication.readingOrder.map(async (link) => {
        if (IS_DEV) console.log(totalContentLength);
        if (IS_DEV) console.log((link as Link).contentLength);
        (link as Link).contentWeight =
          (100 / totalContentLength) * (link as Link).contentLength;
        weight[link.Href] = (link as Link).contentWeight;
        if (IS_DEV) console.log((link as Link).contentWeight);
      });
    }
    positions.map((locator, _index) => {
      let resource = positions.filter(
        (el: Locator) => el.href === decodeURI(locator.href)
      );
      let positionIndex = Math.ceil(
        locator.locations.progression * (resource.length - 1)
      );
      locator.locations.totalProgression =
        (locator.locations.position - 1) / positions.length;
      locator.locations.remainingPositions = Math.abs(
        positionIndex - (resource.length - 1)
      );
      locator.locations.totalRemainingPositions = Math.abs(
        locator.locations.position - 1 - (positions.length - 1)
      );
    });
    publication.positions = positions;
    if (IS_DEV) console.log(positions);
  } else {
    if (config.services?.positions) {
      await fetch(config.services?.positions.href)
        .then((r) => r.text())
        .then(async (content) => {
          publication.positions = JSON.parse(content).positions;
        });
    }
    if (config.services?.weight) {
      await fetch(config.services?.weight.href)
        .then((r) => r.text())
        .then(async (content) => {
          if (
            (publication.Metadata.Rendition?.Layout ?? "unknown") !== "fixed"
          ) {
            let weight = JSON.parse(content);
            publication.readingOrder.map(async (link) => {
              (link as Link).contentWeight = weight[link.Href];
              if (IS_DEV) console.log((link as Link).contentWeight);
            });
          }
        });
    }
  }

  D2Layers = await LayerSettings.create({ store: layerStore });

  // Settings
  D2Settings = await UserSettings.create({
    store: settingsStore,
    initialUserSettings: config.userSettings,
    headerMenu: headerMenu,
    material: config.material,
    api: config.api,
    injectables:
      (publication.Metadata.Rendition?.Layout ?? "unknown") === "fixed"
        ? config.injectablesFixed
        : config.injectables,
    layout:
      (publication.Metadata.Rendition?.Layout ?? "unknown") === "fixed"
        ? "fixed"
        : "reflowable",
  });

  // Navigator
  D2Navigator = await IFrameNavigator.create({
    mainElement: mainElement,
    headerMenu: headerMenu,
    footerMenu: footerMenu,
    publication: publication,
    settings: D2Settings,
    annotator: annotator,
    upLink: upLink,
    initialLastReadingPosition: config.lastReadingPosition,
    material: config.material,
    api: config.api,
    rights: config.rights,
    tts: config.tts,
    sample: config.sample,
    injectables:
      (publication.Metadata.Rendition?.Layout ?? "unknown") === "fixed"
        ? config.injectablesFixed
        : config.injectables,
    attributes: config.attributes,
    services: config.services,
  });

  // Highlighter
  D2Highlighter = await TextHighlighter.create({
    delegate: D2Navigator,
    layerSettings: D2Layers,
    ...config.highlighter,
  });

  // Bookmark Module
  if (config.rights?.enableBookmarks) {
    BookmarkModuleInstance = await BookmarkModule.create({
      annotator: annotator,
      headerMenu: headerMenu,
      rights: config.rights,
      publication: publication,
      delegate: D2Navigator,
      initialAnnotations: config.initialAnnotations,
      ...config.bookmarks,
    });
  }

  // Annotation Module
  if (config.rights?.enableAnnotations) {
    AnnotationModuleInstance = await AnnotationModule.create({
      annotator: annotator,
      headerMenu: headerMenu,
      rights: config.rights,
      publication: publication,
      delegate: D2Navigator,
      initialAnnotations: config.initialAnnotations,
      highlighter: D2Highlighter,
      ...config.annotations,
    });
  }

  // TTS Module
  if (config.rights?.enableTTS) {
    D2TTSSettings = await TTSSettings.create({
      store: settingsStore,
      initialTTSSettings: config.tts,
      headerMenu: headerMenu,
      ...config.tts,
    });
    if (config.tts.enableSplitter) {
      TTSModuleInstance = await TTSModule.create({
        delegate: D2Navigator,
        tts: D2TTSSettings,
        headerMenu: headerMenu,
        rights: config.rights,
        highlighter: D2Highlighter,
        ...config.tts,
      });
    } else {
      TTSModuleInstance = await TTSModule2.create({
        delegate: D2Navigator,
        tts: D2TTSSettings,
        headerMenu: headerMenu,
        rights: config.rights,
        highlighter: D2Highlighter,
        ...config.tts,
      });
    }
  }

  // Search Module
  if (config.rights?.enableSearch) {
    SearchModule.create({
      headerMenu: headerMenu,
      delegate: D2Navigator,
      publication: publication,
      highlighter: D2Highlighter,
      ...config.search,
    }).then(function (searchModule) {
      SearchModuleInstance = searchModule;
    });
  }

  if (config.rights?.enableDefinitions) {
    DefinitionsModule.create({
      delegate: D2Navigator,
      publication: publication,
      highlighter: D2Highlighter,
      ...config.define,
    }).then(function (definitionsModule) {
      DefinitionsModuleInstance = definitionsModule;
    });
  }

  // Timeline Module
  if (config.rights?.enableTimeline) {
    TimelineModule.create({
      publication: publication,
      delegate: D2Navigator,
    }).then(function (timelineModule) {
      TimelineModuleInstance = timelineModule;
    });
  }

  // LineFocus Module
  if (config.rights?.enableLineFocus) {
    LineFocusModule.create({
      delegate: D2Navigator,
      highlighter: D2Highlighter,
      ...config.lineFocus,
    }).then(function (lineFocusModule) {
      LineFocusModuleInstance = lineFocusModule;
    });
  }

  // Content Protection Module
  if (config.rights?.enableContentProtection) {
    ContentProtectionModule.create({
      delegate: D2Navigator,
      ...config.protection,
    }).then(function (contentProtectionModule) {
      ContentProtectionModuleInstance = contentProtectionModule;
    });
  }

  // MediaOverlay Module
  if (config.rights?.enableMediaOverlays) {
    D2MediaOverlaySettings = await MediaOverlaySettings.create({
      store: settingsStore,
      initialMediaOverlaySettings: config.mediaOverlays,
      headerMenu: headerMenu,
      ...config.mediaOverlays,
    });
    MediaOverlayModuleInstance = await MediaOverlayModule.create({
      publication: publication,
      settings: D2MediaOverlaySettings,
      delegate: D2Navigator,
      ...config.mediaOverlays,
    });
  }
  if (config.rights?.enablePageBreaks ?? true) {
    if ((publication.Metadata.Rendition?.Layout ?? "unknown") !== "fixed") {
      PageBreakModuleInstance = await PageBreakModule.create({
        publication: publication,
        headerMenu: headerMenu,
        delegate: D2Navigator,
        ...config.pagebreak,
      });
    }
  }

  return new Promise((resolve) => resolve(D2Navigator));
}
exports.load = async function (config: ReaderConfig) {
  return load(config);
};
>>>>>>> f1d1682d
<|MERGE_RESOLUTION|>--- conflicted
+++ resolved
@@ -18,1104 +18,8 @@
  */
 import D2Reader from "./reader";
 
-<<<<<<< HEAD
 /** R2D2BC Reader */
 export default D2Reader;
 
 /** for interop with \<script\> based usage */
-export const load = D2Reader.load;
-
-// export { Link } from "./model/Link";
-// export { Locator, ReadingPosition } from "./model/Locator";
-=======
-import LocalStorageStore from "./store/LocalStorageStore";
-import IFrameNavigator, {
-  ReaderConfig,
-  UpLinkConfig,
-} from "./navigator/IFrameNavigator";
-import LocalAnnotator from "./store/LocalAnnotator";
-import BookmarkModule from "./modules/BookmarkModule";
-import { UserSettings } from "./model/user-settings/UserSettings";
-import AnnotationModule from "./modules/AnnotationModule";
-import TTSModule from "./modules/TTS/TTSModule";
-import { TTSSettings } from "./modules/TTS/TTSSettings";
-import SearchModule from "./modules/search/SearchModule";
-import ContentProtectionModule from "./modules/protection/ContentProtectionModule";
-import TextHighlighter from "./modules/highlight/TextHighlighter";
-import TimelineModule from "./modules/positions/TimelineModule";
-import MediaOverlayModule from "./modules/mediaoverlays/MediaOverlayModule";
-import { Locator } from "./model/Locator";
-import { Publication } from "./model/Publication";
-import { convertAndCamel, Link } from "./model/Link";
-import { TaJsonDeserialize } from "./utils/JsonUtil";
-import { MediaOverlaySettings } from "./modules/mediaoverlays/MediaOverlaySettings";
-import ReaderModule from "./modules/ReaderModule";
-import TTSModule2 from "./modules/TTS/TTSModule2";
-import PageBreakModule from "./modules/pagebreak/PageBreakModule";
-import DefinitionsModule from "./modules/search/DefinitionsModule";
-import { IS_DEV } from "./utils";
-import { LayerSettings } from "./modules/highlight/LayerSettings";
-import LineFocusModule from "./modules/linefocus/LineFocusModule";
-
-let D2Settings: UserSettings;
-let D2Layers: LayerSettings;
-let D2TTSSettings: TTSSettings;
-let D2MediaOverlaySettings: MediaOverlaySettings;
-let D2Navigator: IFrameNavigator;
-let D2Highlighter: TextHighlighter;
-let BookmarkModuleInstance: BookmarkModule;
-let AnnotationModuleInstance: AnnotationModule;
-let TTSModuleInstance: ReaderModule;
-let SearchModuleInstance: SearchModule;
-let DefinitionsModuleInstance: DefinitionsModule;
-let ContentProtectionModuleInstance: ContentProtectionModule;
-let TimelineModuleInstance: TimelineModule;
-let MediaOverlayModuleInstance: MediaOverlayModule;
-let PageBreakModuleInstance: PageBreakModule;
-let LineFocusModuleInstance: LineFocusModule;
-
-export async function unload() {
-  if (IS_DEV) {
-    console.log("unload reader");
-  }
-  document.body.onscroll = () => {};
-  await D2Navigator.stop();
-  await D2Settings.stop();
-  if (D2Navigator.rights?.enableTTS) {
-    await D2TTSSettings.stop();
-    if (D2TTSSettings.enableSplitter) {
-      await (TTSModuleInstance as TTSModule).stop();
-    } else {
-      await (TTSModuleInstance as TTSModule2).stop();
-    }
-  }
-  if (D2Navigator.rights?.enableBookmarks) {
-    await BookmarkModuleInstance.stop();
-  }
-  if (D2Navigator.rights?.enableAnnotations) {
-    await AnnotationModuleInstance.stop();
-  }
-  if (D2Navigator.rights?.enableSearch) {
-    await SearchModuleInstance.stop();
-  }
-  if (D2Navigator.rights?.enableDefinitions) {
-    await DefinitionsModuleInstance.stop();
-  }
-  if (D2Navigator.rights?.enableContentProtection) {
-    await ContentProtectionModuleInstance.stop();
-  }
-  if (D2Navigator.rights?.enableTimeline) {
-    await TimelineModuleInstance.stop();
-  }
-  if (D2Navigator.rights?.enableMediaOverlays) {
-    await D2MediaOverlaySettings.stop();
-    await MediaOverlayModuleInstance.stop();
-  }
-  if (D2Navigator.rights?.enableLineFocus) {
-    await LineFocusModuleInstance.stop();
-  }
-  await PageBreakModuleInstance.stop();
-}
-exports.unload = async function () {
-  await unload();
-};
-export function hasMediaOverlays() {
-  if (IS_DEV) {
-    console.log("hasMediaOverlays");
-  }
-  return D2Navigator.hasMediaOverlays;
-}
-exports.hasMediaOverlays = function () {
-  return hasMediaOverlays();
-};
-
-/**
- * Read Along
- */
-export function startReadAlong() {
-  if (IS_DEV) {
-    console.log("startReadAlong");
-  }
-  return D2Navigator.startReadAlong();
-}
-exports.startReadAlong = function () {
-  return startReadAlong();
-};
-export function stopReadAlong() {
-  if (IS_DEV) {
-    console.log("stopReadAlong");
-  }
-  return D2Navigator.stopReadAlong();
-}
-exports.stopReadAlong = function () {
-  return stopReadAlong();
-};
-export function pauseReadAlong() {
-  if (IS_DEV) {
-    console.log("pauseReadAlong");
-  }
-  return D2Navigator.pauseReadAlong();
-}
-exports.pauseReadAlong = function () {
-  return pauseReadAlong();
-};
-export function resumeReadAlong() {
-  if (IS_DEV) {
-    console.log("resumeReadAlong");
-  }
-  return D2Navigator.resumeReadAlong();
-}
-exports.resumeReadAlong = function () {
-  return resumeReadAlong();
-};
-
-export function startReadAloud() {
-  if (IS_DEV) {
-    console.log("startReadAloud");
-  }
-  return D2Navigator.startReadAloud();
-}
-exports.startReadAloud = function () {
-  return startReadAloud();
-};
-export function stopReadAloud() {
-  if (IS_DEV) {
-    console.log("stopReadAloud");
-  }
-  return D2Navigator.stopReadAloud();
-}
-exports.stopReadAloud = function () {
-  return stopReadAloud();
-};
-export function pauseReadAloud() {
-  if (IS_DEV) {
-    console.log("pauseReadAloud");
-  }
-  return D2Navigator.pauseReadAloud();
-}
-exports.pauseReadAloud = function () {
-  return pauseReadAloud();
-};
-export function resumeReadAloud() {
-  if (IS_DEV) {
-    console.log("resumeReadAloud");
-  }
-  return D2Navigator.resumeReadAloud();
-}
-exports.resumeReadAloud = function () {
-  return resumeReadAloud();
-};
-export function saveBookmarkPlus() {
-  if (D2Navigator.rights?.enableBookmarks) {
-    if (IS_DEV) {
-      console.log("saveBookmarkPlus");
-    }
-    return BookmarkModuleInstance.saveBookmarkPlus();
-  }
-}
-exports.saveBookmarkPlus = function () {
-  return saveBookmarkPlus();
-};
-export async function saveBookmark() {
-  if (D2Navigator.rights?.enableBookmarks) {
-    if (IS_DEV) {
-      console.log("saveBookmark");
-    }
-    return await BookmarkModuleInstance.saveBookmark();
-  }
-}
-exports.saveBookmark = function () {
-  return saveBookmark();
-};
-export async function deleteBookmark(bookmark) {
-  if (D2Navigator.rights?.enableBookmarks) {
-    if (IS_DEV) {
-      console.log("deleteBookmark");
-    }
-    return await BookmarkModuleInstance.deleteBookmark(bookmark);
-  }
-}
-exports.deleteBookmark = async function (bookmark) {
-  return deleteBookmark(bookmark);
-};
-export async function deleteAnnotation(highlight) {
-  if (D2Navigator.rights?.enableAnnotations) {
-    if (IS_DEV) {
-      console.log("deleteAnnotation");
-    }
-    return await AnnotationModuleInstance.deleteAnnotation(highlight);
-  }
-}
-exports.deleteAnnotation = async function (highlight) {
-  return deleteAnnotation(highlight);
-};
-export async function addAnnotation(highlight) {
-  if (D2Navigator.rights?.enableAnnotations) {
-    if (IS_DEV) {
-      console.log("addAnnotation");
-    }
-    return await AnnotationModuleInstance.addAnnotation(highlight);
-  }
-}
-exports.addAnnotation = async function (highlight) {
-  return addAnnotation(highlight);
-};
-export async function tableOfContents() {
-  if (IS_DEV) {
-    console.log("tableOfContents");
-  }
-  return await convertAndCamel(D2Navigator.tableOfContents());
-}
-exports.tableOfContents = function () {
-  return tableOfContents();
-};
-export async function readingOrder() {
-  if (IS_DEV) {
-    console.log("readingOrder");
-  }
-  return await convertAndCamel(D2Navigator.readingOrder());
-}
-exports.readingOrder = async function () {
-  return readingOrder();
-};
-export async function bookmarks() {
-  if (D2Navigator.rights?.enableBookmarks) {
-    if (IS_DEV) {
-      console.log("bookmarks");
-    }
-    return await BookmarkModuleInstance.getBookmarks();
-  } else {
-    return [];
-  }
-}
-exports.bookmarks = async function () {
-  return bookmarks();
-};
-export async function annotations() {
-  if (D2Navigator.rights?.enableAnnotations) {
-    if (IS_DEV) {
-      console.log("annotations");
-    }
-    return await AnnotationModuleInstance.getAnnotations();
-  } else {
-    return [];
-  }
-}
-exports.annotations = async function () {
-  return annotations();
-};
-export async function search(term, current) {
-  if (D2Navigator.rights?.enableSearch) {
-    if (IS_DEV) {
-      console.log("search");
-    }
-    return await SearchModuleInstance.search(term, current);
-  } else {
-    return [];
-  }
-}
-exports.search = async function (term, current) {
-  return search(term, current);
-};
-export async function goToSearchIndex(href, index, current) {
-  if (D2Navigator.rights?.enableSearch) {
-    if (IS_DEV) {
-      console.log("goToSearchIndex");
-    }
-    await SearchModuleInstance.goToSearchIndex(href, index, current);
-  }
-}
-exports.goToSearchIndex = async function (href, index, current) {
-  await goToSearchIndex(href, index, current);
-};
-export async function goToSearchID(href, index, current) {
-  if (D2Navigator.rights?.enableSearch) {
-    if (IS_DEV) {
-      console.log("goToSearchID");
-    }
-    await SearchModuleInstance.goToSearchID(href, index, current);
-  }
-}
-exports.goToSearchID = async function (href, index, current) {
-  await goToSearchID(href, index, current);
-};
-export async function clearSearch() {
-  if (D2Navigator.rights?.enableSearch) {
-    if (IS_DEV) {
-      console.log("clearSearch");
-    }
-    await SearchModuleInstance.clearSearch();
-  }
-}
-exports.clearSearch = async function () {
-  await clearSearch();
-};
-export function currentResource() {
-  if (IS_DEV) {
-    console.log("currentResource");
-  }
-  return D2Navigator.currentResource();
-}
-exports.currentResource = function () {
-  return currentResource();
-};
-export function mostRecentNavigatedTocItem() {
-  if (IS_DEV) {
-    console.log("mostRecentNavigatedTocItem");
-  }
-  return D2Navigator.mostRecentNavigatedTocItem();
-}
-exports.mostRecentNavigatedTocItem = function () {
-  return mostRecentNavigatedTocItem();
-};
-export function totalResources() {
-  if (IS_DEV) {
-    console.log("totalResources");
-  }
-  return D2Navigator.totalResources();
-}
-exports.totalResources = function () {
-  return totalResources();
-};
-export function publicationLanguage() {
-  if (IS_DEV) {
-    console.log("publicationLanguage");
-  }
-  return D2Navigator.publication.Metadata.Language;
-}
-exports.publicationLanguage = function () {
-  return publicationLanguage();
-};
-export async function resetUserSettings() {
-  if (IS_DEV) {
-    console.log("resetSettings");
-  }
-  await D2Settings.resetUserSettings();
-}
-exports.resetUserSettings = async function () {
-  await resetUserSettings();
-};
-export async function applyUserSettings(userSettings) {
-  if (IS_DEV) {
-    console.log("applyUserSettings");
-  }
-  await D2Settings.applyUserSettings(userSettings);
-}
-exports.applyUserSettings = async function (userSettings) {
-  await applyUserSettings(userSettings);
-};
-export async function applyLineFocusSettings(userSettings) {
-  if (IS_DEV) {
-    console.log("applyLineFocusSettings");
-  }
-  if (userSettings.lines) {
-    LineFocusModuleInstance.properties.lines = parseInt(userSettings.lines);
-    await LineFocusModuleInstance.enableLineFocus();
-  }
-  if (userSettings.debug !== undefined) {
-    LineFocusModuleInstance.isDebug = userSettings.debug;
-    await LineFocusModuleInstance.enableLineFocus();
-  }
-}
-export function lineUp() {
-  if (IS_DEV) {
-    console.log("lineUp");
-  }
-  LineFocusModuleInstance.lineUp();
-}
-export function lineDown() {
-  if (IS_DEV) {
-    console.log("lineDown");
-  }
-  LineFocusModuleInstance.lineDown();
-}
-export async function enableLineFocus() {
-  if (IS_DEV) {
-    console.log("enableLineFocus");
-  }
-  await LineFocusModuleInstance.enableLineFocus();
-}
-export async function lineFocus(active: boolean) {
-  if (IS_DEV) {
-    console.log("lineFocus");
-  }
-  if (active) {
-    await LineFocusModuleInstance.enableLineFocus();
-  } else {
-    LineFocusModuleInstance.disableLineFocus();
-  }
-}
-export function disableLineFocus() {
-  if (IS_DEV) {
-    console.log("disableLineFocus");
-  }
-  LineFocusModuleInstance.disableLineFocus();
-}
-export async function currentSettings() {
-  if (IS_DEV) {
-    console.log("currentSettings");
-  }
-  return D2Settings.currentSettings();
-}
-exports.currentSettings = async function () {
-  return currentSettings();
-};
-export async function increase(incremental) {
-  if (
-    (incremental === "pitch" ||
-      incremental === "rate" ||
-      incremental === "volume") &&
-    D2Navigator.rights?.enableTTS
-  ) {
-    if (IS_DEV) {
-      console.log("increase " + incremental);
-    }
-    await D2TTSSettings.increase(incremental);
-  } else {
-    if (IS_DEV) {
-      console.log("increase " + incremental);
-    }
-    await D2Settings.increase(incremental);
-  }
-}
-exports.increase = async function (incremental) {
-  await increase(incremental);
-};
-export async function decrease(incremental) {
-  if (
-    (incremental === "pitch" ||
-      incremental === "rate" ||
-      incremental === "volume") &&
-    D2Navigator.rights?.enableTTS
-  ) {
-    if (IS_DEV) {
-      console.log("decrease " + incremental);
-    }
-    await D2TTSSettings.decrease(incremental);
-  } else {
-    if (IS_DEV) {
-      console.log("decrease " + incremental);
-    }
-    await D2Settings.decrease(incremental);
-  }
-}
-exports.decrease = async function (incremental) {
-  await decrease(incremental);
-};
-// export async function publisher(on) {
-//   if (IS_DEV) {
-//     console.log("publisher " + on);
-//   }
-//   R2Settings.publisher(on);
-// }
-export async function resetTTSSettings() {
-  if (D2Navigator.rights?.enableTTS) {
-    if (IS_DEV) {
-      console.log("resetSettings");
-    }
-    await D2TTSSettings.resetTTSSettings();
-  }
-}
-exports.resetTTSSettings = async function () {
-  await resetTTSSettings();
-};
-export async function applyTTSSettings(ttsSettings) {
-  if (D2Navigator.rights?.enableTTS) {
-    if (IS_DEV) {
-      console.log("applyTTSSettings");
-    }
-    await D2TTSSettings.applyTTSSettings(ttsSettings);
-  }
-}
-exports.applyTTSSettings = async function (ttsSettings) {
-  await applyTTSSettings(ttsSettings);
-};
-export async function applyTTSSetting(key, value) {
-  if (D2Navigator.rights?.enableTTS) {
-    if (IS_DEV) {
-      console.log("set " + key + " value " + value);
-    }
-    await D2TTSSettings.applyTTSSetting(key, value);
-  }
-}
-exports.applyTTSSetting = async function (key, value) {
-  await applyTTSSetting(key, value);
-};
-export async function applyPreferredVoice(value) {
-  if (D2Navigator.rights?.enableTTS) {
-    await D2TTSSettings.applyPreferredVoice(value);
-  }
-}
-exports.applyPreferredVoice = async function (value) {
-  await applyPreferredVoice(value);
-};
-export async function resetMediaOverlaySettings() {
-  if (D2Navigator.rights?.enableMediaOverlays) {
-    if (IS_DEV) {
-      console.log("resetMediaOverlaySettings");
-    }
-    await D2MediaOverlaySettings.resetMediaOverlaySettings();
-  }
-}
-exports.resetMediaOverlaySettings = async function () {
-  await resetMediaOverlaySettings();
-};
-export async function applyMediaOverlaySettings(setting) {
-  if (D2Navigator.rights?.enableMediaOverlays) {
-    if (IS_DEV) {
-      console.log("applyMediaOverlaySettings");
-    }
-    await D2MediaOverlaySettings.applyMediaOverlaySettings(setting);
-  }
-}
-exports.applyMediaOverlaySettings = async function (setting) {
-  await applyMediaOverlaySettings(setting);
-};
-export function goTo(locator) {
-  if (IS_DEV) {
-    console.log("goTo " + locator);
-  }
-  D2Navigator.goTo(locator);
-}
-exports.goTo = function (locator) {
-  goTo(locator);
-};
-export function nextResource() {
-  if (IS_DEV) {
-    console.log("nextResource");
-  }
-  D2Navigator.nextResource();
-}
-exports.nextResource = function () {
-  nextResource();
-};
-export function previousResource() {
-  if (IS_DEV) {
-    console.log("previousResource");
-  }
-  D2Navigator.previousResource();
-}
-exports.previousResource = function () {
-  previousResource();
-};
-export function nextPage() {
-  if (IS_DEV) {
-    console.log("nextPage");
-  }
-  D2Navigator.nextPage();
-}
-exports.nextPage = function () {
-  nextPage();
-};
-export function previousPage() {
-  if (IS_DEV) {
-    console.log("previousPage");
-  }
-  D2Navigator.previousPage();
-}
-exports.previousPage = function () {
-  previousPage();
-};
-export function atStart() {
-  if (IS_DEV) {
-    console.log("atStart");
-  }
-  return D2Navigator.atStart();
-}
-exports.atStart = function () {
-  return atStart();
-};
-export function atEnd() {
-  if (IS_DEV) {
-    console.log("atEnd");
-  }
-  return D2Navigator.atEnd();
-}
-exports.atEnd = function () {
-  return atEnd();
-};
-export async function scroll(value) {
-  if (IS_DEV) {
-    console.log("scroll " + value);
-  }
-  await D2Settings.scroll(value);
-}
-exports.scroll = async function (value) {
-  await scroll(value);
-};
-export function currentLocator() {
-  if (IS_DEV) {
-    console.log("currentLocator");
-  }
-  return D2Navigator.currentLocator();
-}
-exports.currentLocator = function () {
-  return currentLocator();
-};
-export function positions() {
-  if (IS_DEV) {
-    console.log("positions");
-  }
-  return D2Navigator.positions();
-}
-exports.positions = function () {
-  return positions();
-};
-export function goToPosition(value) {
-  if (IS_DEV) {
-    console.log("goToPosition");
-  }
-  D2Navigator.goToPosition(value);
-}
-exports.goToPosition = function (value) {
-  goToPosition(value);
-};
-export function applyAttributes(value) {
-  if (IS_DEV) {
-    console.log("applyAttributes");
-  }
-  D2Navigator.applyAttributes(value);
-}
-exports.applyAttributes = function (value) {
-  applyAttributes(value);
-};
-export function hideAnnotationLayer() {
-  if (IS_DEV) {
-    console.log("hideAnnotationLayer");
-  }
-  if (AnnotationModuleInstance) {
-    AnnotationModuleInstance.hideAnnotationLayer();
-  }
-}
-exports.hideAnnotationLayer = function () {
-  hideAnnotationLayer();
-};
-export function showAnnotationLayer() {
-  if (IS_DEV) {
-    console.log("showAnnotationLayer");
-  }
-  if (AnnotationModuleInstance) {
-    AnnotationModuleInstance.showAnnotationLayer();
-  }
-}
-exports.showAnnotationLayer = function () {
-  showAnnotationLayer();
-};
-
-export function hideLayer(layer) {
-  if (IS_DEV) {
-    console.log("hideLayer");
-  }
-  D2Navigator.hideLayer(layer);
-}
-exports.hideLayer = function (layer) {
-  hideLayer(layer);
-};
-export function showLayer(layer) {
-  if (IS_DEV) {
-    console.log("showLayer");
-  }
-  D2Navigator.showLayer(layer);
-}
-exports.showLayer = function (layer) {
-  showLayer(layer);
-};
-
-export async function clearDefinitions() {
-  if (IS_DEV) {
-    console.log("clearDefinitions");
-  }
-  if (DefinitionsModuleInstance) {
-    await DefinitionsModuleInstance.clearDefinitions();
-  }
-}
-exports.clearDefinitions = async function () {
-  await clearDefinitions();
-};
-export async function addDefinition(definition) {
-  if (IS_DEV) {
-    console.log("addDefinition");
-  }
-  if (DefinitionsModuleInstance) {
-    await DefinitionsModuleInstance.addDefinition(definition);
-  }
-}
-exports.addDefinition = async function (definition) {
-  await addDefinition(definition);
-};
-
-// currently not used or functional
-export function snapToElement(value) {
-  if (IS_DEV) {
-    console.log("snapToElement");
-  }
-  D2Navigator.snapToElement(value);
-}
-exports.snapToElement = function (value) {
-  snapToElement(value);
-};
-
-export function activateMarker(id, position) {
-  if (IS_DEV) {
-    console.log("activateMarker");
-  }
-  D2Navigator.activateMarker(id, position);
-}
-exports.activateMarker = function (id, position) {
-  activateMarker(id, position);
-};
-
-export function deactivateMarker() {
-  if (IS_DEV) {
-    console.log("deactivateMarker");
-  }
-  D2Navigator.deactivateMarker();
-}
-exports.deactivateMarker = function () {
-  deactivateMarker();
-};
-export async function load(config: ReaderConfig): Promise<any> {
-  if (config.rights?.enableContentProtection) {
-    await ContentProtectionModule.setupPreloadProtection(config.protection);
-  }
-
-  let mainElement = document.getElementById("D2Reader-Container");
-  let headerMenu = document.getElementById("headerMenu");
-
-  let footerMenu = document.getElementById("footerMenu");
-  let webpubManifestUrl = config.url;
-
-  let store = new LocalStorageStore({
-    prefix: webpubManifestUrl.href,
-    useLocalStorage: config.useLocalStorage,
-  });
-
-  let settingsStore = new LocalStorageStore({
-    prefix: "r2d2bc-reader",
-    useLocalStorage: config.useLocalStorage,
-  });
-  let layerStore = new LocalStorageStore({
-    prefix: "r2d2bc-layers",
-    useLocalStorage: config.useLocalStorage,
-  });
-
-  let annotator = new LocalAnnotator({ store: store });
-
-  let upLink: UpLinkConfig;
-  if (config.upLinkUrl) {
-    upLink = config.upLinkUrl;
-  }
-
-  const response = await window.fetch(webpubManifestUrl.href, {
-    credentials: "same-origin",
-  });
-  const manifestJSON = await response.json();
-  let publication = TaJsonDeserialize<Publication>(manifestJSON, Publication);
-  publication.manifestUrl = webpubManifestUrl;
-  publication.sample = config.sample;
-
-  if ((publication.Metadata.Rendition?.Layout ?? "unknown") === "fixed") {
-    config.rights.enableAnnotations = false;
-    config.rights.enableSearch = false;
-    config.rights.enableTTS = false;
-    config.rights.enableLineFocus = false;
-    // config.protection.enableObfuscation = false;
-  }
-
-  const getContentBytesLength = async (href: string): Promise<number> => {
-    if (config.api?.getContentBytesLength) {
-      return config.api.getContentBytesLength(href);
-    }
-    const r = await fetch(href);
-    const b = await r.blob();
-    return b.size;
-  };
-
-  if (config.rights?.autoGeneratePositions ?? true) {
-    let startPosition = 0;
-    let totalContentLength = 0;
-    let positions = [];
-    let weight = {};
-    for (const link of publication.readingOrder) {
-      if ((publication.Metadata.Rendition?.Layout ?? "unknown") === "fixed") {
-        const locator: Locator = {
-          href: link.Href,
-          locations: {
-            progression: 0,
-            position: startPosition + 1,
-          },
-          type: link.TypeLink,
-        };
-        if (IS_DEV) console.log(locator);
-        positions.push(locator);
-        startPosition = startPosition + 1;
-      } else {
-        let href = publication.getAbsoluteHref(link.Href);
-        let length = await getContentBytesLength(href);
-        (link as Link).contentLength = length;
-        totalContentLength += length;
-        let positionLength = 1024;
-        let positionCount = Math.max(1, Math.ceil(length / positionLength));
-        if (IS_DEV) console.log(length + " Bytes");
-        if (IS_DEV) console.log(positionCount + " Positions");
-        Array.from(Array(positionCount).keys()).map((_, position) => {
-          const locator: Locator = {
-            href: link.Href,
-            locations: {
-              progression: position / positionCount,
-              position: startPosition + (position + 1),
-            },
-            type: link.TypeLink,
-          };
-          if (IS_DEV) console.log(locator);
-          positions.push(locator);
-        });
-        startPosition = startPosition + positionCount;
-      }
-    }
-
-    if ((publication.Metadata.Rendition?.Layout ?? "unknown") !== "fixed") {
-      publication.readingOrder.map(async (link) => {
-        if (IS_DEV) console.log(totalContentLength);
-        if (IS_DEV) console.log((link as Link).contentLength);
-        (link as Link).contentWeight =
-          (100 / totalContentLength) * (link as Link).contentLength;
-        weight[link.Href] = (link as Link).contentWeight;
-        if (IS_DEV) console.log((link as Link).contentWeight);
-      });
-    }
-    positions.map((locator, _index) => {
-      let resource = positions.filter(
-        (el: Locator) => el.href === decodeURI(locator.href)
-      );
-      let positionIndex = Math.ceil(
-        locator.locations.progression * (resource.length - 1)
-      );
-      locator.locations.totalProgression =
-        (locator.locations.position - 1) / positions.length;
-      locator.locations.remainingPositions = Math.abs(
-        positionIndex - (resource.length - 1)
-      );
-      locator.locations.totalRemainingPositions = Math.abs(
-        locator.locations.position - 1 - (positions.length - 1)
-      );
-    });
-    publication.positions = positions;
-    if (IS_DEV) console.log(positions);
-  } else {
-    if (config.services?.positions) {
-      await fetch(config.services?.positions.href)
-        .then((r) => r.text())
-        .then(async (content) => {
-          publication.positions = JSON.parse(content).positions;
-        });
-    }
-    if (config.services?.weight) {
-      await fetch(config.services?.weight.href)
-        .then((r) => r.text())
-        .then(async (content) => {
-          if (
-            (publication.Metadata.Rendition?.Layout ?? "unknown") !== "fixed"
-          ) {
-            let weight = JSON.parse(content);
-            publication.readingOrder.map(async (link) => {
-              (link as Link).contentWeight = weight[link.Href];
-              if (IS_DEV) console.log((link as Link).contentWeight);
-            });
-          }
-        });
-    }
-  }
-
-  D2Layers = await LayerSettings.create({ store: layerStore });
-
-  // Settings
-  D2Settings = await UserSettings.create({
-    store: settingsStore,
-    initialUserSettings: config.userSettings,
-    headerMenu: headerMenu,
-    material: config.material,
-    api: config.api,
-    injectables:
-      (publication.Metadata.Rendition?.Layout ?? "unknown") === "fixed"
-        ? config.injectablesFixed
-        : config.injectables,
-    layout:
-      (publication.Metadata.Rendition?.Layout ?? "unknown") === "fixed"
-        ? "fixed"
-        : "reflowable",
-  });
-
-  // Navigator
-  D2Navigator = await IFrameNavigator.create({
-    mainElement: mainElement,
-    headerMenu: headerMenu,
-    footerMenu: footerMenu,
-    publication: publication,
-    settings: D2Settings,
-    annotator: annotator,
-    upLink: upLink,
-    initialLastReadingPosition: config.lastReadingPosition,
-    material: config.material,
-    api: config.api,
-    rights: config.rights,
-    tts: config.tts,
-    sample: config.sample,
-    injectables:
-      (publication.Metadata.Rendition?.Layout ?? "unknown") === "fixed"
-        ? config.injectablesFixed
-        : config.injectables,
-    attributes: config.attributes,
-    services: config.services,
-  });
-
-  // Highlighter
-  D2Highlighter = await TextHighlighter.create({
-    delegate: D2Navigator,
-    layerSettings: D2Layers,
-    ...config.highlighter,
-  });
-
-  // Bookmark Module
-  if (config.rights?.enableBookmarks) {
-    BookmarkModuleInstance = await BookmarkModule.create({
-      annotator: annotator,
-      headerMenu: headerMenu,
-      rights: config.rights,
-      publication: publication,
-      delegate: D2Navigator,
-      initialAnnotations: config.initialAnnotations,
-      ...config.bookmarks,
-    });
-  }
-
-  // Annotation Module
-  if (config.rights?.enableAnnotations) {
-    AnnotationModuleInstance = await AnnotationModule.create({
-      annotator: annotator,
-      headerMenu: headerMenu,
-      rights: config.rights,
-      publication: publication,
-      delegate: D2Navigator,
-      initialAnnotations: config.initialAnnotations,
-      highlighter: D2Highlighter,
-      ...config.annotations,
-    });
-  }
-
-  // TTS Module
-  if (config.rights?.enableTTS) {
-    D2TTSSettings = await TTSSettings.create({
-      store: settingsStore,
-      initialTTSSettings: config.tts,
-      headerMenu: headerMenu,
-      ...config.tts,
-    });
-    if (config.tts.enableSplitter) {
-      TTSModuleInstance = await TTSModule.create({
-        delegate: D2Navigator,
-        tts: D2TTSSettings,
-        headerMenu: headerMenu,
-        rights: config.rights,
-        highlighter: D2Highlighter,
-        ...config.tts,
-      });
-    } else {
-      TTSModuleInstance = await TTSModule2.create({
-        delegate: D2Navigator,
-        tts: D2TTSSettings,
-        headerMenu: headerMenu,
-        rights: config.rights,
-        highlighter: D2Highlighter,
-        ...config.tts,
-      });
-    }
-  }
-
-  // Search Module
-  if (config.rights?.enableSearch) {
-    SearchModule.create({
-      headerMenu: headerMenu,
-      delegate: D2Navigator,
-      publication: publication,
-      highlighter: D2Highlighter,
-      ...config.search,
-    }).then(function (searchModule) {
-      SearchModuleInstance = searchModule;
-    });
-  }
-
-  if (config.rights?.enableDefinitions) {
-    DefinitionsModule.create({
-      delegate: D2Navigator,
-      publication: publication,
-      highlighter: D2Highlighter,
-      ...config.define,
-    }).then(function (definitionsModule) {
-      DefinitionsModuleInstance = definitionsModule;
-    });
-  }
-
-  // Timeline Module
-  if (config.rights?.enableTimeline) {
-    TimelineModule.create({
-      publication: publication,
-      delegate: D2Navigator,
-    }).then(function (timelineModule) {
-      TimelineModuleInstance = timelineModule;
-    });
-  }
-
-  // LineFocus Module
-  if (config.rights?.enableLineFocus) {
-    LineFocusModule.create({
-      delegate: D2Navigator,
-      highlighter: D2Highlighter,
-      ...config.lineFocus,
-    }).then(function (lineFocusModule) {
-      LineFocusModuleInstance = lineFocusModule;
-    });
-  }
-
-  // Content Protection Module
-  if (config.rights?.enableContentProtection) {
-    ContentProtectionModule.create({
-      delegate: D2Navigator,
-      ...config.protection,
-    }).then(function (contentProtectionModule) {
-      ContentProtectionModuleInstance = contentProtectionModule;
-    });
-  }
-
-  // MediaOverlay Module
-  if (config.rights?.enableMediaOverlays) {
-    D2MediaOverlaySettings = await MediaOverlaySettings.create({
-      store: settingsStore,
-      initialMediaOverlaySettings: config.mediaOverlays,
-      headerMenu: headerMenu,
-      ...config.mediaOverlays,
-    });
-    MediaOverlayModuleInstance = await MediaOverlayModule.create({
-      publication: publication,
-      settings: D2MediaOverlaySettings,
-      delegate: D2Navigator,
-      ...config.mediaOverlays,
-    });
-  }
-  if (config.rights?.enablePageBreaks ?? true) {
-    if ((publication.Metadata.Rendition?.Layout ?? "unknown") !== "fixed") {
-      PageBreakModuleInstance = await PageBreakModule.create({
-        publication: publication,
-        headerMenu: headerMenu,
-        delegate: D2Navigator,
-        ...config.pagebreak,
-      });
-    }
-  }
-
-  return new Promise((resolve) => resolve(D2Navigator));
-}
-exports.load = async function (config: ReaderConfig) {
-  return load(config);
-};
->>>>>>> f1d1682d
+export const load = D2Reader.load;