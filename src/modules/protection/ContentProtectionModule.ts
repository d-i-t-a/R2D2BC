--- conflicted
+++ resolved
@@ -25,15 +25,9 @@
   removeEventListenerOptional,
 } from "../../utils/EventHandler";
 import { debounce } from "debounce";
-<<<<<<< HEAD
 import { delay, IS_DEV } from "../../utils";
-import { addListener, launch } from "devtools-detector";
-=======
-import { IS_DEV } from "../../utils";
-import { delay } from "../../utils";
-import { DevtoolsDetector, checkers } from "devtools-detector";
->>>>>>> 115e4f40
 import { getUserAgentRegExp } from "browserslist-useragent-regexp";
+import { checkers, DevtoolsDetector } from "devtools-detector";
 
 export interface ContentProtectionModuleProperties {
   enforceSupportedBrowsers: boolean;
