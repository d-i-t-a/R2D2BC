/*
 * Copyright 2018-2020 DITA (AM Consulting LLC)
 *
 * Licensed under the Apache License, Version 2.0 (the "License");
 * you may not use this file except in compliance with the License.
 * You may obtain a copy of the License at
 *
 * http://www.apache.org/licenses/LICENSE-2.0
 *
 * Unless required by applicable law or agreed to in writing, software
 * distributed under the License is distributed on an "AS IS" BASIS,
 * WITHOUT WARRANTIES OR CONDITIONS OF ANY KIND, either express or implied.
 * See the License for the specific language governing permissions and
 * limitations under the License.
 *
 * Developed on behalf of: Bokbasen AS (https://www.bokbasen.no), CAST (http://www.cast.org)
 * Licensed to: Bokbasen AS and CAST under one or more contributor license agreements.
 */

import Navigator from "./Navigator";
import Annotator from "../store/Annotator";
import Publication from "../model/Publication";
import EventHandler, {
  addEventListenerOptional,
  removeEventListenerOptional,
} from "../utils/EventHandler";
import * as BrowserUtilities from "../utils/BrowserUtilities";
import * as HTMLUtilities from "../utils/HTMLUtilities";
import {
  readerError,
  readerLoading,
  simpleUpLinkTemplate,
} from "../utils/HTMLTemplates";
import {
  Annotation,
  Locations,
  Locator,
  ReadingPosition,
} from "../model/Locator";
import { Collapsible, Dropdown, Sidenav, Tabs } from "materialize-css";
import {
  UserSettings,
  UserSettingsUIConfig,
} from "../model/user-settings/UserSettings";
import BookmarkModule, {
  BookmarkModuleConfig,
} from "../modules/BookmarkModule";
import AnnotationModule, {
  AnnotationModuleConfig,
} from "../modules/AnnotationModule";
import TTSModule, { TTSModuleConfig } from "../modules/TTS/TTSModule";
import { IS_DEV } from "../utils";
import Splitting from "../modules/TTS/splitting";
import SearchModule, {
  SearchModuleConfig,
} from "../modules/search/SearchModule";
import ContentProtectionModule, {
  ContentProtectionModuleConfig,
} from "../modules/protection/ContentProtectionModule";
import TextHighlighter, {
  TextHighlighterConfig,
} from "../modules/highlight/TextHighlighter";
import TimelineModule from "../modules/positions/TimelineModule";
import { debounce } from "debounce";
import TouchEventHandler from "../utils/TouchEventHandler";
import KeyboardEventHandler from "../utils/KeyboardEventHandler";
import BookView from "../views/BookView";

import MediaOverlayModule, {
  MediaOverlayModuleConfig,
} from "../modules/mediaoverlays/MediaOverlayModule";
import { D2Link, Link } from "../model/Link";

export type GetContent = (href: string) => Promise<string>;
export type GetContentBytesLength = (href: string) => Promise<number>;

export interface NavigatorAPI {
  updateSettings: any;
  getContent: GetContent;
  getContentBytesLength: GetContentBytesLength;
  resourceReady: any;
  resourceAtStart: any;
  resourceAtEnd: any;
  resourceFitsScreen: any;
  updateCurrentLocation: any;
}

export interface UpLinkConfig {
  url?: URL;
  label?: string;
  ariaLabel?: string;
}
export interface IFrameAttributes {
  margin: number;
  navHeight?: number;
  iframePaddingTop?: number;
  bottomInfoHeight?: number;
}
export interface IFrameNavigatorConfig {
  mainElement: HTMLElement;
  headerMenu: HTMLElement;
  footerMenu: HTMLElement;
  publication: Publication;
  settings: UserSettings;
  annotator?: Annotator;
  eventHandler?: EventHandler;
  touchEventHandler?: TouchEventHandler;
  keyboardEventHandler?: KeyboardEventHandler;
  upLink?: UpLinkConfig;
  initialLastReadingPosition?: ReadingPosition;
  rights?: ReaderRights;
  material?: ReaderUI;
  api?: NavigatorAPI;
  tts?: TTSModuleConfig;
  injectables: Array<Injectable>;
  attributes?: IFrameAttributes;
  services?: PublicationServices;
}
export interface PublicationServices {
  positions?: URL;
  weight?: URL;
}
export interface Injectable {
  type: string;
  url?: string;
  r2after?: boolean;
  r2before?: boolean;
  r2default?: boolean;
  fontFamily?: string;
  systemFont?: boolean;
  appearance?: string;
  async?: boolean;
}
export interface SelectionMenuItem {
  id: string;
  callback: any;
}

export interface ReaderRights {
  enableBookmarks?: boolean;
  enableAnnotations?: boolean;
  enableTTS?: boolean;
  enableSearch?: boolean;
  enableContentProtection?: boolean;
  enableMaterial?: boolean;
  enableTimeline?: boolean;
  autoGeneratePositions?: boolean;
  enableMediaOverlays?: boolean;
}

export interface ReaderUI {
  settings: UserSettingsUIConfig;
}
export interface ReaderConfig {
  url: URL;
  userSettings?: any;
  initialAnnotations?: any;
  lastReadingPosition?: any;
  upLinkUrl?: any;
  rights?: ReaderRights;
  material?: ReaderUI;
  api?: NavigatorAPI;
  tts?: TTSModuleConfig;
  search?: SearchModuleConfig;
  protection?: ContentProtectionModuleConfig;
  mediaOverlays?: MediaOverlayModuleConfig;
  annotations?: AnnotationModuleConfig;
  bookmarks?: BookmarkModuleConfig;
  highlighter?: TextHighlighterConfig;
  injectables: Array<Injectable>;
  injectablesFixed: Array<Injectable>;
  useLocalStorage?: boolean;
  attributes?: IFrameAttributes;
  services?: PublicationServices;
}

/** Class that shows webpub resources in an iframe, with navigation controls outside the iframe. */
export default class IFrameNavigator implements Navigator {
  iframes: Array<HTMLIFrameElement> = [];

  currentTocUrl: string;
  headerMenu: HTMLElement;
  mainElement: HTMLElement;
  publication: Publication;

  bookmarkModule?: BookmarkModule;
  annotationModule?: AnnotationModule;
  ttsModule?: TTSModule;
  searchModule?: SearchModule;
  contentProtectionModule?: ContentProtectionModule;
  highlighter?: TextHighlighter;
  timelineModule?: TimelineModule;
  mediaOverlayModule?: MediaOverlayModule;

  sideNavExpanded: boolean = false;
  material: boolean = false;

  mTabs: Array<any>;
  mDropdowns: Array<any>;
  mCollapsibles: Array<any>;
  mSidenav: any;

  currentChapterLink: D2Link = {};
  currentSpreadLinks: { left?: D2Link; right?: D2Link } = {};
  currentTOCRawLink: string;
  private nextChapterLink: D2Link;
  private previousChapterLink: D2Link;
  settings: UserSettings;
  private readonly annotator: Annotator | null;

  view: BookView | null;

  private readonly eventHandler: EventHandler;
  private readonly touchEventHandler: TouchEventHandler;
  private readonly keyboardEventHandler: KeyboardEventHandler;
  private readonly upLinkConfig: UpLinkConfig | null;
  private upLink: HTMLAnchorElement | null = null;

  private nextChapterBottomAnchorElement: HTMLAnchorElement;
  private previousChapterTopAnchorElement: HTMLAnchorElement;

  private nextChapterAnchorElement: HTMLAnchorElement;
  private previousChapterAnchorElement: HTMLAnchorElement;

  private nextPageAnchorElement: HTMLAnchorElement;
  private previousPageAnchorElement: HTMLAnchorElement;
  private espandMenuIcon: HTMLElement;

  private landmarksView: HTMLDivElement;
  private landmarksSection: HTMLDivElement;
  private pageListView: HTMLDivElement;
  private goToPageView: HTMLLIElement;
  private goToPageNumberInput: HTMLInputElement;
  private goToPageNumberButton: HTMLButtonElement;

  private bookmarksControl: HTMLButtonElement;
  private bookmarksView: HTMLDivElement;
  private links: HTMLUListElement;
  private linksTopLeft: HTMLUListElement;
  private linksBottom: HTMLUListElement;
  private linksMiddle: HTMLUListElement;
  private tocView: HTMLDivElement;
  private loadingMessage: HTMLDivElement;
  private errorMessage: HTMLDivElement;
  private tryAgainButton: HTMLButtonElement;
  private goBackButton: HTMLButtonElement;
  private infoTop: HTMLDivElement;
  private infoBottom: HTMLDivElement;
  private bookTitle: HTMLSpanElement;
  private chapterTitle: HTMLSpanElement;
  private chapterPosition: HTMLSpanElement;
  private remainingPositions: HTMLSpanElement;
  private newPosition: Locator | null;
  private newElementId: string | null;
  private isBeingStyled: boolean;
  private isLoading: boolean;
  private readonly initialLastReadingPosition: ReadingPosition;
  api: NavigatorAPI;
  rights: ReaderRights;
  tts: TTSModuleConfig;
  injectables: Array<Injectable>;
  attributes: IFrameAttributes;
  services: PublicationServices;

  public static async create(
    config: IFrameNavigatorConfig
  ): Promise<IFrameNavigator> {
    const navigator = new this(
      config.settings,
      config.annotator || null,
      config.eventHandler || null,
      config.touchEventHandler || null,
      config.keyboardEventHandler || null,
      config.upLink || null,
      config.initialLastReadingPosition || null,
      config.publication,
      config.material,
      config.api,
      config.rights,
      config.tts,
      config.injectables,
      config.attributes || { margin: 0 },
      config.services
    );

    await navigator.start(
      config.mainElement,
      config.headerMenu,
      config.footerMenu
    );
    return new Promise((resolve) => resolve(navigator));
  }

  protected constructor(
    settings: UserSettings,
    annotator: Annotator | null = null,
    eventHandler: EventHandler | null = null,
    touchEventHandler: TouchEventHandler | null = null,
    keyboardEventHandler: KeyboardEventHandler | null = null,
    upLinkConfig: UpLinkConfig | null = null,
    initialLastReadingPosition: ReadingPosition | null = null,
    publication: Publication,
    material: any,
    api: NavigatorAPI,
    rights: ReaderRights,
    tts: TTSModuleConfig,
    injectables: Array<Injectable>,
    attributes: IFrameAttributes,
    services: PublicationServices
  ) {
    this.settings = settings;
    this.annotator = annotator;
    this.view = settings.view;
    this.view.attributes = attributes;
    this.view.delegate = this;
    this.eventHandler = eventHandler || new EventHandler();
    this.touchEventHandler = touchEventHandler || new TouchEventHandler();
    this.keyboardEventHandler =
      keyboardEventHandler || new KeyboardEventHandler();
    this.upLinkConfig = upLinkConfig;
    this.initialLastReadingPosition = initialLastReadingPosition;
    this.publication = publication;
    this.material = material;
    this.api = api;
    this.rights = rights;
    this.tts = tts;
    this.injectables = injectables;
    this.attributes = attributes || { margin: 0 };
    this.services = services;
  }

  stop() {
    if (IS_DEV) {
      console.log("Iframe navigator stop");
    }

    removeEventListenerOptional(
      this.previousChapterAnchorElement,
      "click",
      this.handlePreviousChapterClick.bind(this)
    );
    removeEventListenerOptional(
      this.nextChapterAnchorElement,
      "click",
      this.handleNextChapterClick.bind(this)
    );

    removeEventListenerOptional(
      this.previousChapterTopAnchorElement,
      "click",
      this.handlePreviousPageClick.bind(this)
    );
    removeEventListenerOptional(
      this.nextChapterBottomAnchorElement,
      "click",
      this.handleNextPageClick.bind(this)
    );

    removeEventListenerOptional(
      this.previousPageAnchorElement,
      "click",
      this.handlePreviousPageClick.bind(this)
    );
    removeEventListenerOptional(
      this.nextPageAnchorElement,
      "click",
      this.handleNextPageClick.bind(this)
    );

    removeEventListenerOptional(
      this.tryAgainButton,
      "click",
      this.tryAgain.bind(this)
    );
    removeEventListenerOptional(
      this.goBackButton,
      "click",
      IFrameNavigator.goBack.bind(this)
    );

    removeEventListenerOptional(
      this.bookmarksControl,
      "keydown",
      this.hideBookmarksOnEscape.bind(this)
    );
    removeEventListenerOptional(
      this.espandMenuIcon,
      "click",
      this.handleEditClick.bind(this)
    );

    removeEventListenerOptional(window, "resize", this.onResize);
    this.iframes.forEach((iframe) => {
      removeEventListenerOptional(iframe, "resize", this.onResize);
    });

    if (this.rights?.enableMaterial) {
      if (this.mDropdowns) {
        this.mDropdowns.forEach((element) => {
          (element as any).destroy();
        });
      }
      if (this.mCollapsibles) {
        this.mCollapsibles.forEach((element) => {
          (element as any).destroy();
        });
      }
      if (this.mSidenav) {
        (this.mSidenav as any).destroy();
      }
      if (this.mTabs) {
        this.mTabs.forEach((element) => {
          (element as any).destroy();
        });
      }
    }
  }
  spreads: HTMLDivElement;
  firstSpread: HTMLDivElement;

  protected async start(
    mainElement: HTMLElement,
    headerMenu: HTMLElement,
    footerMenu: HTMLElement
  ): Promise<void> {
    this.headerMenu = headerMenu;
    this.mainElement = mainElement;
    try {
      const wrapper = HTMLUtilities.findRequiredElement(
        mainElement,
        "main#iframe-wrapper"
      ) as HTMLElement;
      wrapper.style.overflow = "overlay";
      let iframe = HTMLUtilities.findElement(
        mainElement,
        "main#iframe-wrapper iframe"
      ) as HTMLIFrameElement;
      let iframe2 = HTMLUtilities.findElement(
        mainElement,
        "#second"
      ) as HTMLIFrameElement;

      if (iframe) {
        this.iframes.push(iframe);
      }
      if (iframe2) {
        this.iframes.push(iframe2);
      }

      if (this.iframes.length === 0) {
        wrapper.style.overflow = "overlay";
        let iframe = document.createElement("iframe");
        iframe.setAttribute("SCROLLING", "no");
        iframe.setAttribute("allowtransparency", "true");
        this.iframes.push(iframe);
<<<<<<< HEAD

        this.spreads = document.createElement("div");
        this.firstSpread = document.createElement("div");
        this.spreads.style.display = "flex";
        this.spreads.style.alignItems = "center";
        this.spreads.style.justifyContent = "center";
        // let info = document.getElementById("reader-info-bottom");
        // if (info) {
        //   wrapper.insertBefore(this.spreads, info);
        // } else {
        wrapper.appendChild(this.spreads);
        // }

        this.spreads.appendChild(this.firstSpread);
        this.firstSpread.appendChild(this.iframes[0]);

        if (this.publication.isFixedLayout) {
=======
        let info = document.getElementById("reader-info-bottom");

        if (
          (this.publication.Metadata.Rendition?.Layout ?? "unknown") === "fixed"
        ) {
          this.spreads = document.createElement("div");
          this.firstSpread = document.createElement("div");
          this.spreads.style.display = "flex";
          this.spreads.style.alignItems = "center";
          this.spreads.style.justifyContent = "center";
          this.spreads.appendChild(this.firstSpread);
          this.firstSpread.appendChild(this.iframes[0]);
          if (info) {
            wrapper.insertBefore(this.spreads, info);
          } else {
            wrapper.appendChild(this.spreads);
          }
        } else {
          iframe.setAttribute("height", "100%");
          iframe.setAttribute("width", "100%");
          if (info) {
            wrapper.insertBefore(this.iframes[0], info);
          } else {
            wrapper.appendChild(this.iframes[0]);
          }
        }

        if (
          (this.publication.Metadata.Rendition?.Layout ?? "unknown") === "fixed"
        ) {
>>>>>>> e6edad2d
          if (this.settings.columnCount !== 1) {
            let secondSpread = document.createElement("div");
            this.spreads.appendChild(secondSpread);
            let iframe2 = document.createElement("iframe");
            iframe2.setAttribute("SCROLLING", "no");
            iframe2.setAttribute("allowtransparency", "true");
            iframe2.style.opacity = "1";
            iframe2.style.border = "none";
            iframe2.style.overflow = "hidden";
            this.iframes.push(iframe2);

            secondSpread.appendChild(this.iframes[1]);
            this.firstSpread.style.clipPath =
              "polygon(0% -20%, 100% -20%, 100% 120%, -20% 120%)";
            this.firstSpread.style.boxShadow = "0 0 8px 2px #ccc";
            secondSpread.style.clipPath =
              "polygon(0% -20%, 100% -20%, 120% 100%, 0% 120%)";
            secondSpread.style.boxShadow = "0 0 8px 2px #ccc";
          } else {
            this.firstSpread.style.clipPath =
              "polygon(0% -20%, 100% -20%, 120% 100%, -20% 120%)";
            this.firstSpread.style.boxShadow = "0 0 8px 2px #ccc";
          }
        } else {
          this.iframes[0].style.paddingTop =
            (this.attributes?.iframePaddingTop ?? 0) + "px";
        }
      }

      if (this.publication.isFixedLayout) {
        const minHeight = wrapper.clientHeight;
        // wrapper.style.height = minHeight + 40 + "px";
        var iframeParent = this.iframes[0].parentElement
          .parentElement as HTMLElement;
        iframeParent.style.height = minHeight + 40 + "px";
      } else {
        if (this.iframes.length === 2) {
          this.iframes.pop();
        }
      }

      this.loadingMessage = HTMLUtilities.findElement(
        mainElement,
        "#reader-loading"
      ) as HTMLDivElement;
      if (this.loadingMessage) {
        this.loadingMessage.innerHTML = readerLoading;
        this.loadingMessage.style.display = "none";
      }
      this.errorMessage = HTMLUtilities.findElement(
        mainElement,
        "#reader-error"
      ) as HTMLDivElement;
      if (this.errorMessage) {
        this.errorMessage.innerHTML = readerError;
        this.errorMessage.style.display = "none";
      }

      this.tryAgainButton = HTMLUtilities.findElement(
        mainElement,
        "button[class=try-again]"
      ) as HTMLButtonElement;
      this.goBackButton = HTMLUtilities.findElement(
        mainElement,
        "button[class=go-back]"
      ) as HTMLButtonElement;
      this.infoTop = HTMLUtilities.findElement(
        mainElement,
        "div[class='info top']"
      ) as HTMLDivElement;
      this.infoBottom = HTMLUtilities.findElement(
        mainElement,
        "div[class='info bottom']"
      ) as HTMLDivElement;

      if (this.headerMenu)
        this.bookTitle = HTMLUtilities.findElement(
          this.headerMenu,
          "#book-title"
        ) as HTMLSpanElement;

      if (this.infoBottom)
        this.chapterTitle = HTMLUtilities.findElement(
          this.infoBottom,
          "span[class=chapter-title]"
        ) as HTMLSpanElement;
      if (this.infoBottom)
        this.chapterPosition = HTMLUtilities.findElement(
          this.infoBottom,
          "span[class=chapter-position]"
        ) as HTMLSpanElement;
      if (this.infoBottom)
        this.remainingPositions = HTMLUtilities.findElement(
          this.infoBottom,
          "span[class=remaining-positions]"
        ) as HTMLSpanElement;

      if (this.headerMenu)
        this.espandMenuIcon = HTMLUtilities.findElement(
          this.headerMenu,
          "#expand-menu"
        ) as HTMLElement;

      // Header Menu

      if (this.headerMenu)
        this.links = HTMLUtilities.findElement(
          this.headerMenu,
          "ul.links.top"
        ) as HTMLUListElement;
      if (this.headerMenu)
        this.linksTopLeft = HTMLUtilities.findElement(
          this.headerMenu,
          "#nav-mobile-left"
        ) as HTMLUListElement;

      if (this.headerMenu)
        this.tocView = HTMLUtilities.findElement(
          this.headerMenu,
          "#container-view-toc"
        ) as HTMLDivElement;

      if (this.headerMenu)
        this.landmarksView = HTMLUtilities.findElement(
          headerMenu,
          "#container-view-landmarks"
        ) as HTMLDivElement;
      if (this.headerMenu)
        this.landmarksSection = HTMLUtilities.findElement(
          headerMenu,
          "#sidenav-section-landmarks"
        ) as HTMLDivElement;
      if (this.headerMenu)
        this.pageListView = HTMLUtilities.findElement(
          headerMenu,
          "#container-view-pagelist"
        ) as HTMLDivElement;
      if (this.headerMenu)
        this.goToPageView = HTMLUtilities.findElement(
          headerMenu,
          "#sidenav-section-gotopage"
        ) as HTMLLIElement;
      if (this.headerMenu)
        this.goToPageNumberInput = HTMLUtilities.findElement(
          headerMenu,
          "#goToPageNumberInput"
        ) as HTMLInputElement;
      if (this.headerMenu)
        this.goToPageNumberButton = HTMLUtilities.findElement(
          headerMenu,
          "#goToPageNumberButton"
        ) as HTMLButtonElement;

      // Footer Menu
      if (footerMenu)
        this.linksBottom = HTMLUtilities.findElement(
          footerMenu,
          "ul.links.bottom"
        ) as HTMLUListElement;
      if (footerMenu)
        this.linksMiddle = HTMLUtilities.findElement(
          footerMenu,
          "ul.links.middle"
        ) as HTMLUListElement;

      if (this.headerMenu)
        this.nextChapterAnchorElement = HTMLUtilities.findElement(
          this.headerMenu,
          "a[rel=next]"
        ) as HTMLAnchorElement;
      if (this.headerMenu)
        this.nextChapterBottomAnchorElement = HTMLUtilities.findElement(
          mainElement,
          "#next-chapter"
        ) as HTMLAnchorElement;
      if (footerMenu)
        this.nextPageAnchorElement = HTMLUtilities.findElement(
          footerMenu,
          "a[rel=next]"
        ) as HTMLAnchorElement;

      if (this.headerMenu)
        this.previousChapterAnchorElement = HTMLUtilities.findElement(
          this.headerMenu,
          "a[rel=prev]"
        ) as HTMLAnchorElement;
      if (this.headerMenu)
        this.previousChapterTopAnchorElement = HTMLUtilities.findElement(
          mainElement,
          "#previous-chapter"
        ) as HTMLAnchorElement;
      if (footerMenu)
        this.previousPageAnchorElement = HTMLUtilities.findElement(
          footerMenu,
          "a[rel=prev]"
        ) as HTMLAnchorElement;

      if (this.nextChapterBottomAnchorElement)
        this.nextChapterBottomAnchorElement.style.display = "none";
      if (this.previousChapterTopAnchorElement)
        this.previousChapterTopAnchorElement.style.display = "none";

      this.newPosition = null;
      this.newElementId = null;
      this.isBeingStyled = true;
      this.isLoading = true;

      this.setupEvents();

      this.settings.setIframe(this.iframes[0]);
      this.settings.onSettingsChange(this.handleResize.bind(this));
      this.settings.onColumnSettingsChange(
        this.handleNumberOfIframes.bind(this)
      );
      this.settings.onViewChange(this.updateBookView.bind(this));

      if (this.initialLastReadingPosition) {
        this.annotator.initLastReadingPosition(this.initialLastReadingPosition);
      }

      var self = this;
      if (this.headerMenu) {
        var menuSearch = HTMLUtilities.findElement(
          this.headerMenu,
          "#menu-button-search"
        ) as HTMLLinkElement;
        var menuTTS = HTMLUtilities.findElement(
          this.headerMenu,
          "#menu-button-tts"
        ) as HTMLLinkElement;
        var menuBookmark = HTMLUtilities.findElement(
          this.headerMenu,
          "#menu-button-bookmark"
        ) as HTMLLinkElement;
      }
      if (this.rights?.enableMaterial) {
        let elements = document.querySelectorAll(".sidenav");
        if (elements) {
          self.mSidenav = Sidenav.init(elements, {
            edge: "left",
          });
        }
        let collapsible = document.querySelectorAll(".collapsible");
        if (collapsible) {
          self.mCollapsibles = Collapsible.init(collapsible, {
            accordion: true,
          });
        }
        let dropdowns = document.querySelectorAll(".dropdown-trigger");
        if (dropdowns) {
          self.mDropdowns = Dropdown.init(dropdowns, {
            alignment: "right",
            constrainWidth: false,
            coverTrigger: false,
            closeOnClick: false,
            autoTrigger: false,
            onOpenEnd: function () {
              self.mTabs.forEach((element) => {
                (element as any).updateTabIndicator();
              });
            },
          });
        }
        let tabs = document.querySelectorAll(".tabs");
        if (tabs) {
          self.mTabs = Tabs.init(tabs);
        }
        if (this.headerMenu) {
          if (!this.rights?.enableBookmarks) {
            if (menuBookmark)
              menuBookmark.parentElement.style.setProperty("display", "none");
            var sideNavSectionBookmarks = HTMLUtilities.findElement(
              this.headerMenu,
              "#sidenav-section-bookmarks"
            ) as HTMLElement;
            if (sideNavSectionBookmarks)
              sideNavSectionBookmarks.style.setProperty("display", "none");
          }
          if (!this.rights?.enableAnnotations) {
            var sideNavSectionHighlights = HTMLUtilities.findElement(
              this.headerMenu,
              "#sidenav-section-highlights"
            ) as HTMLElement;
            if (sideNavSectionHighlights)
              sideNavSectionHighlights.style.setProperty("display", "none");
          }
          if (!this.rights?.enableTTS) {
            if (menuTTS)
              menuTTS.parentElement.style.setProperty("display", "none");
          }
          if (!this.rights?.enableSearch) {
            if (menuSearch)
              menuSearch.parentElement.style.removeProperty("display");
          }
          if (menuSearch && this.view.delegate.publication.isFixedLayout) {
            menuSearch.parentElement.style.setProperty("display", "none");
          }
        }
      } else {
        if (this.headerMenu) {
          if (menuSearch)
            menuSearch.parentElement.style.setProperty("display", "none");
          if (menuTTS)
            menuTTS.parentElement.style.setProperty("display", "none");
          if (menuBookmark)
            menuBookmark.parentElement.style.setProperty("display", "none");
        }
      }

<<<<<<< HEAD
      setTimeout(() => {
        if (self.annotationModule !== undefined) {
          self.annotationModule.drawHighlights();
          // self.annotationModule.drawIndicators()
        } else {
          if (this.rights?.enableSearch) {
            this.highlighter.destroyAllhighlights(
              this.iframes[0].contentDocument
            );
            self.searchModule.drawSearch();
          }
        }
      }, 300);

      await this.loadManifest();
=======
      return await this.loadManifest();
>>>>>>> e6edad2d
    } catch (err) {
      // There's a mismatch between the template and the selectors above,
      // or we weren't able to insert the template in the element.
      console.error(err);
      this.abortOnError();
      return Promise.reject(err);
    }
  }

  timeout: any;

  onResize = () => {
    clearTimeout(this.timeout);
    this.timeout = setTimeout(this.handleResize.bind(this), 200);
  };
  reload = async () => {
    let lastReadingPosition: ReadingPosition | null = null;
    if (this.annotator) {
      lastReadingPosition = (await this.annotator.getLastReadingPosition()) as ReadingPosition | null;
    }

    if (lastReadingPosition) {
      const linkHref = this.publication.getAbsoluteHref(
        lastReadingPosition.href
      );
      if (IS_DEV) console.log(lastReadingPosition.href);
      if (IS_DEV) console.log(linkHref);
      lastReadingPosition.href = linkHref;
      await this.navigate(lastReadingPosition);
    }
  };

  private setupEvents(): void {
    for (const iframe of this.iframes) {
      addEventListenerOptional(
        iframe,
        "load",
        this.handleIFrameLoad.bind(this)
      );
    }

    addEventListenerOptional(
      this.previousChapterAnchorElement,
      "click",
      this.handlePreviousChapterClick.bind(this)
    );
    addEventListenerOptional(
      this.nextChapterAnchorElement,
      "click",
      this.handleNextChapterClick.bind(this)
    );

    addEventListenerOptional(
      this.previousChapterTopAnchorElement,
      "click",
      this.handlePreviousPageClick.bind(this)
    );
    addEventListenerOptional(
      this.nextChapterBottomAnchorElement,
      "click",
      this.handleNextPageClick.bind(this)
    );

    addEventListenerOptional(
      this.previousPageAnchorElement,
      "click",
      this.handlePreviousPageClick.bind(this)
    );
    addEventListenerOptional(
      this.nextPageAnchorElement,
      "click",
      this.handleNextPageClick.bind(this)
    );

    addEventListenerOptional(
      this.tryAgainButton,
      "click",
      this.tryAgain.bind(this)
    );
    addEventListenerOptional(
      this.goBackButton,
      "click",
      IFrameNavigator.goBack.bind(this)
    );

    addEventListenerOptional(
      this.bookmarksControl,
      "keydown",
      this.hideBookmarksOnEscape.bind(this)
    );

    addEventListenerOptional(
      this.espandMenuIcon,
      "click",
      this.handleEditClick.bind(this)
    );

    addEventListenerOptional(
      this.goToPageNumberInput,
      "keypress",
      this.goToPageNumber.bind(this)
    );
    addEventListenerOptional(
      this.goToPageNumberButton,
      "click",
      this.goToPageNumber.bind(this)
    );

    addEventListenerOptional(window, "resize", this.onResize);
    for (const iframe of this.iframes) {
      addEventListenerOptional(iframe, "resize", this.onResize);
    }
  }

  private setupModalFocusTrap(
    modal: HTMLDivElement,
    closeButton: HTMLButtonElement,
    lastFocusableElement: HTMLButtonElement | HTMLAnchorElement
  ): void {
    // Trap keyboard focus in a modal dialog when it's displayed.
    const TAB_KEY = 9;

    // Going backwards from the close button sends you to the last focusable element.
    closeButton.addEventListener("keydown", (event: KeyboardEvent) => {
      if (IFrameNavigator.isDisplayed(modal)) {
        const tab = event.keyCode === TAB_KEY;
        const shift = !!event.shiftKey;
        if (tab && shift) {
          lastFocusableElement.focus();
          event.preventDefault();
          event.stopPropagation();
        }
      }
    });

    // Going forward from the last focusable element sends you to the close button.
    lastFocusableElement.addEventListener("keydown", (event: KeyboardEvent) => {
      if (IFrameNavigator.isDisplayed(modal)) {
        const tab = event.keyCode === TAB_KEY;
        const shift = !!event.shiftKey;
        if (tab && !shift) {
          closeButton.focus();
          event.preventDefault();
          event.stopPropagation();
        }
      }
    });
  }

  private async goToPageNumber(event: any): Promise<any> {
    if (
      this.goToPageNumberInput.value &&
      (event.key === "Enter" || event.type === "click")
    ) {
      var filteredPages = this.publication.pageList.filter(
        (el: any) =>
          el.href.slice(el.href.indexOf("#") + 1).replace(/[^0-9]/g, "") ===
          this.goToPageNumberInput.value
      );
      if (filteredPages && filteredPages.length > 0) {
        var firstPage = filteredPages[0];
        let locations: Locations = {
          progression: 0,
        };
        if (firstPage.Href.indexOf("#") !== -1) {
          const elementId = firstPage.Href.slice(
            firstPage.Href.indexOf("#") + 1
          );
          if (elementId !== null) {
            locations = {
              fragment: elementId,
            };
          }
        }
        const position: Locator = {
          href: this.publication.getAbsoluteHref(firstPage.Href),
          locations: locations,
          type: firstPage.TypeLink,
          title: firstPage.Title,
        };

        this.stopReadAloud(true);
        this.navigate(position);
      }
    }
  }
  isScrolling: boolean;

  private updateBookView(): void {
    if (this.view.layout === "fixed") {
      if (this.nextPageAnchorElement)
        this.nextPageAnchorElement.style.display = "none";
      if (this.previousPageAnchorElement)
        this.previousPageAnchorElement.style.display = "none";
      if (this.nextChapterBottomAnchorElement)
        this.nextChapterBottomAnchorElement.style.display = "none";
      if (this.previousChapterTopAnchorElement)
        this.previousChapterTopAnchorElement.style.display = "none";
    } else {
      this.settings.isPaginated().then((paginated) => {
        if (paginated) {
          this.view.height =
            BrowserUtilities.getHeight() - 40 - this.attributes.margin;
          if (this.infoBottom) this.infoBottom.style.removeProperty("display");
          document.body.onscroll = () => {};
          if (this.nextChapterBottomAnchorElement)
            this.nextChapterBottomAnchorElement.style.display = "none";
          if (this.previousChapterTopAnchorElement)
            this.previousChapterTopAnchorElement.style.display = "none";
          if (this.nextPageAnchorElement)
            this.nextPageAnchorElement.style.display = "unset";
          if (this.previousPageAnchorElement)
            this.previousPageAnchorElement.style.display = "unset";
          if (this.chapterTitle) this.chapterTitle.style.display = "inline";
          if (this.chapterPosition)
            this.chapterPosition.style.display = "inline";
          if (this.remainingPositions)
            this.remainingPositions.style.display = "inline";
          if (this.eventHandler) {
            this.eventHandler.onInternalLink = this.handleInternalLink.bind(
              this
            );
            this.eventHandler.onClickThrough = this.handleClickThrough.bind(
              this
            );
          }
          if (this.touchEventHandler) {
            this.touchEventHandler.onBackwardSwipe = this.handlePreviousPageClick.bind(
              this
            );
            this.touchEventHandler.onForwardSwipe = this.handleNextPageClick.bind(
              this
            );
          }
          if (this.keyboardEventHandler) {
            this.keyboardEventHandler.onBackwardSwipe = this.handlePreviousPageClick.bind(
              this
            );
            this.keyboardEventHandler.onForwardSwipe = this.handleNextPageClick.bind(
              this
            );
          }
        } else {
          if (this.infoBottom) this.infoBottom.style.display = "none";
          if (this.nextPageAnchorElement)
            this.nextPageAnchorElement.style.display = "none";
          if (this.previousPageAnchorElement)
            this.previousPageAnchorElement.style.display = "none";
          if (this.view.layout === "fixed") {
            if (this.nextChapterBottomAnchorElement)
              this.nextChapterBottomAnchorElement.style.display = "none";
            if (this.previousChapterTopAnchorElement)
              this.previousChapterTopAnchorElement.style.display = "none";
          } else {
            if (this.view.atStart() && this.view.atEnd()) {
              if (this.nextChapterBottomAnchorElement)
                this.nextChapterBottomAnchorElement.style.display = "unset";
              if (this.previousChapterTopAnchorElement)
                this.previousChapterTopAnchorElement.style.display = "unset";
            } else if (this.view.atEnd()) {
              if (this.previousChapterTopAnchorElement)
                this.previousChapterTopAnchorElement.style.display = "none";
              if (this.nextChapterBottomAnchorElement)
                this.nextChapterBottomAnchorElement.style.display = "unset";
            } else if (this.view.atStart()) {
              if (this.nextChapterBottomAnchorElement)
                this.nextChapterBottomAnchorElement.style.display = "none";
              if (this.previousChapterTopAnchorElement)
                this.previousChapterTopAnchorElement.style.display = "unset";
            } else {
              if (this.nextChapterBottomAnchorElement)
                this.nextChapterBottomAnchorElement.style.display = "none";
              if (this.previousChapterTopAnchorElement)
                this.previousChapterTopAnchorElement.style.display = "none";
            }
          }
          const onDoScrolling = debounce(() => {
            this.isScrolling = false;
          }, 200);

          const wrapper = HTMLUtilities.findRequiredElement(
            document,
            "#iframe-wrapper"
          ) as HTMLDivElement;

          // document.body.style.overflow = "auto";
<<<<<<< HEAD
          wrapper.onscroll = () => {
=======
          document.body.onscroll = async () => {
>>>>>>> e6edad2d
            this.isScrolling = true;
            await this.savePosition();
            if (this.view.atEnd()) {
              // Bring up the bottom nav when you get to the bottom,
              // if it wasn't already displayed.
            } else {
              // Remove the bottom nav when you scroll back up,
              // if it was displayed because you were at the bottom.
            }
            if (this.view.layout === "fixed") {
              if (this.nextChapterBottomAnchorElement)
                this.nextChapterBottomAnchorElement.style.display = "none";
              if (this.previousChapterTopAnchorElement)
                this.previousChapterTopAnchorElement.style.display = "none";
            } else {
              this.settings.isPaginated().then((paginated) => {
                if (!paginated) {
                  if (this.view.atStart() && this.view.atEnd()) {
                    if (this.nextChapterBottomAnchorElement)
                      this.nextChapterBottomAnchorElement.style.display =
                        "unset";
                    if (this.previousChapterTopAnchorElement)
                      this.previousChapterTopAnchorElement.style.display =
                        "unset";
                  } else if (this.view.atEnd()) {
                    if (this.previousChapterTopAnchorElement)
                      this.previousChapterTopAnchorElement.style.display =
                        "none";
                    if (this.nextChapterBottomAnchorElement)
                      this.nextChapterBottomAnchorElement.style.display =
                        "unset";
                  } else if (this.view.atStart()) {
                    if (this.nextChapterBottomAnchorElement)
                      this.nextChapterBottomAnchorElement.style.display =
                        "none";
                    if (this.previousChapterTopAnchorElement)
                      this.previousChapterTopAnchorElement.style.display =
                        "unset";
                  } else {
                    if (this.nextChapterBottomAnchorElement)
                      this.nextChapterBottomAnchorElement.style.display =
                        "none";
                    if (this.previousChapterTopAnchorElement)
                      this.previousChapterTopAnchorElement.style.display =
                        "none";
                  }
                }
              });
              this.checkResourcePosition();
            }
            onDoScrolling();
          };

          if (this.chapterTitle) this.chapterTitle.style.display = "none";
          if (this.chapterPosition) this.chapterPosition.style.display = "none";
          if (this.remainingPositions)
            this.remainingPositions.style.display = "none";
          if (this.eventHandler) {
            this.eventHandler.onInternalLink = this.handleInternalLink.bind(
              this
            );
            this.eventHandler.onClickThrough = this.handleClickThrough.bind(
              this
            );
          }
          if (this.touchEventHandler) {
            this.touchEventHandler.onBackwardSwipe = this.handlePreviousPageClick.bind(
              this
            );
            this.touchEventHandler.onForwardSwipe = this.handleNextPageClick.bind(
              this
            );
          }
          if (this.keyboardEventHandler) {
            this.keyboardEventHandler.onBackwardSwipe = this.handlePreviousPageClick.bind(
              this
            );
            this.keyboardEventHandler.onForwardSwipe = this.handleNextPageClick.bind(
              this
            );
          }
        }
      });
      setTimeout(async () => {
        if (this.annotationModule !== undefined) {
          await this.annotationModule.drawHighlights();
        } else {
          if (
            this.rights?.enableSearch &&
            this.searchModule !== undefined &&
            this.highlighter !== undefined
          ) {
            for (const iframe of this.iframes) {
              await this.highlighter.destroyAllhighlights(
                iframe.contentDocument
              );
            }
            this.searchModule.drawSearch();
          }
        }
      }, 200);
    }
  }

  private async loadManifest(): Promise<void> {
    try {
      const createSubmenu = (
        parentElement: Element,
        links: Array<Link>,
        control?: HTMLButtonElement,
        ol: boolean = false
      ) => {
        var menuControl: HTMLButtonElement;
        var mainElement: HTMLDivElement;
        if (control) {
          menuControl = control;
          if (parentElement instanceof HTMLDivElement) {
            mainElement = parentElement;
          }
        }
        var listElement: HTMLUListElement = document.createElement("ul");
        if (ol) {
          listElement = document.createElement("ol");
        }
        listElement.className = "sidenav-toc";
        let lastLink: HTMLAnchorElement | null = null;
        for (const link of links) {
          const listItemElement: HTMLLIElement = document.createElement("li");
          const linkElement: HTMLAnchorElement = document.createElement("a");
          const spanElement: HTMLSpanElement = document.createElement("span");
          linkElement.className = "chapter-link";
          linkElement.tabIndex = -1;
          let href = "";
          if (link.Href) {
            href = this.publication.getAbsoluteHref(link.Href);
            linkElement.href = href;
            linkElement.innerHTML = link.Title || "";
            listItemElement.appendChild(linkElement);
          } else {
            spanElement.innerHTML = link.Title || "";
            spanElement.className = "chapter-title";
            listItemElement.appendChild(spanElement);
          }
          if (link.Children && link.Children.length > 0) {
            createSubmenu(listItemElement, link.Children, null, true);
          }

          listElement.appendChild(listItemElement);
          lastLink = linkElement;
        }

        // Trap keyboard focus inside the TOC while it's open.
        if (lastLink && menuControl) {
          this.setupModalFocusTrap(mainElement, menuControl, lastLink);
        }

        addEventListenerOptional(listElement, "click", (event: Event) => {
          event.preventDefault();
          event.stopPropagation();
          if (
            event.target &&
            (event.target as HTMLElement).tagName.toLowerCase() === "a"
          ) {
            let linkElement = event.target as HTMLAnchorElement;

            if (linkElement.className.indexOf("active") !== -1) {
              // This TOC item is already loaded. Hide the TOC
              // but don't navigate.
              this.hideView(mainElement, menuControl);
            } else {
              // Set focus back to the contents toggle button so screen readers
              // don't get stuck on a hidden link.
              menuControl?.focus();

              let locations: Locations = {
                progression: 0,
              };
              if (linkElement.href.indexOf("#") !== -1) {
                const elementId = linkElement.href.slice(
                  linkElement.href.indexOf("#") + 1
                );
                if (elementId !== null) {
                  locations = {
                    fragment: elementId,
                  };
                }
              }

              const position: Locator = {
                href: linkElement.href,
                locations: locations,
                type: linkElement.type,
                title: linkElement.title,
              };

              this.hideView(mainElement, menuControl);
              this.navigate(position);
            }
          }
        });

        parentElement.appendChild(listElement);
      };

      const toc = this.publication.tableOfContents;
      const landmarks = this.publication.landmarks;
      const pageList = this.publication.pageList;

      if (this.tocView) {
        if (toc.length) {
          createSubmenu(this.tocView, toc);
        } else {
          this.tocView.parentElement.parentElement.removeChild(
            this.tocView.parentElement
          );
        }
      }

      if (this.pageListView) {
        if (pageList?.length) {
          createSubmenu(this.pageListView, pageList);
        } else {
          this.pageListView.parentElement.parentElement.removeChild(
            this.pageListView.parentElement
          );
        }
      }

      if (this.goToPageView) {
        if (pageList?.length) {
          //
        } else {
          this.goToPageView.parentElement.removeChild(this.goToPageView);
        }
      }

      if (this.landmarksView) {
        if (landmarks?.length) {
          createSubmenu(this.landmarksView, landmarks);
        } else {
          this.landmarksSection.parentElement.removeChild(
            this.landmarksSection
          );
        }
      }

      if (
        (this.links || this.linksTopLeft) &&
        this.upLinkConfig &&
        this.upLinkConfig.url
      ) {
        const upUrl = this.upLinkConfig.url;
        const upLabel = this.upLinkConfig.label || "";
        const upAriaLabel = this.upLinkConfig.ariaLabel || upLabel;
        var upHTML = simpleUpLinkTemplate(upUrl.href, upLabel, upAriaLabel);
        const upParent: HTMLLIElement = document.createElement("li");
        upParent.classList.add("uplink-wrapper");
        upParent.innerHTML = upHTML;
        if (this.links) {
          this.links.insertBefore(upParent, this.links.firstChild);
          this.upLink = HTMLUtilities.findRequiredElement(
            this.links,
            "a[rel=up]"
          ) as HTMLAnchorElement;
        } else {
          this.linksTopLeft.insertBefore(
            upParent,
            this.linksTopLeft.firstChild
          );
          this.upLink = HTMLUtilities.findRequiredElement(
            this.linksTopLeft,
            "a[rel=up]"
          ) as HTMLAnchorElement;
        }
      }

      let lastReadingPosition: ReadingPosition | null = null;
      if (this.annotator) {
        lastReadingPosition = (await this.annotator.getLastReadingPosition()) as ReadingPosition | null;
      }

      const startLink = this.publication.getStartLink();
      let startUrl: string | null = null;
      if (startLink && startLink.Href) {
        startUrl = this.publication.getAbsoluteHref(startLink.Href);
      }

      if (lastReadingPosition) {
        const linkHref = this.publication.getAbsoluteHref(
          lastReadingPosition.href
        );
        if (IS_DEV) console.log(lastReadingPosition.href);
        if (IS_DEV) console.log(linkHref);
        lastReadingPosition.href = linkHref;
        await this.navigate(lastReadingPosition);
      } else if (startUrl) {
        const position: ReadingPosition = {
          href: startUrl,
          locations: {
            progression: 0,
          },
          created: new Date(),
          title: startLink.Title,
        };

        await this.navigate(position);
      }

      return new Promise<void>((resolve) => resolve());
    } catch (err) {
      console.error(err);
      this.abortOnError();
      return new Promise<void>((_, reject) => reject(err)).catch(() => {});
    }
  }

  private async handleIFrameLoad(): Promise<void> {
    if (this.errorMessage) this.errorMessage.style.display = "none";
    this.showLoadingMessageAfterDelay();
    try {
      let bookViewPosition = 0;
      if (this.newPosition) {
        bookViewPosition = this.newPosition.locations.progression;
      }
      this.handleResize();
      this.updateBookView();

      await this.settings.applyProperties();

      let currentLocation = this.currentChapterLink.href;
<<<<<<< HEAD
      setTimeout(() => {
        if (this.newElementId) {
          const element = (this.iframes[0]
            .contentDocument as any).getElementById(this.newElementId);
          this.view.goToElement(element);
          this.newElementId = null;
        } else {
          if (this.newPosition && (this.newPosition as Annotation).highlight) {
            this.view.goToCssSelector(
              (this.newPosition as Annotation).highlight.selectionInfo.rangeInfo
                .startContainerElementCssSelector
            );
          }
        }
        this.newPosition = null;
        this.updatePositionInfo();
      }, 200);
=======
>>>>>>> e6edad2d

      const previous = this.publication.getPreviousSpineItem(currentLocation);
      if (previous && previous.Href) {
        this.previousChapterLink = {
          href: previous.Href,
          title: previous.Title,
          type: previous.TypeLink,
        };
      }
      if (this.previousChapterAnchorElement) {
        if (this.previousChapterLink) {
          this.previousChapterAnchorElement.href = this.publication.getAbsoluteHref(
            this.previousChapterLink.href
          );
          this.previousChapterAnchorElement.className = this.previousChapterAnchorElement.className.replace(
            " disabled",
            ""
          );
        } else {
          this.previousChapterAnchorElement.removeAttribute("href");
          this.previousChapterAnchorElement.className += " disabled";
        }
      }
      let res = this.publication.getNextSpineItem(currentLocation);
      if (res) {
        this.nextChapterLink = {
          href: res.Href,
          title: res.Title,
          type: res.TypeLink,
        };
      } else {
        this.nextChapterLink = undefined;
      }
      if (this.nextChapterAnchorElement) {
        if (this.nextChapterLink) {
          this.nextChapterAnchorElement.href = this.publication.getAbsoluteHref(
            this.nextChapterLink.href
          );
          this.nextChapterAnchorElement.className = this.nextChapterAnchorElement.className.replace(
            " disabled",
            ""
          );
        } else {
          this.nextChapterAnchorElement.removeAttribute("href");
          this.nextChapterAnchorElement.className += " disabled";
        }
      }

      if (this.currentTocUrl !== null) {
        this.setActiveTOCItem(this.currentTocUrl);
      } else {
        this.setActiveTOCItem(currentLocation);
      }

      if (this.publication.Metadata.Title) {
        if (this.bookTitle)
          this.bookTitle.innerHTML = this.publication.Metadata.Title.toString();
      }

      const spineItem = this.publication.getSpineItem(currentLocation);
      if (spineItem !== null) {
        this.currentChapterLink.title = spineItem.Title;
        this.currentChapterLink.type = spineItem.TypeLink;
      }
      let tocItem = this.publication.getTOCItem(currentLocation);
      if (this.currentTocUrl !== null) {
        tocItem = this.publication.getTOCItem(this.currentTocUrl);
      }
      if (!this.currentChapterLink.title && tocItem !== null && tocItem.Title) {
        this.currentChapterLink.title = tocItem.Title;
      }
      if (
        !this.currentChapterLink.type &&
        tocItem !== null &&
        tocItem.TypeLink
      ) {
        this.currentChapterLink.title = tocItem.Title;
      }

      if (this.currentChapterLink.title) {
        if (this.chapterTitle)
          this.chapterTitle.innerHTML =
            "(" + this.currentChapterLink.title + ")";
      } else {
        if (this.chapterTitle)
          this.chapterTitle.innerHTML = "(Current Chapter)";
      }

      await this.injectInjectablesIntoIframeHead();

      if (this.highlighter !== undefined) {
        await this.highlighter.initialize();
      }
      const body = this.iframes[0].contentDocument.body;
      if (this.rights?.enableTTS && this.tts?.enableSplitter) {
        Splitting({
          target: body,
          by: "lines",
        });
      }
      if (this.rights?.enableContentProtection) {
        if (this.contentProtectionModule !== undefined) {
          await this.contentProtectionModule.initialize();
        }
      }

      if (this.eventHandler) {
        for (const iframe of this.iframes) {
          this.eventHandler.setupEvents(iframe.contentDocument);
          this.touchEventHandler.setupEvents(iframe.contentDocument);
          this.keyboardEventHandler.setupEvents(iframe.contentDocument);
        }
        this.keyboardEventHandler.delegate = this;
        this.keyboardEventHandler.keydown(document);
      }
      if (this.view.layout !== "fixed") {
        if (this.view?.isScrollMode()) {
          for (const iframe of this.iframes) {
            this.view.setIframeHeight(iframe);
          }
        }
      }
      if (this.annotationModule !== undefined) {
        await this.annotationModule.initialize();
      }
      if (this.rights?.enableTTS) {
        for (const iframe of this.iframes) {
          const body = iframe.contentDocument.body;
          if (this.ttsModule !== undefined) {
            await this.ttsModule.initialize(body);
          }
        }
      }
      for (const iframe of this.iframes) {
        const body = iframe.contentDocument.body;
        var pagebreaks = body.querySelectorAll('[*|type="pagebreak"]');
        for (var i = 0; i < pagebreaks.length; i++) {
          var img = pagebreaks[i];
          if (IS_DEV) console.log(img);
          if (img.innerHTML.length === 0) {
            img.innerHTML = img.getAttribute("title");
          }
          img.className = "epubPageBreak";
        }
      }

      if (this.timelineModule !== undefined) {
        await this.timelineModule.initialize();
      }

      if (this.mediaOverlayModule !== undefined) {
        await this.mediaOverlayModule.initialize();
      }

      setTimeout(async () => {
        if (this.newElementId) {
          const element = (
            this.iframes[0].contentDocument as any
          ).getElementById(this.newElementId);
          this.view.goToElement(element);
          this.newElementId = null;
        } else if (
          this.newPosition &&
          (this.newPosition as Annotation).highlight
        ) {
          this.view.goToCssSelector(
            (this.newPosition as Annotation).highlight.selectionInfo.rangeInfo
              .startContainerElementCssSelector
          );
        } else if (bookViewPosition > 0) {
          this.view.goToPosition(bookViewPosition);
        }

        this.newPosition = null;

        this.hideLoadingMessage();
        this.showIframeContents();
        await this.updatePositionInfo();
      }, 200);

      return Promise.resolve();
    } catch (err) {
      console.error(err);
      this.abortOnError();
      return Promise.reject(err);
    }
  }

  private async injectInjectablesIntoIframeHead(): Promise<void> {
    // Inject Readium CSS into Iframe Head
    const injectablesToLoad: Promise<boolean>[] = [];

    const addLoadingInjectable = (
      injectable: HTMLLinkElement | HTMLScriptElement
    ) => {
      const loadPromise = new Promise<boolean>((resolve) => {
        injectable.onload = () => {
          resolve(true);
        };
      });
      injectablesToLoad.push(loadPromise);
    };

    for (const iframe of this.iframes) {
      const head = iframe.contentDocument.head;
      if (head) {
        head.insertBefore(
          IFrameNavigator.createBase(this.currentChapterLink.href),
          head.firstChild
        );

        this.injectables.forEach((injectable) => {
          if (injectable.type === "style") {
            if (injectable.fontFamily) {
              // UserSettings.fontFamilyValues.push(injectable.fontFamily)
              // this.settings.setupEvents()
              // this.settings.addFont(injectable.fontFamily);
              this.settings.initAddedFont();
              if (!injectable.systemFont) {
                const link = IFrameNavigator.createCssLink(injectable.url);
                head.appendChild(link);
                addLoadingInjectable(link);
              }
            } else if (injectable.r2before) {
              const link = IFrameNavigator.createCssLink(injectable.url);
              head.insertBefore(link, head.firstChild);
              addLoadingInjectable(link);
            } else if (injectable.r2default) {
              const link = IFrameNavigator.createCssLink(injectable.url);
              head.insertBefore(link, head.childNodes[1]);
              addLoadingInjectable(link);
            } else if (injectable.r2after) {
              if (injectable.appearance) {
                // this.settings.addAppearance(injectable.appearance);
                this.settings.initAddedAppearance();
              }
              const link = IFrameNavigator.createCssLink(injectable.url);
              head.appendChild(link);
              addLoadingInjectable(link);
            } else {
              const link = IFrameNavigator.createCssLink(injectable.url);
              head.appendChild(link);
              addLoadingInjectable(link);
            }
          } else if (injectable.type === "script") {
            const script = IFrameNavigator.createJavascriptLink(
              injectable.url,
              injectable.async
            );
            head.appendChild(script);
            addLoadingInjectable(script);
          }
        });
      }
    }

    if (injectablesToLoad.length === 0) {
      return;
    }

    await Promise.all(injectablesToLoad);
  }

  private abortOnError() {
    if (this.errorMessage) this.errorMessage.style.display = "block";
    if (this.isLoading) {
      this.hideLoadingMessage();
    }
  }

  private tryAgain() {
    this.precessContentForIframe();
  }

  private precessContentForIframe() {
    const self = this;
    var index = this.publication.getSpineIndex(this.currentChapterLink.href);
    var even: boolean = index % 2 === 1;

    function writeIframeDoc(content: string, href: string) {
      const parser = new DOMParser();
      const doc = parser.parseFromString(content, "application/xhtml+xml");
      if (doc.head) {
        doc.head.insertBefore(
          IFrameNavigator.createBase(href),
          doc.head.firstChild
        );
      }
      const newHTML = doc.documentElement.outerHTML;
      const iframeDoc = self.iframes[0].contentDocument;
      iframeDoc.open();
      iframeDoc.write(newHTML);
      iframeDoc.close();
    }

    function writeIframe2Doc(content: string, href: string) {
      const parser = new DOMParser();
      const doc = parser.parseFromString(content, "application/xhtml+xml");
      if (doc.head) {
        doc.head.insertBefore(
          IFrameNavigator.createBase(href),
          doc.head.firstChild
        );
      }
      const newHTML = doc.documentElement.outerHTML;
      const iframeDoc = self.iframes[1].contentDocument;
      iframeDoc.open();
      iframeDoc.write(newHTML);
      iframeDoc.close();
    }

    const link = new URL(this.currentChapterLink.href);
    const isSameOrigin =
      window.location.protocol === link.protocol &&
      window.location.port === link.port &&
      window.location.hostname === link.hostname;

    if (this.api?.getContent) {
      if (this.publication.isFixedLayout) {
        if (this.settings.columnCount !== 1) {
          if (even) {
            this.currentSpreadLinks.left = {
              href: this.currentChapterLink.href,
            };

            this.api
              ?.getContent(this.currentChapterLink.href)
              .then((content) => {
                if (content === undefined) {
                  if (isSameOrigin) {
                    this.iframes[0].src = this.currentChapterLink.href;
                  } else {
                    fetch(this.currentChapterLink.href)
                      .then((r) => r.text())
                      .then(async (content) => {
                        writeIframeDoc.call(
                          this,
                          content,
                          this.currentChapterLink.href
                        );
                      });
                  }
                } else {
                  writeIframeDoc.call(
                    this,
                    content,
                    this.currentChapterLink.href
                  );
                }
              });
            if (this.iframes.length === 2) {
              if (index < this.publication.readingOrder.length - 1) {
                const next = this.publication.getNextSpineItem(
                  this.currentChapterLink.href
                );
                const href = this.publication.getAbsoluteHref(next.Href);
                this.currentSpreadLinks.right = {
                  href: href,
                };

                this.api?.getContent(href).then((content) => {
                  if (content === undefined) {
                    if (isSameOrigin) {
                      this.iframes[1].src = href;
                    } else {
                      fetch(href)
                        .then((r) => r.text())
                        .then(async (content) => {
                          writeIframe2Doc.call(this, content, href);
                          this.currentSpreadLinks.right = {
                            href: href,
                          };
                        });
                    }
                  } else {
                    writeIframe2Doc.call(this, content, href);
                  }
                });
              } else {
                this.iframes[1].src = "about:blank";
              }
            }
          } else {
            if (index > 0) {
              const prev = this.publication.getPreviousSpineItem(
                this.currentChapterLink.href
              );
              const href = this.publication.getAbsoluteHref(prev.Href);
              this.currentSpreadLinks.left = {
                href: href,
              };
              this.api?.getContent(href).then((content) => {
                if (content === undefined) {
                  if (isSameOrigin) {
                    this.iframes[0].src = href;
                  } else {
                    fetch(href)
                      .then((r) => r.text())
                      .then(async (content) => {
                        writeIframeDoc.call(this, content, href);
                      });
                  }
                } else {
                  writeIframeDoc.call(this, content, href);
                }
              });
            } else {
              this.iframes[0].src = "about:blank";
            }
            if (this.iframes.length === 2 && this.publication.isFixedLayout) {
              this.currentSpreadLinks.right = {
                href: this.currentChapterLink.href,
              };

              this.api
                .getContent(this.currentChapterLink.href)
                .then((content) => {
                  if (content === undefined) {
                    if (isSameOrigin) {
                      this.iframes[1].src = this.currentChapterLink.href;
                    } else {
                      fetch(this.currentChapterLink.href)
                        .then((r) => r.text())
                        .then(async (content) => {
                          writeIframe2Doc.call(
                            this,
                            content,
                            this.currentChapterLink.href
                          );
                        });
                    }
                  } else {
                    writeIframe2Doc.call(
                      this,
                      content,
                      this.currentChapterLink.href
                    );
                  }
                });
            }
          }
        } else {
          this.currentSpreadLinks.left = {
            href: this.currentChapterLink.href,
          };
          this.api?.getContent(this.currentChapterLink.href).then((content) => {
            if (content === undefined) {
              if (isSameOrigin) {
                this.iframes[0].src = this.currentChapterLink.href;
              } else {
                fetch(this.currentChapterLink.href)
                  .then((r) => r.text())
                  .then(async (content) => {
                    writeIframeDoc.call(
                      this,
                      content,
                      this.currentChapterLink.href
                    );
                  });
              }
            } else {
              writeIframeDoc.call(this, content, this.currentChapterLink.href);
            }
          });
        }
      } else {
        this.api?.getContent(this.currentChapterLink.href).then((content) => {
          this.currentSpreadLinks.left = {
            href: this.currentChapterLink.href,
          };

          if (content === undefined) {
            if (isSameOrigin) {
              this.iframes[0].src = this.currentChapterLink.href;
            } else {
              fetch(this.currentChapterLink.href)
                .then((r) => r.text())
                .then(async (content) => {
                  writeIframeDoc.call(
                    this,
                    content,
                    this.currentChapterLink.href
                  );
                });
            }
          } else {
            writeIframeDoc.call(this, content, this.currentChapterLink.href);
          }
        });
      }
    } else {
      if (this.publication.isFixedLayout) {
        if (this.settings.columnCount !== 1) {
          if (even) {
            if (isSameOrigin) {
              this.iframes[0].src = this.currentChapterLink.href;
              this.currentSpreadLinks.left = {
                href: this.currentChapterLink.href,
              };

              if (this.iframes.length === 2) {
                if (index < this.publication.readingOrder.length - 1) {
                  const next = this.publication.getNextSpineItem(
                    this.currentChapterLink.href
                  );
                  const href = this.publication.getAbsoluteHref(next.Href);
                  this.iframes[1].src = href;
                  this.currentSpreadLinks.right = {
                    href: href,
                  };
                } else {
                  this.iframes[1].src = "about:blank";
                }
              }
            } else {
              fetch(this.currentChapterLink.href)
                .then((r) => r.text())
                .then(async (content) => {
                  writeIframeDoc.call(
                    this,
                    content,
                    this.currentChapterLink.href
                  );
                });
              if (this.iframes.length === 2) {
                if (index < this.publication.readingOrder.length - 1) {
                  const next = this.publication.getNextSpineItem(
                    this.currentChapterLink.href
                  );
                  const href = this.publication.getAbsoluteHref(next.Href);
                  this.currentSpreadLinks.right = {
                    href: href,
                  };

                  fetch(href)
                    .then((r) => r.text())
                    .then(async (content) => {
                      writeIframe2Doc.call(this, content, href);
                    });
                } else {
                  this.iframes[1].src = "about:blank";
                }
              }
            }
          } else {
            if (index > 0) {
              const prev = this.publication.getPreviousSpineItem(
                this.currentChapterLink.href
              );
              const href = this.publication.getAbsoluteHref(prev.Href);
              this.currentSpreadLinks.left = {
                href: href,
              };
              if (isSameOrigin) {
                this.iframes[0].src = href;
                if (this.iframes.length === 2) {
                  this.iframes[1].src = this.currentChapterLink.href;
                }
              } else {
                fetch(href)
                  .then((r) => r.text())
                  .then(async (content) => {
                    writeIframeDoc.call(this, content, href);
                  });
                if (this.iframes.length === 2) {
                  this.currentSpreadLinks.right = {
                    href: this.currentChapterLink.href,
                  };
                  fetch(this.currentChapterLink.href)
                    .then((r) => r.text())
                    .then(async (content) => {
                      writeIframe2Doc.call(
                        this,
                        content,
                        this.currentChapterLink.href
                      );
                    });
                }
              }
            } else {
              this.iframes[0].src = "about:blank";
            }
            if (this.iframes.length === 2) {
              this.currentSpreadLinks.right = {
                href: this.currentChapterLink.href,
              };

              if (isSameOrigin) {
                this.iframes[1].src = this.currentChapterLink.href;
              } else {
                fetch(this.currentChapterLink.href)
                  .then((r) => r.text())
                  .then(async (content) => {
                    writeIframe2Doc.call(
                      this,
                      content,
                      this.currentChapterLink.href
                    );
                  });
              }
            }
          }
        } else {
          this.currentSpreadLinks.left = {
            href: this.currentChapterLink.href,
          };
          if (isSameOrigin) {
            this.iframes[0].src = this.currentChapterLink.href;
          } else {
            fetch(this.currentChapterLink.href)
              .then((r) => r.text())
              .then(async (content) => {
                writeIframeDoc.call(
                  this,
                  content,
                  this.currentChapterLink.href
                );
              });
          }
        }
      } else {
        this.currentSpreadLinks.left = {
          href: this.currentChapterLink.href,
        };
        if (isSameOrigin) {
          this.iframes[0].src = this.currentChapterLink.href;
        } else {
          fetch(this.currentChapterLink.href)
            .then((r) => r.text())
            .then(async (content) => {
              writeIframeDoc.call(this, content, this.currentChapterLink.href);
            });
        }
      }
    }
    if (this.publication.isFixedLayout) {
      setTimeout(() => {
        let height = getComputedStyle(
          index === 0 && this.iframes.length === 2
            ? this.iframes[1].contentDocument.body
            : this.iframes[0].contentDocument.body
        ).height;
        let width = getComputedStyle(
          index === 0 && this.iframes.length === 2
            ? this.iframes[1].contentDocument.body
            : this.iframes[0].contentDocument.body
        ).width;

        if (
          parseInt(height.replace("px", "")) === 0 ||
          parseInt(width.replace("px", "")) === 0
        ) {
          const head = HTMLUtilities.findRequiredIframeElement(
            index === 0 && this.iframes.length === 2
              ? this.iframes[1].contentDocument
              : this.iframes[0].contentDocument,
            "head"
          ) as HTMLHeadElement;
          if (head) {
            const viewport = HTMLUtilities.findElement(
              head,
              "meta[name=viewport]"
            ) as HTMLMetaElement;
            if (viewport) {
              var dimensionsStr = viewport.content;
              var obj = dimensionsStr.split(",").reduce((obj, s) => {
                var [key, value] = s.match(/[^\s;=]+/g);
                obj[key] = isNaN(Number(value)) ? value : +value;
                return obj;
              }, {});
              height = obj["height"] + "px";
              width = obj["width"] + "px";
            }
          }
        }

        var iframeParent =
          index === 0 && this.iframes.length === 2
            ? this.iframes[1].parentElement.parentElement
            : (this.iframes[0].parentElement.parentElement as HTMLElement);
        var widthRatio =
          (parseInt(getComputedStyle(iframeParent).width) - 100) /
          (this.iframes.length === 2
            ? parseInt(width.replace("px", "")) * 2 + 200
            : parseInt(width.replace("px", "")));
        var heightRatio =
          (parseInt(getComputedStyle(iframeParent).height) - 100) /
          parseInt(height.replace("px", ""));
        var scale = Math.min(widthRatio, heightRatio);
        iframeParent.style.transform = "scale(" + scale + ")";
        for (const iframe of this.iframes) {
          iframe.style.height = height;
          iframe.style.width = width;
          iframe.parentElement.style.height = height;
        }
      }, 400);
    }
  }

  private static goBack() {
    window.history.back();
  }

  private static isDisplayed(element: HTMLDivElement | HTMLUListElement) {
    return element ? element.className.indexOf(" active") !== -1 : false;
  }

  private static showElement(
    element: HTMLDivElement | HTMLUListElement,
    control?: HTMLAnchorElement | HTMLButtonElement
  ) {
    if (element) {
      element.className = element.className.replace(" inactive", "");
      if (element.className.indexOf(" active") === -1) {
        element.className += " active";
      }
      element.setAttribute("aria-hidden", "false");
      if (control) {
        control.setAttribute("aria-expanded", "true");

        const openIcon = control.querySelector(".icon.open");
        if (
          openIcon &&
          (openIcon.getAttribute("class") || "").indexOf(" inactive-icon") ===
            -1
        ) {
          const newIconClass =
            (openIcon.getAttribute("class") || "") + " inactive-icon";
          openIcon.setAttribute("class", newIconClass);
        }
        const closeIcon = control.querySelector(".icon.close");
        if (closeIcon) {
          const newIconClass = (closeIcon.getAttribute("class") || "").replace(
            " inactive-icon",
            ""
          );
          closeIcon.setAttribute("class", newIconClass);
        }
      }
      // Add buttons and links in the element to the tab order.
      const buttons = Array.prototype.slice.call(
        element.querySelectorAll("button")
      );
      const links = Array.prototype.slice.call(element.querySelectorAll("a"));
      for (const button of buttons) {
        button.tabIndex = 0;
      }
      for (const link of links) {
        link.tabIndex = 0;
      }
    }
  }

  private static hideElement(
    element: HTMLDivElement | HTMLUListElement,
    control?: HTMLAnchorElement | HTMLButtonElement
  ) {
    if (element) {
      element.className = element.className.replace(" active", "");
      if (element.className.indexOf(" inactive") === -1) {
        element.className += " inactive";
      }
      element.setAttribute("aria-hidden", "true");
      if (control) {
        control.setAttribute("aria-expanded", "false");

        const openIcon = control.querySelector(".icon.open");
        if (openIcon) {
          const newIconClass = (openIcon.getAttribute("class") || "").replace(
            " inactive-icon",
            ""
          );
          openIcon.setAttribute("class", newIconClass);
        }
        const closeIcon = control.querySelector(".icon.close");
        if (
          closeIcon &&
          (closeIcon.getAttribute("class") || "").indexOf(" inactive-icon") ===
            -1
        ) {
          const newIconClass =
            (closeIcon.getAttribute("class") || "") + " inactive-icon";
          closeIcon.setAttribute("class", newIconClass);
        }
      }
      // Remove buttons and links in the element from the tab order.
      const buttons = Array.prototype.slice.call(
        element.querySelectorAll("button")
      );
      const links = Array.prototype.slice.call(element.querySelectorAll("a"));
      for (const button of buttons) {
        button.tabIndex = -1;
      }
      for (const link of links) {
        link.tabIndex = -1;
      }
    }
  }

  private hideModal(
    modal: HTMLDivElement,
    control?: HTMLAnchorElement | HTMLButtonElement
  ) {
    // Restore the page for screen readers.
    for (const iframe of this.iframes) {
      iframe.setAttribute("aria-hidden", "false");
    }
    if (this.upLink) this.upLink.setAttribute("aria-hidden", "false");
    if (this.linksBottom) this.linksBottom.setAttribute("aria-hidden", "false");
    if (this.linksMiddle) this.linksMiddle.setAttribute("aria-hidden", "false");
    if (this.loadingMessage)
      this.loadingMessage.setAttribute("aria-hidden", "false");
    if (this.errorMessage)
      this.errorMessage.setAttribute("aria-hidden", "false");
    if (this.infoTop) this.infoTop.setAttribute("aria-hidden", "false");
    if (this.infoBottom) this.infoBottom.setAttribute("aria-hidden", "false");
    IFrameNavigator.hideElement(modal, control);
  }

  private handleEditClick(event: MouseEvent): void {
    var element = event.target as HTMLElement;
    var sidenav = HTMLUtilities.findElement(
      this.headerMenu,
      ".sidenav"
    ) as HTMLElement;

    if (element.className.indexOf(" active") === -1) {
      element.className += " active";
      sidenav.className += " expanded";
      element.innerText = "unfold_less";
      this.sideNavExpanded = true;
      this.bookmarkModule.showBookmarks();
      this.annotationModule.showHighlights();
    } else {
      element.className = element.className.replace(" active", "");
      sidenav.className = sidenav.className.replace(" expanded", "");
      element.innerText = "unfold_more";
      this.sideNavExpanded = false;
      this.bookmarkModule.showBookmarks();
      this.annotationModule.showHighlights();
    }
    event.preventDefault();
    event.stopPropagation();
  }
  get hasMediaOverlays() {
    return this.publication.hasMediaOverlays;
  }
  startReadAloud() {
    if (this.rights?.enableMediaOverlays && this.publication.hasMediaOverlays) {
      this.mediaOverlayModule.startReadAloud();
    } else if (this.rights?.enableTTS) {
      this.highlighter.speakAll();
    }
  }
  stopReadAloud(ttsOnly: boolean = false) {
    if (ttsOnly) {
      if (this.rights?.enableTTS) {
        this.highlighter.stopReadAloud();
      }
    } else {
      if (
        this.rights?.enableMediaOverlays &&
        this.publication.hasMediaOverlays
      ) {
        this.mediaOverlayModule.stopReadAloud();
      } else if (this.rights?.enableTTS) {
        this.highlighter.stopReadAloud();
      }
    }
  }
  pauseReadAloud() {
    if (this.rights?.enableMediaOverlays && this.publication.hasMediaOverlays) {
      this.mediaOverlayModule.pauseReadAloud();
    } else if (this.rights?.enableTTS) {
      this.ttsModule.speakPause();
    }
  }
  resumeReadAloud() {
    if (this.rights?.enableMediaOverlays && this.publication.hasMediaOverlays) {
      this.mediaOverlayModule.resumeReadAloud();
    } else if (this.rights?.enableTTS) {
      this.ttsModule.speakResume();
    }
  }
  totalResources(): number {
    return this.publication.readingOrder.length;
  }
  mostRecentNavigatedTocItem(): string {
    return this.publication.getRelativeHref(this.currentTOCRawLink);
  }
  currentResource(): number {
    let currentLocation = this.currentChapterLink.href;
    return this.publication.getSpineIndex(currentLocation);
  }
  currentLink(): Array<Link> {
    if (this.settings.columnCount !== 1) {
      if (
        this.currentSpreadLinks.left !== undefined &&
        this.currentSpreadLinks.right !== undefined
      ) {
        let left = this.publication.getSpineItem(
          this.currentSpreadLinks.left.href
        );
        let right = this.publication.getSpineItem(
          this.currentSpreadLinks.right.href
        );
        return [left, right];
      }
    }
    let currentLocation = this.currentChapterLink.href;
    return [this.publication.getSpineItem(currentLocation)];
  }

  tableOfContents(): any {
    return this.publication.tableOfContents;
  }
  readingOrder(): any {
    return this.publication.readingOrder;
  }
  atStart(): boolean {
    return this.view.atStart();
  }
  atEnd(): boolean {
    return this.view.atEnd();
  }

  previousPage(): any {
    this.handlePreviousPageClick(null);
  }
  nextPage(): any {
    this.handleNextPageClick(null);
  }
  previousResource(): any {
    this.handlePreviousChapterClick(null);
  }
  nextResource(): any {
    this.handleNextChapterClick(null);
  }
  goTo(locator: Locator): any {
    let locations: Locations = locator.locations;
    if (locator.href.indexOf("#") !== -1) {
      const elementId = locator.href.slice(locator.href.indexOf("#") + 1);
      if (elementId !== null) {
        locations = {
          fragment: elementId,
        };
      }
    }
    const position = { ...locator };
    position.locations = locations;

    const linkHref = this.publication.getAbsoluteHref(locator.href);
    if (IS_DEV) console.log(locator.href);
    if (IS_DEV) console.log(linkHref);
    position.href = linkHref;
    this.stopReadAloud(true);
    this.navigate(position);
  }
  currentLocator(): Locator {
    let position;
    if (
      ((this.rights?.autoGeneratePositions ?? false) &&
        this.publication.positions) ||
      this.publication.positions
    ) {
      let positions = this.publication.positionsByHref(
        this.publication.getRelativeHref(this.currentChapterLink.href)
      );
      let positionIndex = Math.ceil(
        this.view.getCurrentPosition() * (positions.length - 1)
      );
      position = positions[positionIndex];
    } else {
      var tocItem = this.publication.getTOCItem(this.currentChapterLink.href);
      if (this.currentTocUrl !== null) {
        tocItem = this.publication.getTOCItem(this.currentTocUrl);
      }
      if (tocItem === null) {
        tocItem = this.publication.getTOCItemAbsolute(
          this.currentChapterLink.href
        );
      }
      position = {
        href: tocItem.Href,
        type: this.currentChapterLink.type,
        title: this.currentChapterLink.title,
        locations: {},
      };
    }
    position.locations.progression = this.view.getCurrentPosition();
    position.displayInfo = {
      resourceScreenIndex: Math.round(this.view.getCurrentPage()),
      resourceScreenCount: Math.round(this.view.getPageCount()),
    };
    return position;
  }

  positions(): any {
    return this.publication.positions ? this.publication.positions : [];
  }
  goToPosition(position: number) {
    if (this.publication.positions) {
      let locator = this.publication.positions.filter(
        (el: Locator) => el.locations.position === parseInt(String(position))
      )[0];
      this.goTo(locator);
    }
  }
  snapToElement(element: HTMLElement) {
    this.view.snap(element);
  }
  applyAttributes(attributes: IFrameAttributes) {
    this.attributes = attributes;
    this.view.attributes = attributes;
    this.handleResize();
  }

  private handlePreviousPageClick(
    event: MouseEvent | TouchEvent | KeyboardEvent
  ): void {
    this.stopReadAloud(true);
    if (this.view.layout === "fixed") {
      this.handlePreviousChapterClick(event);
    } else {
      if (this.view.atStart()) {
        this.handlePreviousChapterClick(event);
      } else {
        this.view.goToPreviousPage();
        this.updatePositionInfo();
        this.savePosition();
      }
      if (event) {
        event.preventDefault();
        event.stopPropagation();
      }
    }
  }

  private handleNextPageClick(
    event: MouseEvent | TouchEvent | KeyboardEvent
  ): void {
    this.stopReadAloud(true);
    if (this.view.layout === "fixed") {
      this.handleNextChapterClick(event);
    } else {
      if (this.view.atEnd()) {
        this.handleNextChapterClick(event);
      } else {
        this.view.goToNextPage();
        this.updatePositionInfo();
        this.savePosition();
      }
      if (event) {
        event.preventDefault();
        event.stopPropagation();
      }
    }
  }

  private handleClickThrough(_event: MouseEvent | TouchEvent) {
    if (this.mDropdowns) {
      this.mDropdowns.forEach((element) => {
        (element as any).close();
      });
    }
  }

  private handleInternalLink(event: MouseEvent | TouchEvent) {
    const element = event.target;
    let locations: Locations = {
      progression: 0,
    };
    const linkElement = element as HTMLAnchorElement;
    if (linkElement.href.indexOf("#") !== -1) {
      const elementId = linkElement.href.slice(
        linkElement.href.indexOf("#") + 1
      );
      if (elementId !== null) {
        locations = {
          fragment: elementId,
        };
      }
    }

    const position: Locator = {
      href: linkElement.href,
      locations: locations,
      type: linkElement.type,
      title: linkElement.title,
    };

    event.preventDefault();
    event.stopPropagation();
    this.stopReadAloud(true);
    this.navigate(position);
  }

  private handleNumberOfIframes(): void {
    if (this.publication.isFixedLayout) {
      if (this.settings.columnCount !== 1) {
        if (this.iframes.length === 1) {
          var iframe = document.createElement("iframe");
          iframe.setAttribute("SCROLLING", "no");
          iframe.setAttribute("allowtransparency", "true");
          iframe.style.opacity = "1";
          iframe.style.border = "none";
          iframe.style.overflow = "hidden";
          this.iframes.push(iframe);
        }
        let secondSpread = document.createElement("div");
        this.spreads.appendChild(secondSpread);
        secondSpread.appendChild(this.iframes[1]);

        this.firstSpread.style.clipPath =
          "polygon(0% -20%, 100% -20%, 100% 120%, -20% 120%)";
        this.firstSpread.style.boxShadow = "0 0 8px 2px #ccc";
        secondSpread.style.clipPath =
          "polygon(0% -20%, 100% -20%, 120% 100%, 0% 120%)";
        secondSpread.style.boxShadow = "0 0 8px 2px #ccc";
      } else {
        if (this.iframes.length === 2) {
          this.iframes.pop();
          this.spreads.removeChild(this.spreads.lastChild);
        }
        this.firstSpread.style.clipPath =
          "polygon(0% -20%, 100% -20%, 120% 100%, -20% 120%)";
        this.firstSpread.style.boxShadow = "0 0 8px 2px #ccc";
      }
      this.precessContentForIframe();
    }
  }

  private handleResize(): void {
    if (this.isScrolling) {
      return;
    }

    const oldPosition = this.view.getCurrentPosition();
    if (this.publication.isFixedLayout) {
      var index = this.publication.getSpineIndex(this.currentChapterLink.href);
      const minHeight =
        BrowserUtilities.getHeight() - 40 - this.attributes.margin;

      var iframeParent =
        index === 0 && this.iframes.length === 2
          ? this.iframes[1].parentElement.parentElement
          : (this.iframes[0].parentElement.parentElement as HTMLElement);
      iframeParent.style.height = minHeight + 40 + "px";

      let height = getComputedStyle(
        index === 0 && this.iframes.length === 2
          ? this.iframes[1].contentDocument.body
          : this.iframes[0].contentDocument.body
      ).height;
      let width = getComputedStyle(
        index === 0 && this.iframes.length === 2
          ? this.iframes[1].contentDocument.body
          : this.iframes[0].contentDocument.body
      ).width;

      const head = HTMLUtilities.findRequiredIframeElement(
        index === 0 && this.iframes.length === 2
          ? this.iframes[1].contentDocument
          : this.iframes[0].contentDocument,
        "head"
      ) as HTMLHeadElement;
      if (head) {
        const viewport = HTMLUtilities.findElement(
          head,
          "meta[name=viewport]"
        ) as HTMLMetaElement;
        if (viewport) {
          var dimensionsStr = viewport.content;
          var obj = dimensionsStr.split(",").reduce((obj, s) => {
            var [key, value] = s.match(/[^\s;=]+/g);
            obj[key] = isNaN(Number(value)) ? value : +value;
            return obj;
          }, {});
          if (parseInt(obj["height"]) !== 0 || parseInt(obj["width"]) !== 0) {
            height = obj["height"] + "px";
            width = obj["width"] + "px";
          }
        }
      }

      var widthRatio =
        (parseInt(getComputedStyle(iframeParent).width) - 100) /
        (this.iframes.length === 2
          ? parseInt(width.replace("px", "")) * 2 + 200
          : parseInt(width.replace("px", "")));
      var heightRatio =
        (parseInt(getComputedStyle(iframeParent).height) - 100) /
        parseInt(height.replace("px", ""));
      var scale = Math.min(widthRatio, heightRatio);
      iframeParent.style.transform = "scale(" + scale + ")";

      for (const iframe of this.iframes) {
        iframe.style.height = height;
        iframe.style.width = width;
        iframe.parentElement.style.height = height;
      }
    }

    this.settings.applyProperties();

    // If the links are hidden, show them temporarily
    // to determine the top and bottom heights.

    if (this.infoTop) this.infoTop.style.height = 0 + "px";
    if (this.infoTop) this.infoTop.style.minHeight = 0 + "px";

    // TODO paginator page info
    // 0 = hide , 40 = show
    if (this.infoBottom)
      this.infoBottom.style.height = this.attributes.bottomInfoHeight
        ? this.attributes.bottomInfoHeight + "px"
        : 40 + "px";

    if (this.view.layout !== "fixed") {
      this.settings.isPaginated().then((paginated) => {
        if (paginated) {
          this.view.height =
            BrowserUtilities.getHeight() - 40 - this.attributes.margin;
          if (this.infoBottom) this.infoBottom.style.removeProperty("display");
        } else {
          if (this.infoBottom) this.infoBottom.style.display = "none";
        }
      });
    }

    setTimeout(() => {
      if (this.view.layout !== "fixed") {
        if (this.view?.isScrollMode()) {
          for (const iframe of this.iframes) {
            this.view.setIframeHeight(iframe);
          }
        }
      }
    }, 100);
<<<<<<< HEAD
    setTimeout(() => {
      this.view.goToPosition(oldPosition);
      this.updatePositionInfo();
=======
    setTimeout(async () => {
      selectedView.goToPosition(oldPosition);
      await this.updatePositionInfo(false);
>>>>>>> e6edad2d
      if (this.annotationModule !== undefined) {
        this.annotationModule.handleResize();
      } else {
        if (this.rights?.enableSearch) {
          await this.searchModule.handleResize();
        }
      }
      if (this.rights?.enableContentProtection) {
        if (this.contentProtectionModule !== undefined) {
          this.contentProtectionModule.handleResize();
        }
      }
    }, 150);
  }

  async updatePositionInfo(save: boolean = true) {
    if (this.view.layout === "fixed") {
      if (this.chapterPosition) this.chapterPosition.innerHTML = "";
      if (this.remainingPositions) this.remainingPositions.innerHTML = "";
    } else {
      if (this.view?.isPaginated()) {
        const locator = this.currentLocator();
        const currentPage = locator.displayInfo.resourceScreenIndex;
        const pageCount = locator.displayInfo.resourceScreenCount;
        const remaining = locator.locations.remainingPositions;
        if (this.chapterPosition) {
          if (remaining) {
            this.chapterPosition.innerHTML =
              "Page " + currentPage + " of " + pageCount;
          } else {
            this.chapterPosition.innerHTML = "";
          }
        }
        if (this.remainingPositions) {
          if (remaining) {
            this.remainingPositions.innerHTML = remaining + " left in chapter";
          } else {
            this.remainingPositions.innerHTML =
              "Page " + currentPage + " of " + pageCount;
          }
        }
      } else {
        if (this.chapterPosition) this.chapterPosition.innerHTML = "";
        if (this.remainingPositions) this.remainingPositions.innerHTML = "";
      }
    }
    if (save) {
      await this.savePosition();
    }
  }

  savePosition = debounce(async () => {
    if (this.annotator) {
      await this.saveCurrentReadingPosition();
    }
  }, 200);

  private handlePreviousChapterClick(
    event: MouseEvent | TouchEvent | KeyboardEvent
  ): void {
    if (this.view.layout === "fixed" && this.settings.columnCount !== 1) {
      let index = this.publication.getSpineIndex(this.currentChapterLink.href);
      index = index - 2;
      if (index < 0) index = 0;
      const previous = this.publication.readingOrder[index];
      const position: Locator = {
        href: this.publication.getAbsoluteHref(previous.Href),
        locations: {
          progression: 0,
        },
        type: previous.TypeLink,
        title: previous.Title,
      };

      this.stopReadAloud(true);
      this.navigate(position);
    } else {
      if (this.previousChapterLink) {
        const position: Locator = {
          href: this.publication.getAbsoluteHref(this.previousChapterLink.href),
          locations: {
            progression: 1,
          },
          type: this.previousChapterLink.type,
          title: this.previousChapterLink.title,
        };

        this.stopReadAloud(true);
        this.navigate(position);
      }
    }
    if (event) {
      event.preventDefault();
      event.stopPropagation();
    }
  }

  private handleNextChapterClick(
    event: MouseEvent | TouchEvent | KeyboardEvent
  ): void {
    if (this.view.layout === "fixed" && this.settings.columnCount !== 1) {
      let index = this.publication.getSpineIndex(this.currentChapterLink.href);
      index = index + 2;
      if (index >= this.publication.readingOrder.length - 1)
        index = this.publication.readingOrder.length - 1;
      const next = this.publication.readingOrder[index];
      const position: Locator = {
        href: this.publication.getAbsoluteHref(next.Href),
        locations: {
          progression: 0,
        },
        type: next.TypeLink,
        title: next.Title,
      };

      this.stopReadAloud(true);
      this.navigate(position);
    } else {
      if (this.nextChapterLink) {
        const position: Locator = {
          href: this.publication.getAbsoluteHref(this.nextChapterLink.href),
          locations: {
            progression: 0,
          },
          type: this.nextChapterLink.type,
          title: this.nextChapterLink.title,
        };

        this.stopReadAloud(true);
        this.navigate(position);
      }
    }
    if (event) {
      event.preventDefault();
      event.stopPropagation();
    }
  }

  private hideBookmarksOnEscape(event: KeyboardEvent) {
    const ESCAPE_KEY = 27;
    if (
      IFrameNavigator.isDisplayed(this.bookmarksView) &&
      event.keyCode === ESCAPE_KEY
    ) {
      this.hideModal(this.bookmarksView, this.bookmarksControl);
    }
  }

  private hideView(_view: HTMLDivElement, _control: HTMLButtonElement): void {
    if (this.view.layout !== "fixed") {
      if (this.view?.isScrollMode()) {
        document.body.style.overflow = "auto";
      }
    }
  }

  private setActiveTOCItem(resource: string): void {
    if (this.tocView) {
      const allItems = Array.prototype.slice.call(
        this.tocView.querySelectorAll("li > a")
      );
      for (const item of allItems) {
        item.className = item.className.replace(" active", "");
      }
      const activeItem = this.tocView.querySelector(
        'li > a[href^="' + resource + '"]'
      );
      if (activeItem) {
        activeItem.className += " active";
      }
    }
  }

  async navigate(locator: Locator): Promise<void> {
    const exists = this.publication.getTOCItem(locator.href);
    if (exists) {
      var isCurrentLoaded = false;

      if (locator.href.indexOf("#") !== -1) {
        const newResource = locator.href.slice(0, locator.href.indexOf("#"));
        if (newResource === this.currentChapterLink.href) {
          isCurrentLoaded = true;
        }
        this.currentChapterLink.href = newResource;
        this.currentChapterLink.type = locator.type;
        this.currentChapterLink.title = locator.title;
      } else {
        if (locator.href === this.currentChapterLink.href) {
          isCurrentLoaded = true;
        }
        this.currentChapterLink.href = locator.href;
        this.currentChapterLink.type = locator.type;
        this.currentChapterLink.title = locator.title;
      }
      if (
        this.currentSpreadLinks.left !== undefined &&
        this.currentSpreadLinks.right !== undefined
      ) {
        if (
          locator.href === this.currentSpreadLinks.left.href ||
          locator.href === this.currentSpreadLinks.right.href
        ) {
          return;
        }
      }
      if (isCurrentLoaded) {
        if (locator.href.indexOf("#") !== -1) {
          const elementId = locator.href.slice(locator.href.indexOf("#") + 1);
          locator.locations = {
            fragment: elementId,
          };
        }
        this.newPosition = locator;
        this.currentTOCRawLink = locator.href;
        if (locator.locations.fragment === undefined) {
          this.currentTocUrl = null;
        } else {
          this.newElementId = locator.locations.fragment;
          this.currentTocUrl =
            this.currentChapterLink.href + "#" + this.newElementId;
        }

        if (this.newElementId) {
          for (const iframe of this.iframes) {
            const element = (iframe.contentDocument as any).getElementById(
              this.newElementId
            );
            this.view.goToElement(element);
          }
          this.newElementId = null;
        } else {
          if ((locator as Annotation).highlight) {
            this.view.goToCssSelector(
              (locator as Annotation).highlight.selectionInfo.rangeInfo
                .startContainerElementCssSelector
            );
          } else {
            this.view.goToPosition(locator.locations.progression);
          }
        }

        let currentLocation = this.currentChapterLink.href;

        const previous = this.publication.getPreviousSpineItem(currentLocation);
        if (previous && previous.Href) {
          this.previousChapterLink = {
            href: previous.Href,
            type: previous.TypeLink,
            title: previous.Title,
          };
        }
        if (this.previousChapterAnchorElement) {
          if (this.previousChapterLink) {
            this.previousChapterAnchorElement.href = this.publication.getAbsoluteHref(
              this.previousChapterLink.href
            );
            this.previousChapterAnchorElement.className = this.previousChapterAnchorElement.className.replace(
              " disabled",
              ""
            );
          } else {
            this.previousChapterAnchorElement.removeAttribute("href");
            this.previousChapterAnchorElement.className += " disabled";
          }
        }
        let res = this.publication.getNextSpineItem(currentLocation);
        if (res) {
          this.nextChapterLink = {
            href: res.Href,
            type: res.TypeLink,
            title: res.Title,
          };
        } else {
          this.nextChapterLink = undefined;
        }

        if (this.nextChapterAnchorElement) {
          if (this.nextChapterLink) {
            this.nextChapterAnchorElement.href = this.publication.getAbsoluteHref(
              this.nextChapterLink.href
            );
            this.nextChapterAnchorElement.className = this.nextChapterAnchorElement.className.replace(
              " disabled",
              ""
            );
          } else {
            this.nextChapterAnchorElement.removeAttribute("href");
            this.nextChapterAnchorElement.className += " disabled";
          }
        }

        if (this.currentTocUrl !== null) {
          this.setActiveTOCItem(this.currentTocUrl);
        } else {
          this.setActiveTOCItem(currentLocation);
        }

        if (this.publication.Metadata.Title) {
          if (this.bookTitle)
            this.bookTitle.innerHTML = this.publication.Metadata.Title.toString();
        }

        const spineItem = this.publication.getSpineItem(currentLocation);
        if (spineItem !== null) {
          this.currentChapterLink.title = spineItem.Title;
          this.currentChapterLink.type = spineItem.TypeLink;
        }
        let tocItem = this.publication.getTOCItem(currentLocation);
        if (this.currentTocUrl !== null) {
          tocItem = this.publication.getTOCItem(this.currentTocUrl);
        }
        if (
          !this.currentChapterLink.title &&
          tocItem !== null &&
          tocItem.Title
        ) {
          this.currentChapterLink.title = tocItem.Title;
        }
        if (
          !this.currentChapterLink.type &&
          tocItem !== null &&
          tocItem.TypeLink
        ) {
          this.currentChapterLink.title = tocItem.Title;
        }

        if (this.currentChapterLink.title) {
          if (this.chapterTitle)
            this.chapterTitle.innerHTML =
              "(" + this.currentChapterLink.title + ")";
        } else {
          if (this.chapterTitle)
            this.chapterTitle.innerHTML = "(Current Chapter)";
        }

        await this.updatePositionInfo();
      } else {
        if (this.searchModule !== undefined) {
          this.searchModule.clearSearch();
        }
        if (locator.locations.fragment === undefined) {
          this.currentTocUrl = null;
        } else {
          this.newElementId = locator.locations.fragment;
          this.currentTocUrl =
            this.currentChapterLink.href + "#" + this.newElementId;
        }

        this.hideIframeContents();
        this.showLoadingMessageAfterDelay();
        if (locator.locations === undefined) {
          locator.locations = {
            progression: 0,
          };
        }
        this.newPosition = locator;
        this.currentTOCRawLink = locator.href;

        this.precessContentForIframe();

        if (this.rights?.enableContentProtection) {
          await this.contentProtectionModule.initializeResource();
        }

<<<<<<< HEAD
        setTimeout(async () => {
          if (this.rights?.enableContentProtection) {
            this.contentProtectionModule.recalculate(300);
          }
          if (this.annotationModule !== undefined) {
            this.annotationModule.drawHighlights();
            this.annotationModule.showHighlights();
          } else {
            if (this.rights?.enableSearch) {
              for (const iframe of this.iframes) {
                this.highlighter.destroyAllhighlights(iframe.contentDocument);
              }
              this.searchModule.drawSearch();
=======
        if (
          this.rights?.enableMediaOverlays &&
          this.mediaOverlayModule !== undefined
        ) {
          await this.mediaOverlayModule.initializeResource(this.currentLink());
        }
        if (this.rights?.enableContentProtection) {
          this.contentProtectionModule.recalculate(300);
        }
        if (this.annotationModule !== undefined) {
          await this.annotationModule.drawHighlights();
          await this.annotationModule.showHighlights();
        } else {
          if (
            this.rights?.enableSearch &&
            this.searchModule !== undefined &&
            this.highlighter !== undefined
          ) {
            for (const iframe of this.iframes) {
              await this.highlighter.destroyAllhighlights(
                iframe.contentDocument
              );
>>>>>>> e6edad2d
            }
            this.searchModule.drawSearch();
          }
        }
        if (this.view.layout === "fixed") {
          if (this.nextChapterBottomAnchorElement)
            this.nextChapterBottomAnchorElement.style.display = "none";
          if (this.previousChapterTopAnchorElement)
            this.previousChapterTopAnchorElement.style.display = "none";
          if (this.api?.resourceFitsScreen) this.api?.resourceFitsScreen();
        } else {
          this.settings.isPaginated().then((paginated) => {
            if (!paginated) {
              if (this.view.atStart() && this.view.atEnd()) {
                if (this.nextChapterBottomAnchorElement)
                  this.nextChapterBottomAnchorElement.style.display = "unset";
                if (this.previousChapterTopAnchorElement)
                  this.previousChapterTopAnchorElement.style.display = "unset";
              } else if (this.view.atEnd()) {
                if (this.previousChapterTopAnchorElement)
                  this.previousChapterTopAnchorElement.style.display = "none";
                if (this.nextChapterBottomAnchorElement)
                  this.nextChapterBottomAnchorElement.style.display = "unset";
              } else if (this.view.atStart()) {
                if (this.nextChapterBottomAnchorElement)
                  this.nextChapterBottomAnchorElement.style.display = "none";
                if (this.previousChapterTopAnchorElement)
                  this.previousChapterTopAnchorElement.style.display = "unset";
              } else {
                if (this.nextChapterBottomAnchorElement)
                  this.nextChapterBottomAnchorElement.style.display = "none";
                if (this.previousChapterTopAnchorElement)
                  this.previousChapterTopAnchorElement.style.display = "none";
              }
            }
          });
        }
      }
    } else {
      const startLink = this.publication.getStartLink();
      let startUrl: string | null = null;
      if (startLink && startLink.Href) {
        startUrl = this.publication.getAbsoluteHref(startLink.Href);
      }
      if (startUrl) {
        const position: ReadingPosition = {
          href: startUrl,
          locations: {
            progression: 0,
          },
          created: new Date(),
          title: startLink.Title,
        };
        await this.navigate(position);
      }
    }
  }

  checkResourcePosition = debounce(() => {
    if (this.view.atStart() && this.view.atEnd()) {
      if (this.api?.resourceFitsScreen) this.api?.resourceFitsScreen();
    } else if (this.view.atEnd()) {
      if (this.api?.resourceAtEnd) this.api?.resourceAtEnd();
    } else if (this.view.atStart()) {
      if (this.api?.resourceAtStart) this.api?.resourceAtStart();
    }
  }, 200);

  private showIframeContents() {
    this.isBeingStyled = false;
    // We set a timeOut so that settings can be applied when opacity is still 0
    setTimeout(() => {
      if (!this.isBeingStyled) {
        this.iframes.forEach((iframe) => {
          iframe.style.opacity = "1";
          iframe.style.border = "none";
          iframe.style.overflow = "hidden";
        });
      }
    }, 150);
  }

  private showLoadingMessageAfterDelay() {
    this.isLoading = true;
    if (this.isLoading && this.loadingMessage) {
      this.loadingMessage.style.display = "block";
      this.loadingMessage.classList.add("is-loading");
    }
  }

  private hideIframeContents() {
    this.isBeingStyled = true;
    this.iframes.forEach((iframe) => {
      iframe.style.opacity = "0";
      iframe.style.border = "none";
      iframe.style.overflow = "hidden";
    });
  }

  private hideLoadingMessage() {
    setTimeout(() => {
      this.isLoading = false;
      if (this.loadingMessage) {
        this.loadingMessage.style.display = "none";
        this.loadingMessage.classList.remove("is-loading");
      }
      if (this.view.layout !== "fixed") {
        if (this.view.atStart() && this.view.atEnd()) {
          if (this.api?.resourceFitsScreen) this.api?.resourceFitsScreen();
        } else if (this.view.atEnd()) {
          if (this.api?.resourceAtEnd) this.api?.resourceAtEnd();
        } else if (this.view.atStart()) {
          if (this.api?.resourceAtStart) this.api?.resourceAtStart();
        }
      }
      if (this.api?.resourceReady) this.api?.resourceReady();
    }, 150);
  }

  private async saveCurrentReadingPosition(): Promise<void> {
    if (this.annotator) {
      var tocItem = this.publication.getTOCItem(this.currentChapterLink.href);
      if (this.currentTocUrl !== null) {
        tocItem = this.publication.getTOCItem(this.currentTocUrl);
      }
      if (tocItem === null) {
        tocItem = this.publication.getTOCItemAbsolute(
          this.currentChapterLink.href
        );
      }
      let locations: Locations = {
        progression: this.view.getCurrentPosition(),
      };
      if (tocItem.Href.indexOf("#") !== -1) {
        const elementId = tocItem.Href.slice(tocItem.Href.indexOf("#") + 1);
        if (elementId !== null) {
          locations = {
            progression: this.view.getCurrentPosition(),
            fragment: elementId,
          };
        }
      }

      let position: ReadingPosition;
      if (
        ((this.rights?.autoGeneratePositions ?? false) &&
          this.publication.positions) ||
        this.publication.positions
      ) {
        const positions = this.publication.positionsByHref(
          this.publication.getRelativeHref(tocItem.Href)
        );
        const positionIndex = Math.ceil(
          locations.progression * (positions.length - 1)
        );
        const locator = positions[positionIndex];
        locator.locations.fragment = locations.fragment;

        position = {
          ...locator,
          href: tocItem.Href,
          created: new Date(),
          title: this.currentChapterLink.title,
        };
      } else {
        position = {
          href: tocItem.Href,
          locations: locations,
          created: new Date(),
          type: this.currentChapterLink.type,
          title: this.currentChapterLink.title,
        };
      }

      if (this.api?.updateCurrentLocation) {
        this.api?.updateCurrentLocation(position).then(async (_) => {
          if (IS_DEV) {
            console.log("api updated current location", position);
          }
          return this.annotator.saveLastReadingPosition(position);
        });
      } else {
        if (IS_DEV) {
          console.log("save last reading position", position);
        }
        return this.annotator.saveLastReadingPosition(position);
      }
    } else {
      return new Promise<void>((resolve) => resolve());
    }
  }

  private static createBase(href: string): HTMLBaseElement {
    const base = document.createElement("base");
    base.target = "_self";
    base.href = href;
    return base;
  }

  private static createCssLink(href: string): HTMLLinkElement {
    const cssLink = document.createElement("link");
    cssLink.rel = "stylesheet";
    cssLink.type = "text/css";
    cssLink.href = href;
    return cssLink;
  }
  private static createJavascriptLink(
    href: string,
    isAsync: boolean
  ): HTMLScriptElement {
    const jsLink = document.createElement("script");
    jsLink.type = "text/javascript";
    jsLink.src = href;

    // Enforce synchronous behaviour of injected scripts
    // unless specifically marked async, as though they
    // were inserted using <script> tags
    //
    // See comment on differing default behaviour of
    // dynamically inserted script loading at https://developer.mozilla.org/en-US/docs/Web/HTML/Element/script#Attributes
    jsLink.async = isAsync;

    return jsLink;
  }
}<|MERGE_RESOLUTION|>--- conflicted
+++ resolved
@@ -453,30 +453,8 @@
         iframe.setAttribute("SCROLLING", "no");
         iframe.setAttribute("allowtransparency", "true");
         this.iframes.push(iframe);
-<<<<<<< HEAD
-
-        this.spreads = document.createElement("div");
-        this.firstSpread = document.createElement("div");
-        this.spreads.style.display = "flex";
-        this.spreads.style.alignItems = "center";
-        this.spreads.style.justifyContent = "center";
-        // let info = document.getElementById("reader-info-bottom");
-        // if (info) {
-        //   wrapper.insertBefore(this.spreads, info);
-        // } else {
-        wrapper.appendChild(this.spreads);
-        // }
-
-        this.spreads.appendChild(this.firstSpread);
-        this.firstSpread.appendChild(this.iframes[0]);
 
         if (this.publication.isFixedLayout) {
-=======
-        let info = document.getElementById("reader-info-bottom");
-
-        if (
-          (this.publication.Metadata.Rendition?.Layout ?? "unknown") === "fixed"
-        ) {
           this.spreads = document.createElement("div");
           this.firstSpread = document.createElement("div");
           this.spreads.style.display = "flex";
@@ -484,25 +462,14 @@
           this.spreads.style.justifyContent = "center";
           this.spreads.appendChild(this.firstSpread);
           this.firstSpread.appendChild(this.iframes[0]);
-          if (info) {
-            wrapper.insertBefore(this.spreads, info);
-          } else {
-            wrapper.appendChild(this.spreads);
-          }
+          wrapper.appendChild(this.spreads);
         } else {
           iframe.setAttribute("height", "100%");
           iframe.setAttribute("width", "100%");
-          if (info) {
-            wrapper.insertBefore(this.iframes[0], info);
-          } else {
-            wrapper.appendChild(this.iframes[0]);
-          }
-        }
-
-        if (
-          (this.publication.Metadata.Rendition?.Layout ?? "unknown") === "fixed"
-        ) {
->>>>>>> e6edad2d
+          wrapper.appendChild(this.iframes[0]);
+        }
+
+        if (this.publication.isFixedLayout) {
           if (this.settings.columnCount !== 1) {
             let secondSpread = document.createElement("div");
             this.spreads.appendChild(secondSpread);
@@ -812,25 +779,7 @@
         }
       }
 
-<<<<<<< HEAD
-      setTimeout(() => {
-        if (self.annotationModule !== undefined) {
-          self.annotationModule.drawHighlights();
-          // self.annotationModule.drawIndicators()
-        } else {
-          if (this.rights?.enableSearch) {
-            this.highlighter.destroyAllhighlights(
-              this.iframes[0].contentDocument
-            );
-            self.searchModule.drawSearch();
-          }
-        }
-      }, 300);
-
-      await this.loadManifest();
-=======
       return await this.loadManifest();
->>>>>>> e6edad2d
     } catch (err) {
       // There's a mismatch between the template and the selectors above,
       // or we weren't able to insert the template in the element.
@@ -1117,11 +1066,7 @@
           ) as HTMLDivElement;
 
           // document.body.style.overflow = "auto";
-<<<<<<< HEAD
-          wrapper.onscroll = () => {
-=======
-          document.body.onscroll = async () => {
->>>>>>> e6edad2d
+          wrapper.onscroll = async () => {
             this.isScrolling = true;
             await this.savePosition();
             if (this.view.atEnd()) {
@@ -1452,26 +1397,6 @@
       await this.settings.applyProperties();
 
       let currentLocation = this.currentChapterLink.href;
-<<<<<<< HEAD
-      setTimeout(() => {
-        if (this.newElementId) {
-          const element = (this.iframes[0]
-            .contentDocument as any).getElementById(this.newElementId);
-          this.view.goToElement(element);
-          this.newElementId = null;
-        } else {
-          if (this.newPosition && (this.newPosition as Annotation).highlight) {
-            this.view.goToCssSelector(
-              (this.newPosition as Annotation).highlight.selectionInfo.rangeInfo
-                .startContainerElementCssSelector
-            );
-          }
-        }
-        this.newPosition = null;
-        this.updatePositionInfo();
-      }, 200);
-=======
->>>>>>> e6edad2d
 
       const previous = this.publication.getPreviousSpineItem(currentLocation);
       if (previous && previous.Href) {
@@ -1628,9 +1553,8 @@
 
       setTimeout(async () => {
         if (this.newElementId) {
-          const element = (
-            this.iframes[0].contentDocument as any
-          ).getElementById(this.newElementId);
+          const element = (this.iframes[0]
+            .contentDocument as any).getElementById(this.newElementId);
           this.view.goToElement(element);
           this.newElementId = null;
         } else if (
@@ -2711,15 +2635,9 @@
         }
       }
     }, 100);
-<<<<<<< HEAD
-    setTimeout(() => {
+    setTimeout(async () => {
       this.view.goToPosition(oldPosition);
-      this.updatePositionInfo();
-=======
-    setTimeout(async () => {
-      selectedView.goToPosition(oldPosition);
       await this.updatePositionInfo(false);
->>>>>>> e6edad2d
       if (this.annotationModule !== undefined) {
         this.annotationModule.handleResize();
       } else {
@@ -3084,21 +3002,6 @@
           await this.contentProtectionModule.initializeResource();
         }
 
-<<<<<<< HEAD
-        setTimeout(async () => {
-          if (this.rights?.enableContentProtection) {
-            this.contentProtectionModule.recalculate(300);
-          }
-          if (this.annotationModule !== undefined) {
-            this.annotationModule.drawHighlights();
-            this.annotationModule.showHighlights();
-          } else {
-            if (this.rights?.enableSearch) {
-              for (const iframe of this.iframes) {
-                this.highlighter.destroyAllhighlights(iframe.contentDocument);
-              }
-              this.searchModule.drawSearch();
-=======
         if (
           this.rights?.enableMediaOverlays &&
           this.mediaOverlayModule !== undefined
@@ -3121,7 +3024,6 @@
               await this.highlighter.destroyAllhighlights(
                 iframe.contentDocument
               );
->>>>>>> e6edad2d
             }
             this.searchModule.drawSearch();
           }
