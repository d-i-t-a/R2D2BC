{
  "name": "@d-i-t-a/reader",
<<<<<<< HEAD
  "version": "2.0.0-alpha.7",
=======
  "version": "1.11.0-beta.3",
>>>>>>> 399c1605
  "description": "A viewer application for EPUB files.",
  "repository": "https://github.com/d-i-t-a/R2D2BC",
  "license": "Apache-2.0",
  "main": "dist/esm/index.js",
  "typings": "dist/types/index.d.ts",
  "engines": {
    "node": ">8.0.0"
  },
  "publishConfig": {
    "registry": "https://registry.npmjs.org/"
  },
  "scripts": {
    "prepare": "npm run build",
    "clean": "rimraf node_modules dist parcel-dist .parcel-cache",
    "dev": "ts-node -T build.ts -w",
    "build": "ts-node -T build.ts",
    "start": "node dev-server.js",
    "sass": "node-sass --source-map true src/styles/sass/ -o dist/",
    "examples": "node --loader ts-node/esm examples/server.ts",
    "lint": "eslint '*/**/*.{js,ts,tsx}' --fix",
    "example:react": "parcel examples/react/index.html --dist-dir parcel-dist"
  },
  "dependencies": {
    "browserslist-useragent": "^3.0.3",
    "cssesc": "^3.0.0",
    "detect-browser": "^5.2.0",
    "devtools-detector": "^2.0.3",
    "jscrypto": "0.0.1",
    "mark.js": "^8.11.1",
    "promise-polyfill": "^8.2.0",
    "sentence-splitter": "^3.2.1",
    "lodash.clonedeep": "^4.5.0",
    "r2-shared-js": "^1.0.51",
    "sanitize-html": "^2.3.3",
    "util": "^0.12.4",
    "whatwg-fetch": "^3.6.2"
  },
  "browserslist": {
    "production": [
      "last 1 chrome version",
      "last 1 safari version",
      "last 1 edge version"
    ],
    "development": [
      "last 1 chrome version",
      "last 1 safari version",
      "last 1 edge version"
    ]
  },
  "devDependencies": {
    "@parcel/transformer-sass": "^2.0.0-beta.2",
    "@parcel/transformer-typescript-tsc": "^2.0.0-beta.1",
    "@types/chai": "^4.2.15",
    "@types/copy": "^0.3.1",
    "@types/cssesc": "^3.0.0",
    "@types/debounce": "^3.0.0",
    "@types/express": "^4.17.12",
    "@types/jquery": "^3.5.5",
    "@types/mark.js": "^8.11.5",
    "@types/materialize-css": "^1.0.8",
    "@types/mocha": "^8.2.2",
    "@types/node-sass": "^4.11.1",
    "@types/pako": "^1.0.1",
    "@types/parse5": "^6.0.0",
    "@types/promise-polyfill": "^6.0.3",
    "@types/react": "^17.0.11",
    "@types/react-dom": "^17.0.7",
    "@types/rimraf": "^3.0.0",
    "@types/sanitize-html": "^1.27.1",
    "@types/uuid": "^8.3.0",
    "@typescript-eslint/eslint-plugin": "^4.21.0",
    "@typescript-eslint/parser": "^4.21.0",
    "babel-eslint": "^10.1.0",
    "braces": ">=3.0.2",
    "browserslist-useragent-regexp": "^3.0.0",
    "chai": "^4.3.4",
    "chalk": "^4.1.1",
    "chokidar": "^3.5.2",
    "copy": "^0.3.2",
    "cpx": "^1.2.1",
    "debounce": "^1.2.1",
    "dita-streamer-js": "^1.1.1",
    "esbuild": "^0.12.11",
    "eslint": "^7.23.0",
    "eslint-config-prettier": "^8.1.0",
    "eslint-config-react-app": "^6.0.0",
    "eslint-plugin-flowtype": "^5.6.0",
    "eslint-plugin-import": "^2.22.1",
    "eslint-plugin-jsx-a11y": "^6.4.1",
    "eslint-plugin-prettier": "^3.3.1",
    "eslint-plugin-react": "^7.23.2",
    "eslint-plugin-react-hooks": "^4.2.0",
    "express": "^4.17.1",
    "materialize-css": "^1.0.0",
    "minimist": ">=1.2.5",
    "mocha": "^8.3.2",
    "node-sass": "^6.0.1",
    "npm-force-resolutions": "0.0.10",
    "parcel": "^2.0.0-beta.2",
    "prettier": "^2.2.1",
    "process": "^0.11.10",
    "rangy": "^1.3.0",
    "react": "^17.0.2",
    "react-app-polyfill": "^2.0.0",
    "react-dom": "^17.0.2",
    "regenerator-runtime": "^0.11.1",
    "rimraf": "^3.0.2",
    "sinon": "^10.0.0",
    "ta-json-x": "^2.5.3",
    "ts-loader": "^8.0.18",
    "ts-node": "^10.0.0",
    "typescript": "^4.2.3"
  },
  "files": [
    "dist"
  ],
  "resolutions": {
    "braces": "3.0.2"
  },
  "prettier": {
    "printWidth": 80,
    "semi": true,
    "singleQuote": false,
    "trailingComma": "es5"
  }
}<|MERGE_RESOLUTION|>--- conflicted
+++ resolved
@@ -1,10 +1,6 @@
 {
   "name": "@d-i-t-a/reader",
-<<<<<<< HEAD
   "version": "2.0.0-alpha.7",
-=======
-  "version": "1.11.0-beta.3",
->>>>>>> 399c1605
   "description": "A viewer application for EPUB files.",
   "repository": "https://github.com/d-i-t-a/R2D2BC",
   "license": "Apache-2.0",
