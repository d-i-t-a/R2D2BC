/*
 * Copyright 2018-2020 DITA (AM Consulting LLC)
 *
 * Licensed under the Apache License, Version 2.0 (the "License");
 * you may not use this file except in compliance with the License.
 * You may obtain a copy of the License at
 *
 * http://www.apache.org/licenses/LICENSE-2.0
 *
 * Unless required by applicable law or agreed to in writing, software
 * distributed under the License is distributed on an "AS IS" BASIS,
 * WITHOUT WARRANTIES OR CONDITIONS OF ANY KIND, either express or implied.
 * See the License for the specific language governing permissions and
 * limitations under the License.
 *
 * Developed on behalf of: Bokbasen AS (https://www.bokbasen.no)
 * Licensed to: Bokbasen AS and CAST under one or more contributor license agreements.
 */

<<<<<<< HEAD
import IFrameNavigator from "../navigator/IFrameNavigator";
import { IS_DEV } from "../utils";
=======
import { IS_DEV } from "..";
import IFrameNavigator from "../navigator/IFrameNavigator";
import Popup from "../modules/search/Popup";
>>>>>>> bfee63fe

export function addEventListenerOptional(
  element: any,
  eventType: string,
  eventListener: any
) {
  if (element) {
    element.addEventListener(eventType, eventListener, true);
  }
}
export function removeEventListenerOptional(
  element: any,
  eventType: string,
  eventListener: any
) {
  if (element) {
    element.removeEventListener(eventType, eventListener, true);
  }
}

export default class EventHandler {
  navigator: IFrameNavigator;
<<<<<<< HEAD
  constructor(navigator: IFrameNavigator) {
    this.navigator = navigator;
=======
  popup: Popup;
  constructor(navigator: IFrameNavigator) {
    this.navigator = navigator;
    this.popup = new Popup(this.navigator);
>>>>>>> bfee63fe
  }

  public onInternalLink: (event: UIEvent) => void = () => {};
  public onClickThrough: (event: UIEvent) => void = () => {};

  public setupEvents(element: HTMLElement | Document | null) {
    if (element !== null) {
      // Most click handling is done in the touchend and mouseup event handlers,
      // but if there's a click on an external link we need to cancel the click
      // event to prevent it from opening in the iframe.
      element.addEventListener("click", this.handleLinks.bind(this));
    } else {
      throw "cannot setup events for null";
    }
  }

  private checkForLink = (
    event: MouseEvent | TouchEvent
  ): HTMLAnchorElement | null => {
    let nextElement = event.target as any;
    while (nextElement && nextElement.tagName.toLowerCase() !== "body") {
      if (
        nextElement.tagName.toLowerCase() === "a" &&
        (nextElement as HTMLAnchorElement).href
      ) {
        return nextElement as HTMLAnchorElement;
      } else {
        (nextElement as any) = nextElement.parentElement;
      }
    }
    return null;
  };

  private handleLinks = async (
    event: MouseEvent | TouchEvent
  ): Promise<void> => {
    if (IS_DEV) console.log("R2 Click Handler");

    const link = this.checkForLink(event);
    if (link) {
      // Open external links in new tabs.
      const isSameOrigin =
        window.location.protocol === link.protocol &&
        window.location.port === link.port &&
        window.location.hostname === link.hostname;

      // If epub is hosted, rather than streamed, links to a resource inside the same epub should not be opened externally.
      const manifestUrl = this.navigator.publication.manifestUrl;

      const isEpubInternal =
        manifestUrl.protocol === link.protocol &&
        manifestUrl.port === link.port &&
        manifestUrl.hostname === link.hostname;

      const isInternal = link.href.indexOf("#");
<<<<<<< HEAD

=======
>>>>>>> bfee63fe
      if (!isSameOrigin && !isEpubInternal) {
        window.open(link.href, "_blank");
        event.preventDefault();
        event.stopPropagation();
      } else {
        (event.target as HTMLAnchorElement).href = link.href;
        if (isSameOrigin && isInternal !== -1) {
<<<<<<< HEAD
          this.onInternalLink(event);
=======
>>>>>>> bfee63fe
          const link = event.target as HTMLLIElement;
          if (link) {
            const attribute = link.getAttribute("epub:type") === "noteref";
            if (attribute) {
<<<<<<< HEAD
              // await this.popup.handleFootnote(link, event);
=======
              await this.popup.handleFootnote(link, event);
>>>>>>> bfee63fe
            } else {
              this.onInternalLink(event);
            }
          } else {
            this.onInternalLink(event);
          }
        } else if (isSameOrigin && isInternal === -1) {
          // TODO needs some more refactoring when handling other types of links or elements
          // link.click();
          this.onInternalLink(event);
        }
      }
    } else {
      this.onClickThrough(event);
    }
  };
}<|MERGE_RESOLUTION|>--- conflicted
+++ resolved
@@ -17,14 +17,9 @@
  * Licensed to: Bokbasen AS and CAST under one or more contributor license agreements.
  */
 
-<<<<<<< HEAD
-import IFrameNavigator from "../navigator/IFrameNavigator";
 import { IS_DEV } from "../utils";
-=======
-import { IS_DEV } from "..";
 import IFrameNavigator from "../navigator/IFrameNavigator";
 import Popup from "../modules/search/Popup";
->>>>>>> bfee63fe
 
 export function addEventListenerOptional(
   element: any,
@@ -47,15 +42,10 @@
 
 export default class EventHandler {
   navigator: IFrameNavigator;
-<<<<<<< HEAD
-  constructor(navigator: IFrameNavigator) {
-    this.navigator = navigator;
-=======
   popup: Popup;
   constructor(navigator: IFrameNavigator) {
     this.navigator = navigator;
     this.popup = new Popup(this.navigator);
->>>>>>> bfee63fe
   }
 
   public onInternalLink: (event: UIEvent) => void = () => {};
@@ -111,10 +101,6 @@
         manifestUrl.hostname === link.hostname;
 
       const isInternal = link.href.indexOf("#");
-<<<<<<< HEAD
-
-=======
->>>>>>> bfee63fe
       if (!isSameOrigin && !isEpubInternal) {
         window.open(link.href, "_blank");
         event.preventDefault();
@@ -122,19 +108,11 @@
       } else {
         (event.target as HTMLAnchorElement).href = link.href;
         if (isSameOrigin && isInternal !== -1) {
-<<<<<<< HEAD
-          this.onInternalLink(event);
-=======
->>>>>>> bfee63fe
           const link = event.target as HTMLLIElement;
           if (link) {
             const attribute = link.getAttribute("epub:type") === "noteref";
             if (attribute) {
-<<<<<<< HEAD
-              // await this.popup.handleFootnote(link, event);
-=======
               await this.popup.handleFootnote(link, event);
->>>>>>> bfee63fe
             } else {
               this.onInternalLink(event);
             }
