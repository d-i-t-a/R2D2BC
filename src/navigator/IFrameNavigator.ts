/*
 * Copyright 2018-2020 DITA (AM Consulting LLC)
 *
 * Licensed under the Apache License, Version 2.0 (the "License");
 * you may not use this file except in compliance with the License.
 * You may obtain a copy of the License at
 *
 * http://www.apache.org/licenses/LICENSE-2.0
 *
 * Unless required by applicable law or agreed to in writing, software
 * distributed under the License is distributed on an "AS IS" BASIS,
 * WITHOUT WARRANTIES OR CONDITIONS OF ANY KIND, either express or implied.
 * See the License for the specific language governing permissions and
 * limitations under the License.
 *
 * Developed on behalf of: Bokbasen AS (https://www.bokbasen.no), CAST (http://www.cast.org)
 * Licensed to: Bokbasen AS and CAST under one or more contributor license agreements.
 */

import Navigator from "./Navigator";
import Annotator from "../store/Annotator";
import { Publication } from "../model/Publication";
import EventHandler, {
  addEventListenerOptional,
  removeEventListenerOptional,
} from "../utils/EventHandler";
import * as BrowserUtilities from "../utils/BrowserUtilities";
import * as HTMLUtilities from "../utils/HTMLUtilities";
import {
  readerError,
  readerLoading,
  simpleUpLinkTemplate,
} from "../utils/HTMLTemplates";
import {
  Annotation,
  Locations,
  Locator,
  ReadingPosition,
} from "../model/Locator";
import { Collapsible, Dropdown, Sidenav, Tabs } from "materialize-css";
import {
  UserSettings,
  UserSettingsUIConfig,
} from "../model/user-settings/UserSettings";
import {
  BookmarkModule,
  BookmarkModuleConfig,
} from "../modules/BookmarkModule";
import {
  AnnotationModule,
  AnnotationModuleConfig,
} from "../modules/AnnotationModule";
import { IS_DEV } from "../utils";
import { TTSModule } from "../modules/TTS/TTSModule";
import Splitting from "../modules/TTS/splitting";
import {
  SearchModule,
  SearchModuleConfig,
} from "../modules/search/SearchModule";
import {
  ContentProtectionModule,
  ContentProtectionModuleConfig,
} from "../modules/protection/ContentProtectionModule";
import {
  HighlightContainer,
  TextHighlighter,
  TextHighlighterConfig,
} from "../modules/highlight/TextHighlighter";
import { TimelineModule } from "../modules/positions/TimelineModule";
import { debounce } from "debounce";
import TouchEventHandler from "../utils/TouchEventHandler";
import KeyboardEventHandler from "../utils/KeyboardEventHandler";
import BookView from "../views/BookView";

import {
  MediaOverlayModule,
  MediaOverlayModuleConfig,
} from "../modules/mediaoverlays/MediaOverlayModule";
import { D2Link, Link } from "../model/Link";
import SampleReadEventHandler from "../modules/sampleread/SampleReadEventHandler";
import { ReaderModule } from "../modules/ReaderModule";
import { TTSModuleConfig } from "../modules/TTS/TTSSettings";

import { HighlightType } from "../modules/highlight/common/highlight";
import { PageBreakModuleConfig } from "../modules/pagebreak/PageBreakModule";
import { Switchable } from "../model/user-settings/UserProperties";
import { TTSModule2 } from "../modules/TTS/TTSModule2";
import { PageBreakModule } from "../modules/pagebreak/PageBreakModule";
import {
  DefinitionsModule,
  DefinitionsModuleConfig,
} from "../modules/search/DefinitionsModule";
import EventEmitter from "events";
import LineFocusModule, {
  LineFocusModuleConfig,
} from "../modules/linefocus/LineFocusModule";

export type GetContent = (href: string) => Promise<string>;
export type GetContentBytesLength = (href: string) => Promise<number>;

export interface NavigatorAPI {
  updateSettings: any;
  getContent: GetContent;
  getContentBytesLength: GetContentBytesLength;
  resourceReady: any;
  resourceAtStart: any;
  resourceAtEnd: any;
  resourceFitsScreen: any;
  updateCurrentLocation: any;
  onError?: (e: Error) => void;
}

export interface UpLinkConfig {
  url?: URL;
  label?: string;
  ariaLabel?: string;
}
export interface IFrameAttributes {
  margin: number;
  navHeight?: number;
  iframePaddingTop?: number;
  bottomInfoHeight?: number;
  sideNavPosition?: "left" | "right";
}
export interface IFrameNavigatorConfig {
  mainElement: HTMLElement;
  headerMenu?: HTMLElement | null;
  footerMenu?: HTMLElement | null;
  publication: Publication;
  settings: UserSettings;
  annotator?: Annotator;
  upLink?: UpLinkConfig;
  initialLastReadingPosition?: ReadingPosition;
  rights?: ReaderRights;
  material?: ReaderUI;
  api?: NavigatorAPI;
  tts?: TTSModuleConfig;
  injectables: Array<Injectable>;
  attributes?: IFrameAttributes;
  services?: PublicationServices;
  sample?: SampleRead;
}
export interface PublicationServices {
  positions?: URL;
  weight?: URL;
}
export interface SampleRead {
  isSampleRead?: boolean;
  limit?: number;
  popup?: string;
  minimum?: number;
}
export interface Injectable {
  type: string;
  url?: string;
  r2after?: boolean;
  r2before?: boolean;
  r2default?: boolean;
  fontFamily?: string;
  systemFont?: boolean;
  appearance?: string;
  async?: boolean;
}

export interface ReaderRights {
  enableBookmarks?: boolean;
  enableAnnotations?: boolean;
  enableTTS?: boolean;
  enableSearch?: boolean;
  enableDefinitions?: boolean;
  enableContentProtection?: boolean;
  enableMaterial?: boolean;
  enableTimeline?: boolean;
  autoGeneratePositions?: boolean;
  enableMediaOverlays?: boolean;
  enablePageBreaks?: boolean;
  enableLineFocus?: boolean;
}

export interface ReaderUI {
  settings: UserSettingsUIConfig;
}
export interface ReaderConfig {
  url: URL;
  userSettings?: any;
  initialAnnotations?: any;
  lastReadingPosition?: any;
  upLinkUrl?: any;
  rights: ReaderRights;
  material?: ReaderUI;
  api?: NavigatorAPI;
  tts?: TTSModuleConfig;
  search?: SearchModuleConfig;
  define?: DefinitionsModuleConfig;
  protection?: ContentProtectionModuleConfig;
  mediaOverlays?: MediaOverlayModuleConfig;
  pagebreak?: PageBreakModuleConfig;
  annotations?: AnnotationModuleConfig;
  bookmarks?: BookmarkModuleConfig;
  lineFocus?: LineFocusModuleConfig;
  highlighter?: TextHighlighterConfig;
  injectables: Array<Injectable>;
  injectablesFixed: Array<Injectable>;
  useLocalStorage?: boolean;
  attributes?: IFrameAttributes;
  services?: PublicationServices;
  sample?: SampleRead;
}

/** Class that shows webpub resources in an iframe, with navigation controls outside the iframe. */
export class IFrameNavigator extends EventEmitter implements Navigator {
  iframes: Array<HTMLIFrameElement> = [];

  currentTocUrl: string | undefined;
  headerMenu?: HTMLElement | null;
  mainElement: HTMLElement;
  publication: Publication;

  bookmarkModule?: BookmarkModule;
  annotationModule?: AnnotationModule;
  ttsModule?: ReaderModule;
  searchModule?: SearchModule;
  definitionsModule?: DefinitionsModule;
  contentProtectionModule?: ContentProtectionModule;
  highlighter?: TextHighlighter;
  timelineModule?: TimelineModule;
  pageBreakModule?: PageBreakModule;
  mediaOverlayModule?: MediaOverlayModule;
  lineFocusModule?: LineFocusModule;

  sideNavExpanded: boolean = false;
  material: boolean = false;

  mTabs: Array<any>;
  mDropdowns: Array<any>;
  mCollapsibles: Array<any>;
  mSidenav: any;

  currentChapterLink: D2Link = { href: "" };
  currentSpreadLinks: { left?: D2Link; right?: D2Link } = {};
  currentTOCRawLink: string;
  private nextChapterLink: D2Link | undefined;
  private previousChapterLink: D2Link | undefined;
  settings: UserSettings;
  private readonly annotator: Annotator | undefined;

  view: BookView;

  private readonly eventHandler: EventHandler;
  private readonly touchEventHandler: TouchEventHandler;
  private readonly keyboardEventHandler: KeyboardEventHandler;
  private readonly sampleReadEventHandler: SampleReadEventHandler;
  private readonly upLinkConfig: UpLinkConfig | undefined;
  private upLink: HTMLAnchorElement | undefined = undefined;

  private nextChapterBottomAnchorElement: HTMLAnchorElement;
  private previousChapterTopAnchorElement: HTMLAnchorElement;

  private nextChapterAnchorElement: HTMLAnchorElement;
  private previousChapterAnchorElement: HTMLAnchorElement;

  private nextPageAnchorElement: HTMLAnchorElement;
  private previousPageAnchorElement: HTMLAnchorElement;
  private espandMenuIcon: HTMLElement;

  private landmarksView: HTMLDivElement;
  private landmarksSection: HTMLDivElement;
  private pageListView: HTMLDivElement;

  private bookmarksControl: HTMLButtonElement;
  private bookmarksView: HTMLDivElement;
  private links: HTMLUListElement;
  private linksTopLeft: HTMLUListElement;
  private linksBottom: HTMLUListElement;
  private linksMiddle: HTMLUListElement;
  private tocView: HTMLDivElement;
  private loadingMessage: HTMLDivElement;
  errorMessage: HTMLDivElement;
  private tryAgainButton: HTMLButtonElement;
  private goBackButton: HTMLButtonElement;
  private infoTop: HTMLDivElement;
  private infoBottom: HTMLDivElement;
  private bookTitle: HTMLSpanElement;
  private chapterTitle: HTMLSpanElement;
  private chapterPosition: HTMLSpanElement;
  private remainingPositions: HTMLSpanElement;
  private newPosition: Locator | undefined;
  private newElementId: string | undefined;
  private isBeingStyled: boolean;
  private isLoading: boolean;
  private readonly initialLastReadingPosition?: ReadingPosition;
  api?: NavigatorAPI;
  rights?: ReaderRights;
  tts?: TTSModuleConfig;
  injectables?: Array<Injectable>;
  attributes?: IFrameAttributes;
  services?: PublicationServices;
  sample?: SampleRead;
  private didInitKeyboardEventHandler: boolean = false;

  public static async create(
    config: IFrameNavigatorConfig
  ): Promise<IFrameNavigator> {
    const navigator = new this(
      config.settings,
      config.annotator || undefined,
      config.upLink || undefined,
      config.initialLastReadingPosition || undefined,
      config.publication,
      config.material,
      config.api,
      config.rights,
      config.tts,
      config.injectables,
      config.attributes || { margin: 0 },
      config.services,
      config.sample
    );

    await navigator.start(
      config.mainElement,
      config.headerMenu,
      config.footerMenu
    );
    return new Promise((resolve) => resolve(navigator));
  }

  protected constructor(
    settings: UserSettings,
    annotator: Annotator | undefined = undefined,
    upLinkConfig: UpLinkConfig | undefined = undefined,
    initialLastReadingPosition: ReadingPosition | undefined = undefined,
    publication: Publication,
    material: any,
    api?: NavigatorAPI,
    rights?: ReaderRights,
    tts?: TTSModuleConfig,
    injectables?: Array<Injectable>,
    attributes?: IFrameAttributes,
    services?: PublicationServices,
    sample?: SampleRead
  ) {
    super();
    this.settings = settings;
    this.annotator = annotator;
    this.view = settings.view;
    this.view.attributes = attributes;
    this.view.delegate = this;
    this.eventHandler = new EventHandler(this);
    this.touchEventHandler = new TouchEventHandler();
    this.keyboardEventHandler = new KeyboardEventHandler();
    this.upLinkConfig = upLinkConfig;
    this.initialLastReadingPosition = initialLastReadingPosition;
    this.publication = publication;
    this.material = material;
    this.api = api;
    this.rights = rights;
    this.tts = tts;
    this.injectables = injectables;
    this.attributes = attributes || { margin: 0 };
    this.services = services;
    this.sample = sample;
    this.sampleReadEventHandler = new SampleReadEventHandler(this);
  }

  stop() {
    if (IS_DEV) {
      console.log("Iframe navigator stop");
    }

    removeEventListenerOptional(
      this.previousChapterAnchorElement,
      "click",
      this.handlePreviousChapterClick.bind(this)
    );
    removeEventListenerOptional(
      this.nextChapterAnchorElement,
      "click",
      this.handleNextChapterClick.bind(this)
    );

    removeEventListenerOptional(
      this.previousChapterTopAnchorElement,
      "click",
      this.handlePreviousPageClick.bind(this)
    );
    removeEventListenerOptional(
      this.nextChapterBottomAnchorElement,
      "click",
      this.handleNextPageClick.bind(this)
    );

    removeEventListenerOptional(
      this.previousPageAnchorElement,
      "click",
      this.handlePreviousPageClick.bind(this)
    );
    removeEventListenerOptional(
      this.nextPageAnchorElement,
      "click",
      this.handleNextPageClick.bind(this)
    );

    removeEventListenerOptional(
      this.tryAgainButton,
      "click",
      this.tryAgain.bind(this)
    );
    removeEventListenerOptional(
      this.goBackButton,
      "click",
      IFrameNavigator.goBack.bind(this)
    );

    removeEventListenerOptional(
      this.bookmarksControl,
      "keydown",
      this.hideBookmarksOnEscape.bind(this)
    );
    removeEventListenerOptional(
      this.espandMenuIcon,
      "click",
      this.handleEditClick.bind(this)
    );

    removeEventListenerOptional(window, "resize", this.onResize);
    this.iframes.forEach((iframe) => {
      removeEventListenerOptional(iframe, "resize", this.onResize);
    });

    if (this.rights?.enableMaterial) {
      if (this.mDropdowns) {
        this.mDropdowns.forEach((element) => {
          (element as any).destroy();
        });
      }
      if (this.mCollapsibles) {
        this.mCollapsibles.forEach((element) => {
          (element as any).destroy();
        });
      }
      if (this.mSidenav) {
        (this.mSidenav as any).destroy();
      }
      if (this.mTabs) {
        this.mTabs.forEach((element) => {
          (element as any).destroy();
        });
      }
    }
  }
  spreads: HTMLDivElement;
  firstSpread: HTMLDivElement;

  protected async start(
    mainElement: HTMLElement,
    headerMenu?: HTMLElement | null,
    footerMenu?: HTMLElement | null
  ): Promise<void> {
    this.headerMenu = headerMenu;
    this.mainElement = mainElement;
    try {
      const wrapper = HTMLUtilities.findRequiredElement(
        mainElement,
        "main#iframe-wrapper"
      ) as HTMLElement;
      wrapper.style.overflow = "auto";
      let iframe = HTMLUtilities.findElement(
        mainElement,
        "main#iframe-wrapper iframe"
      ) as HTMLIFrameElement;
      let iframe2 = HTMLUtilities.findElement(
        mainElement,
        "#second"
      ) as HTMLIFrameElement;

      if (iframe) {
        this.iframes.push(iframe);
      }
      if (iframe2) {
        this.iframes.push(iframe2);
      }
      if (window.matchMedia("screen and (max-width: 600px)").matches) {
        this.settings.columnCount = 1;
      }
      if (this.iframes.length === 0) {
        wrapper.style.overflow = "auto";
        let iframe = document.createElement("iframe");
        iframe.setAttribute("SCROLLING", "no");
        iframe.setAttribute("allowtransparency", "true");
        this.iframes.push(iframe);

        if (this.publication.isFixedLayout) {
          this.spreads = document.createElement("div");
          this.firstSpread = document.createElement("div");
          this.spreads.style.display = "flex";
          this.spreads.style.alignItems = "center";
          this.spreads.style.justifyContent = "center";
          this.spreads.appendChild(this.firstSpread);
          this.firstSpread.appendChild(this.iframes[0]);
          wrapper.appendChild(this.spreads);
        } else {
          iframe.setAttribute("height", "100%");
          iframe.setAttribute("width", "100%");
          wrapper.appendChild(this.iframes[0]);
        }

        if (this.publication.isFixedLayout) {
          if (
            this.settings.columnCount !== 1 &&
            !window.matchMedia("screen and (max-width: 600px)").matches
          ) {
            let secondSpread = document.createElement("div");
            this.spreads.appendChild(secondSpread);
            let iframe2 = document.createElement("iframe");
            iframe2.setAttribute("SCROLLING", "no");
            iframe2.setAttribute("allowtransparency", "true");
            iframe2.style.opacity = "1";
            iframe2.style.border = "none";
            iframe2.style.overflow = "hidden";
            this.iframes.push(iframe2);

            secondSpread.appendChild(this.iframes[1]);
            this.firstSpread.style.clipPath =
              "polygon(0% -20%, 100% -20%, 100% 120%, -20% 120%)";
            this.firstSpread.style.boxShadow = "0 0 8px 2px #ccc";
            secondSpread.style.clipPath =
              "polygon(0% -20%, 100% -20%, 120% 100%, 0% 120%)";
            secondSpread.style.boxShadow = "0 0 8px 2px #ccc";
          } else {
            this.firstSpread.style.clipPath =
              "polygon(0% -20%, 100% -20%, 120% 100%, -20% 120%)";
            this.firstSpread.style.boxShadow = "0 0 8px 2px #ccc";
          }
        } else {
          this.iframes[0].style.paddingTop =
            (this.attributes?.iframePaddingTop ?? 0) + "px";
        }
      }

      if (this.publication.isFixedLayout) {
        const minHeight = wrapper.clientHeight;
        // wrapper.style.height = minHeight + 40 + "px";
        var iframeParent = this.iframes[0].parentElement
          ?.parentElement as HTMLElement;
        iframeParent.style.height = minHeight + 40 + "px";
      } else {
        if (this.iframes.length === 2) {
          this.iframes.pop();
        }
      }

      this.loadingMessage = HTMLUtilities.findElement(
        mainElement,
        "#reader-loading"
      ) as HTMLDivElement;
      if (this.loadingMessage) {
        this.loadingMessage.innerHTML = readerLoading;
        this.loadingMessage.style.display = "none";
      }
      this.errorMessage = HTMLUtilities.findElement(
        mainElement,
        "#reader-error"
      ) as HTMLDivElement;
      if (this.errorMessage) {
        this.errorMessage.innerHTML = readerError;
        this.errorMessage.style.display = "none";
      }

      this.tryAgainButton = HTMLUtilities.findElement(
        mainElement,
        "button[class=try-again]"
      ) as HTMLButtonElement;
      this.goBackButton = HTMLUtilities.findElement(
        mainElement,
        "button[class=go-back]"
      ) as HTMLButtonElement;
      this.infoTop = HTMLUtilities.findElement(
        mainElement,
        "div[class='info top']"
      ) as HTMLDivElement;
      this.infoBottom = HTMLUtilities.findElement(
        mainElement,
        "div[class='info bottom']"
      ) as HTMLDivElement;

      if (this.headerMenu)
        this.bookTitle = HTMLUtilities.findElement(
          this.headerMenu,
          "#book-title"
        ) as HTMLSpanElement;

      if (this.infoBottom)
        this.chapterTitle = HTMLUtilities.findElement(
          this.infoBottom,
          "span[class=chapter-title]"
        ) as HTMLSpanElement;
      if (this.infoBottom)
        this.chapterPosition = HTMLUtilities.findElement(
          this.infoBottom,
          "span[class=chapter-position]"
        ) as HTMLSpanElement;
      if (this.infoBottom)
        this.remainingPositions = HTMLUtilities.findElement(
          this.infoBottom,
          "span[class=remaining-positions]"
        ) as HTMLSpanElement;

      if (this.headerMenu)
        this.espandMenuIcon = HTMLUtilities.findElement(
          this.headerMenu,
          "#expand-menu"
        ) as HTMLElement;

      // Header Menu

      if (this.headerMenu)
        this.links = HTMLUtilities.findElement(
          this.headerMenu,
          "ul.links.top"
        ) as HTMLUListElement;
      if (this.headerMenu)
        this.linksTopLeft = HTMLUtilities.findElement(
          this.headerMenu,
          "#nav-mobile-left"
        ) as HTMLUListElement;

      if (this.headerMenu)
        this.tocView = HTMLUtilities.findElement(
          this.headerMenu,
          "#container-view-toc"
        ) as HTMLDivElement;

      if (this.headerMenu)
        this.landmarksView = HTMLUtilities.findElement(
          this.headerMenu,
          "#container-view-landmarks"
        ) as HTMLDivElement;
      if (this.headerMenu)
        this.landmarksSection = HTMLUtilities.findElement(
          this.headerMenu,
          "#sidenav-section-landmarks"
        ) as HTMLDivElement;
      if (this.headerMenu)
        this.pageListView = HTMLUtilities.findElement(
          this.headerMenu,
          "#container-view-pagelist"
        ) as HTMLDivElement;

      // Footer Menu
      if (footerMenu)
        this.linksBottom = HTMLUtilities.findElement(
          footerMenu,
          "ul.links.bottom"
        ) as HTMLUListElement;
      if (footerMenu)
        this.linksMiddle = HTMLUtilities.findElement(
          footerMenu,
          "ul.links.middle"
        ) as HTMLUListElement;

      if (this.headerMenu)
        this.nextChapterAnchorElement = HTMLUtilities.findElement(
          this.headerMenu,
          "a[rel=next]"
        ) as HTMLAnchorElement;
      if (this.headerMenu)
        this.nextChapterBottomAnchorElement = HTMLUtilities.findElement(
          mainElement,
          "#next-chapter"
        ) as HTMLAnchorElement;
      if (footerMenu)
        this.nextPageAnchorElement = HTMLUtilities.findElement(
          footerMenu,
          "a[rel=next]"
        ) as HTMLAnchorElement;

      if (this.headerMenu)
        this.previousChapterAnchorElement = HTMLUtilities.findElement(
          this.headerMenu,
          "a[rel=prev]"
        ) as HTMLAnchorElement;
      if (this.headerMenu)
        this.previousChapterTopAnchorElement = HTMLUtilities.findElement(
          mainElement,
          "#previous-chapter"
        ) as HTMLAnchorElement;
      if (footerMenu)
        this.previousPageAnchorElement = HTMLUtilities.findElement(
          footerMenu,
          "a[rel=prev]"
        ) as HTMLAnchorElement;

      if (this.nextChapterBottomAnchorElement)
        this.nextChapterBottomAnchorElement.style.display = "none";
      if (this.previousChapterTopAnchorElement)
        this.previousChapterTopAnchorElement.style.display = "none";

      this.newPosition = undefined;
      this.newElementId = undefined;
      this.isBeingStyled = true;
      this.isLoading = true;

      this.setupEvents();

      this.settings.setIframe(this.iframes[0]);
      this.settings.onSettingsChange(this.handleResize.bind(this));
      this.settings.onColumnSettingsChange(
        this.handleNumberOfIframes.bind(this)
      );
      this.settings.onViewChange(this.updateBookView.bind(this));

      if (this.initialLastReadingPosition) {
        this.annotator?.initLastReadingPosition(
          this.initialLastReadingPosition
        );
      }

      var self = this;

      if (this.headerMenu) {
        var menuSearch = HTMLUtilities.findElement(
          this.headerMenu,
          "#menu-button-search"
        ) as HTMLLinkElement;
        var menuTTS = HTMLUtilities.findElement(
          this.headerMenu,
          "#menu-button-tts"
        ) as HTMLLinkElement;
        var menuBookmark = HTMLUtilities.findElement(
          this.headerMenu,
          "#menu-button-bookmark"
        ) as HTMLLinkElement;

        var play = HTMLUtilities.findElement(
          this.headerMenu,
          "#menu-button-play"
        ) as HTMLLinkElement;
        var pause = HTMLUtilities.findElement(
          this.headerMenu,
          "#menu-button-pause"
        ) as HTMLLinkElement;
        var menu = HTMLUtilities.findElement(
          this.headerMenu,
          "#menu-button-mediaoverlay"
        ) as HTMLLinkElement;
        if (this.rights?.enableMaterial) {
          if (!this.rights?.enableBookmarks) {
            if (menuBookmark)
              menuBookmark.parentElement?.style.setProperty("display", "none");
            var sideNavSectionBookmarks = HTMLUtilities.findElement(
              this.headerMenu,
              "#sidenav-section-bookmarks"
            ) as HTMLElement;
            if (sideNavSectionBookmarks)
              sideNavSectionBookmarks.style.setProperty("display", "none");
          }
          if (!this.rights?.enableAnnotations) {
            var sideNavSectionHighlights = HTMLUtilities.findElement(
              this.headerMenu,
              "#sidenav-section-highlights"
            ) as HTMLElement;
            if (sideNavSectionHighlights)
              sideNavSectionHighlights.style.setProperty("display", "none");
          }
          if (!this.rights?.enableTTS) {
            if (menuTTS)
              menuTTS.parentElement?.style.setProperty("display", "none");
          }
          if (!this.rights?.enableSearch) {
            if (menuSearch)
              menuSearch.parentElement?.style.setProperty("display", "none");
          }
          if (menuSearch && this.view?.delegate.publication.isFixedLayout) {
            menuSearch.parentElement?.style.setProperty("display", "none");
          }
          if (this.hasMediaOverlays) {
            if (play) play.parentElement?.style.setProperty("display", "block");
            if (pause)
              pause.parentElement?.style.setProperty("display", "block");
            if (menu) menu.parentElement?.style.setProperty("display", "block");
          } else {
            if (play) play.parentElement?.style.setProperty("display", "none");
            if (pause)
              pause.parentElement?.style.setProperty("display", "none");
            if (menu) menu.parentElement?.style.setProperty("display", "none");
          }
        } else {
          if (menuSearch)
            menuSearch.parentElement?.style.setProperty("display", "none");
          if (menuTTS)
            menuTTS.parentElement?.style.setProperty("display", "none");
          if (menuBookmark)
            menuBookmark.parentElement?.style.setProperty("display", "none");
        }
      }

      if (this.rights?.enableMaterial) {
        let elements = document.querySelectorAll(".sidenav");
        if (elements) {
          self.mSidenav = Sidenav.init(elements, {
            edge: this.attributes?.sideNavPosition ?? "left",
          });
        }
        let collapsible = document.querySelectorAll(".collapsible");
        if (collapsible) {
          self.mCollapsibles = Collapsible.init(collapsible, {
            accordion: true,
          });
        }
        let dropdowns = document.querySelectorAll(".dropdown-trigger");
        if (dropdowns) {
          self.mDropdowns = Dropdown.init(dropdowns, {
            alignment: "right",
            constrainWidth: false,
            coverTrigger: false,
            closeOnClick: false,
            autoTrigger: false,
            onOpenEnd: function () {
              self.mTabs.forEach((element) => {
                (element as any).updateTabIndicator();
              });
            },
          });
        }
        let tabs = document.querySelectorAll(".tabs");
        if (tabs) {
          self.mTabs = Tabs.init(tabs);
        }
      }

      return await this.loadManifest();
    } catch (err: unknown) {
      // There's a mismatch between the template and the selectors above,
      // or we weren't able to insert the template in the element.
      console.error(err);
      this.abortOnError(err);
      return Promise.reject(err);
    }
  }

  timeout: any;

  onResize = () => {
    clearTimeout(this.timeout);
    this.timeout = setTimeout(this.handleResize.bind(this), 200);
  };
  reload = async () => {
    let lastReadingPosition: ReadingPosition | undefined = undefined;
    if (this.annotator) {
      lastReadingPosition = (await this.annotator.getLastReadingPosition()) as
        | ReadingPosition
        | undefined;
    }

    if (lastReadingPosition) {
      const linkHref = this.publication.getAbsoluteHref(
        lastReadingPosition.href
      );
      if (IS_DEV) console.log(lastReadingPosition.href);
      if (IS_DEV) console.log(linkHref);
      lastReadingPosition.href = linkHref;
      await this.navigate(lastReadingPosition);
    }
  };

  private setupEvents(): void {
    for (const iframe of this.iframes) {
      addEventListenerOptional(
        iframe,
        "load",
        this.handleIFrameLoad.bind(this)
      );
    }

    addEventListenerOptional(
      this.previousChapterAnchorElement,
      "click",
      this.handlePreviousChapterClick.bind(this)
    );
    addEventListenerOptional(
      this.nextChapterAnchorElement,
      "click",
      this.handleNextChapterClick.bind(this)
    );

    addEventListenerOptional(
      this.previousChapterTopAnchorElement,
      "click",
      this.handlePreviousPageClick.bind(this)
    );
    addEventListenerOptional(
      this.nextChapterBottomAnchorElement,
      "click",
      this.handleNextPageClick.bind(this)
    );

    addEventListenerOptional(
      this.previousPageAnchorElement,
      "click",
      this.handlePreviousPageClick.bind(this)
    );
    addEventListenerOptional(
      this.nextPageAnchorElement,
      "click",
      this.handleNextPageClick.bind(this)
    );

    addEventListenerOptional(
      this.tryAgainButton,
      "click",
      this.tryAgain.bind(this)
    );
    addEventListenerOptional(
      this.goBackButton,
      "click",
      IFrameNavigator.goBack.bind(this)
    );

    addEventListenerOptional(
      this.bookmarksControl,
      "keydown",
      this.hideBookmarksOnEscape.bind(this)
    );

    addEventListenerOptional(
      this.espandMenuIcon,
      "click",
      this.handleEditClick.bind(this)
    );

    addEventListenerOptional(window, "resize", this.onResize);
    for (const iframe of this.iframes) {
      addEventListenerOptional(iframe, "resize", this.onResize);
    }
  }

  private setupModalFocusTrap(
    modal: HTMLDivElement,
    closeButton: HTMLButtonElement,
    lastFocusableElement: HTMLButtonElement | HTMLAnchorElement
  ): void {
    // Trap keyboard focus in a modal dialog when it's displayed.
    const TAB_KEY = 9;

    // Going backwards from the close button sends you to the last focusable element.
    closeButton.addEventListener("keydown", (event: KeyboardEvent) => {
      if (IFrameNavigator.isDisplayed(modal)) {
        const tab = event.keyCode === TAB_KEY;
        const shift = event.shiftKey;
        if (tab && shift) {
          lastFocusableElement.focus();
          event.preventDefault();
          event.stopPropagation();
        }
      }
    });

    // Going forward from the last focusable element sends you to the close button.
    lastFocusableElement.addEventListener("keydown", (event: KeyboardEvent) => {
      if (IFrameNavigator.isDisplayed(modal)) {
        const tab = event.keyCode === TAB_KEY;
        const shift = event.shiftKey;
        if (tab && !shift) {
          closeButton.focus();
          event.preventDefault();
          event.stopPropagation();
        }
      }
    });
  }

  isScrolling: boolean;
  private updateBookView(): void {
    if (this.view?.layout === "fixed") {
      if (this.nextPageAnchorElement)
        this.nextPageAnchorElement.style.display = "none";
      if (this.previousPageAnchorElement)
        this.previousPageAnchorElement.style.display = "none";
      if (this.nextChapterBottomAnchorElement)
        this.nextChapterBottomAnchorElement.style.display = "none";
      if (this.previousChapterTopAnchorElement)
        this.previousChapterTopAnchorElement.style.display = "none";
    } else {
      this.settings.isPaginated().then((paginated) => {
        if (paginated) {
          this.view.height =
            BrowserUtilities.getHeight() - 40 - (this.attributes?.margin ?? 0);
          if (this.infoBottom) this.infoBottom.style.removeProperty("display");
          document.body.onscroll = () => {};
          if (this.nextChapterBottomAnchorElement)
            this.nextChapterBottomAnchorElement.style.display = "none";
          if (this.previousChapterTopAnchorElement)
            this.previousChapterTopAnchorElement.style.display = "none";
          if (this.nextPageAnchorElement)
            this.nextPageAnchorElement.style.display = "unset";
          if (this.previousPageAnchorElement)
            this.previousPageAnchorElement.style.display = "unset";
          if (this.chapterTitle) this.chapterTitle.style.display = "inline";
          if (this.chapterPosition)
            this.chapterPosition.style.display = "inline";
          if (this.remainingPositions)
            this.remainingPositions.style.display = "inline";
          if (this.eventHandler) {
            this.eventHandler.onInternalLink = this.handleInternalLink.bind(
              this
            );
            this.eventHandler.onClickThrough = this.handleClickThrough.bind(
              this
            );
          }
          if (this.touchEventHandler) {
            this.touchEventHandler.onBackwardSwipe = this.handlePreviousPageClick.bind(
              this
            );
            this.touchEventHandler.onForwardSwipe = this.handleNextPageClick.bind(
              this
            );
          }
          if (this.keyboardEventHandler) {
            this.keyboardEventHandler.onBackwardSwipe = this.handlePreviousPageClick.bind(
              this
            );
            this.keyboardEventHandler.onForwardSwipe = this.handleNextPageClick.bind(
              this
            );
          }
        } else {
          if (this.infoBottom) this.infoBottom.style.display = "none";
          if (this.nextPageAnchorElement)
            this.nextPageAnchorElement.style.display = "none";
          if (this.previousPageAnchorElement)
            this.previousPageAnchorElement.style.display = "none";
          if (this.view?.layout === "fixed") {
            if (this.nextChapterBottomAnchorElement)
              this.nextChapterBottomAnchorElement.style.display = "none";
            if (this.previousChapterTopAnchorElement)
              this.previousChapterTopAnchorElement.style.display = "none";
          } else {
            if (this.view?.atStart() && this.view?.atEnd()) {
              if (this.nextChapterBottomAnchorElement)
                this.nextChapterBottomAnchorElement.style.display = "unset";
              if (this.previousChapterTopAnchorElement)
                this.previousChapterTopAnchorElement.style.display = "unset";
            } else if (this.view?.atEnd()) {
              if (this.previousChapterTopAnchorElement)
                this.previousChapterTopAnchorElement.style.display = "none";
              if (this.nextChapterBottomAnchorElement)
                this.nextChapterBottomAnchorElement.style.display = "unset";
            } else if (this.view?.atStart()) {
              if (this.nextChapterBottomAnchorElement)
                this.nextChapterBottomAnchorElement.style.display = "none";
              if (this.previousChapterTopAnchorElement)
                this.previousChapterTopAnchorElement.style.display = "unset";
            } else {
              if (this.nextChapterBottomAnchorElement)
                this.nextChapterBottomAnchorElement.style.display = "none";
              if (this.previousChapterTopAnchorElement)
                this.previousChapterTopAnchorElement.style.display = "none";
            }
          }
          const onDoScrolling = debounce(() => {
            this.isScrolling = false;
          }, 200);

          const wrapper = HTMLUtilities.findRequiredElement(
            document,
            "#iframe-wrapper"
          ) as HTMLDivElement;

          // document.body.style.overflow = "auto";
          wrapper.onscroll = async () => {
            this.isScrolling = true;
            await this.savePosition();
            if (this.view?.atEnd()) {
              // Bring up the bottom nav when you get to the bottom,
              // if it wasn't already displayed.
            } else {
              // Remove the bottom nav when you scroll back up,
              // if it was displayed because you were at the bottom.
            }
            if (this.view?.layout === "fixed") {
              if (this.nextChapterBottomAnchorElement)
                this.nextChapterBottomAnchorElement.style.display = "none";
              if (this.previousChapterTopAnchorElement)
                this.previousChapterTopAnchorElement.style.display = "none";
            } else {
              this.settings.isPaginated().then((paginated) => {
                if (!paginated) {
                  if (this.view?.atStart() && this.view?.atEnd()) {
                    if (this.nextChapterBottomAnchorElement)
                      this.nextChapterBottomAnchorElement.style.display =
                        "unset";
                    if (this.previousChapterTopAnchorElement)
                      this.previousChapterTopAnchorElement.style.display =
                        "unset";
                  } else if (this.view?.atEnd()) {
                    if (this.previousChapterTopAnchorElement)
                      this.previousChapterTopAnchorElement.style.display =
                        "none";
                    if (this.nextChapterBottomAnchorElement)
                      this.nextChapterBottomAnchorElement.style.display =
                        "unset";
                  } else if (this.view?.atStart()) {
                    if (this.nextChapterBottomAnchorElement)
                      this.nextChapterBottomAnchorElement.style.display =
                        "none";
                    if (this.previousChapterTopAnchorElement)
                      this.previousChapterTopAnchorElement.style.display =
                        "unset";
                  } else {
                    if (this.nextChapterBottomAnchorElement)
                      this.nextChapterBottomAnchorElement.style.display =
                        "none";
                    if (this.previousChapterTopAnchorElement)
                      this.previousChapterTopAnchorElement.style.display =
                        "none";
                  }
                }
              });
              this.checkResourcePosition();
            }
            onDoScrolling();
          };

          if (this.chapterTitle) this.chapterTitle.style.display = "none";
          if (this.chapterPosition) this.chapterPosition.style.display = "none";
          if (this.remainingPositions)
            this.remainingPositions.style.display = "none";
          if (this.eventHandler) {
            this.eventHandler.onInternalLink = this.handleInternalLink.bind(
              this
            );
            this.eventHandler.onClickThrough = this.handleClickThrough.bind(
              this
            );
          }
          if (this.touchEventHandler) {
            this.touchEventHandler.onBackwardSwipe = this.handlePreviousPageClick.bind(
              this
            );
            this.touchEventHandler.onForwardSwipe = this.handleNextPageClick.bind(
              this
            );
          }
          if (this.keyboardEventHandler) {
            this.keyboardEventHandler.onBackwardSwipe = this.handlePreviousPageClick.bind(
              this
            );
            this.keyboardEventHandler.onForwardSwipe = this.handleNextPageClick.bind(
              this
            );
          }
        }
      });
      setTimeout(async () => {
        await this.highlighter?.prepareContainers(
          this.iframes[0].contentWindow as any
        );

        if (this.pageBreakModule !== undefined) {
          await this.highlighter?.destroyHighlights(HighlightType.PageBreak);
          await this.pageBreakModule.drawPageBreaks();
        }

        if (this.annotationModule !== undefined) {
          await this.annotationModule.drawHighlights();
        }
        if (this.bookmarkModule !== undefined) {
          await this.bookmarkModule.drawBookmarks();
        }

        if (
          this.rights?.enableSearch &&
          this.searchModule !== undefined &&
          this.highlighter !== undefined
        ) {
          await this.highlighter.destroyHighlights(HighlightType.Search);
          this.searchModule.drawSearch();
        }
        if (
          this.rights?.enableDefinitions &&
          this.definitionsModule !== undefined &&
          this.highlighter !== undefined
        ) {
          await this.definitionsModule.drawDefinitions();
        }
      }, 200);
    }
  }

  private async loadManifest(): Promise<void> {
    try {
      const createSubmenu = (
        parentElement: Element,
        links: Array<Link>,
        control?: HTMLButtonElement,
        ol: boolean = false
      ) => {
        let menuControl: HTMLButtonElement | undefined;
        let mainElement: HTMLDivElement | undefined;
        if (control) {
          menuControl = control;
          if (parentElement instanceof HTMLDivElement) {
            mainElement = parentElement;
          }
        }
        var listElement: HTMLUListElement = document.createElement("ul");
        if (ol) {
          listElement = document.createElement("ol");
        }
        listElement.className = "sidenav-toc";
        let lastLink: HTMLAnchorElement | undefined = undefined;
        for (const link of links) {
          const listItemElement: HTMLLIElement = document.createElement("li");
          const linkElement: HTMLAnchorElement = document.createElement("a");
          const spanElement: HTMLSpanElement = document.createElement("span");
          linkElement.className = "chapter-link";
          linkElement.tabIndex = -1;
          let href = "";
          if (link.Href) {
            href = this.publication.getAbsoluteHref(link.Href);
            linkElement.href = href;
            linkElement.innerHTML = link.Title || "";
            listItemElement.appendChild(linkElement);
          } else {
            spanElement.innerHTML = link.Title || "";
            spanElement.className = "chapter-title";
            listItemElement.appendChild(spanElement);
          }
          if (link.Children && link.Children.length > 0) {
            createSubmenu(listItemElement, link.Children, undefined, true);
          }

          listElement.appendChild(listItemElement);
          lastLink = linkElement;
        }

        // Trap keyboard focus inside the TOC while it's open.
        if (lastLink && menuControl && mainElement) {
          this.setupModalFocusTrap(mainElement, menuControl, lastLink);
        }

        addEventListenerOptional(listElement, "click", (event: Event) => {
          event.preventDefault();
          event.stopPropagation();
          if (
            event.target &&
            (event.target as HTMLElement).tagName.toLowerCase() === "a"
          ) {
            let linkElement = event.target as HTMLAnchorElement;

            if (linkElement.className.indexOf("active") !== -1) {
              // This TOC item is already loaded. Hide the TOC
              // but don't navigate.
              this.hideView();
            } else {
              // Set focus back to the contents toggle button so screen readers
              // don't get stuck on a hidden link.
              menuControl?.focus();

              let locations: Locations = {
                progression: 0,
              };
              if (linkElement.href.indexOf("#") !== -1) {
                const elementId = linkElement.href.slice(
                  linkElement.href.indexOf("#") + 1
                );
                if (elementId !== undefined) {
                  locations = {
                    fragment: elementId,
                  };
                }
              }

              const position: Locator = {
                href: linkElement.href,
                locations: locations,
                type: linkElement.type,
                title: linkElement.title,
              };

              this.hideView();
              this.navigate(position);
            }
          }
        });

        parentElement.appendChild(listElement);
      };

      const toc = this.publication.tableOfContents;
      const landmarks = this.publication.landmarks;
      const pageList = this.publication.pageList;

      if (this.tocView) {
        if (toc.length) {
          createSubmenu(this.tocView, toc);
        } else {
          this.tocView.parentElement?.parentElement?.removeChild(
            this.tocView.parentElement
          );
        }
      }

      if (this.pageListView) {
        if (pageList?.length) {
          createSubmenu(this.pageListView, pageList);
        } else {
          this.pageListView.parentElement?.parentElement?.removeChild(
            this.pageListView.parentElement
          );
        }
      }

      if (this.landmarksView) {
        if (landmarks?.length) {
          createSubmenu(this.landmarksView, landmarks);
        } else {
          this.landmarksSection.parentElement?.removeChild(
            this.landmarksSection
          );
        }
      }

      if (
        (this.links || this.linksTopLeft) &&
        this.upLinkConfig &&
        this.upLinkConfig.url
      ) {
        const upUrl = this.upLinkConfig.url;
        const upLabel = this.upLinkConfig.label || "";
        const upAriaLabel = this.upLinkConfig.ariaLabel || upLabel;
        var upHTML = simpleUpLinkTemplate(upUrl.href, upLabel, upAriaLabel);
        const upParent: HTMLLIElement = document.createElement("li");
        upParent.classList.add("uplink-wrapper");
        upParent.innerHTML = upHTML;
        if (this.links) {
          this.links.insertBefore(upParent, this.links.firstChild);
          this.upLink = HTMLUtilities.findRequiredElement(
            this.links,
            "a[rel=up]"
          ) as HTMLAnchorElement;
        } else {
          this.linksTopLeft.insertBefore(
            upParent,
            this.linksTopLeft.firstChild
          );
          this.upLink = HTMLUtilities.findRequiredElement(
            this.linksTopLeft,
            "a[rel=up]"
          ) as HTMLAnchorElement;
        }
      }

      let lastReadingPosition: ReadingPosition | undefined = undefined;
      if (this.annotator) {
        lastReadingPosition = (await this.annotator.getLastReadingPosition()) as
          | ReadingPosition
          | undefined;
      }

      const startLink = this.publication.getStartLink();
      let startUrl: string | undefined = undefined;
      if (startLink && startLink.Href) {
        startUrl = this.publication.getAbsoluteHref(startLink.Href);
      }

      if (lastReadingPosition) {
        const linkHref = this.publication.getAbsoluteHref(
          lastReadingPosition.href
        );
        if (IS_DEV) console.log(lastReadingPosition.href);
        if (IS_DEV) console.log(linkHref);
        lastReadingPosition.href = linkHref;
        await this.navigate(lastReadingPosition);
      } else if (startUrl) {
        const position: ReadingPosition = {
          href: startUrl,
          locations: {
            progression: 0,
          },
          created: new Date(),
          title: startLink?.Title,
        };

        await this.navigate(position);
      }

      return new Promise<void>((resolve) => resolve());
    } catch (err: unknown) {
      console.error(err);
      this.abortOnError(err);
      return new Promise<void>((_, reject) => reject(err)).catch(() => {});
    }
  }

  private async handleIFrameLoad(): Promise<void> {
    if (this.errorMessage) this.errorMessage.style.display = "none";
    this.showLoadingMessageAfterDelay();
    try {
      let bookViewPosition: number | undefined = 0;
      if (this.newPosition) {
        bookViewPosition = this.newPosition.locations.progression;
      }
      await this.handleResize();
      this.updateBookView();

      await this.settings.applyProperties();

      let currentLocation = this.currentChapterLink.href;
      if (currentLocation) {
        const previous = this.publication.getPreviousSpineItem(currentLocation);
        if (previous && previous.Href) {
          this.previousChapterLink = {
            href: previous.Href,
            title: previous.Title,
            type: previous.TypeLink,
          };
        }
      }
      if (this.previousChapterAnchorElement) {
        if (this.previousChapterLink && this.previousChapterLink.href) {
          this.previousChapterAnchorElement.href = this.publication.getAbsoluteHref(
            this.previousChapterLink.href
          );
          this.previousChapterAnchorElement.className = this.previousChapterAnchorElement.className.replace(
            " disabled",
            ""
          );
        } else {
          this.previousChapterAnchorElement.removeAttribute("href");
          this.previousChapterAnchorElement.className += " disabled";
        }
      }
      let res = this.publication.getNextSpineItem(currentLocation);
      if (res) {
        this.nextChapterLink = {
          href: res.Href,
          title: res.Title,
          type: res.TypeLink,
        };
      } else {
        this.nextChapterLink = undefined;
      }
      if (this.nextChapterAnchorElement) {
        if (this.nextChapterLink && this.nextChapterLink.href) {
          this.nextChapterAnchorElement.href = this.publication.getAbsoluteHref(
            this.nextChapterLink.href
          );
          this.nextChapterAnchorElement.className = this.nextChapterAnchorElement.className.replace(
            " disabled",
            ""
          );
        } else {
          this.nextChapterAnchorElement.removeAttribute("href");
          this.nextChapterAnchorElement.className += " disabled";
        }
      }

      if (this.currentTocUrl !== undefined) {
        this.setActiveTOCItem(this.currentTocUrl);
      } else {
        this.setActiveTOCItem(currentLocation);
      }

      if (this.publication.Metadata.Title) {
        if (this.bookTitle)
          this.bookTitle.innerHTML = this.publication.Metadata.Title.toString();
      }

      const spineItem = this.publication.getSpineItem(currentLocation);
      if (spineItem !== undefined) {
        this.currentChapterLink.title = spineItem.Title;
        this.currentChapterLink.type = spineItem.TypeLink;
      }
      let tocItem = this.publication.getTOCItem(currentLocation);
      if (this.currentTocUrl !== undefined) {
        tocItem = this.publication.getTOCItem(this.currentTocUrl);
      }
      if (
        !this.currentChapterLink.title &&
        tocItem !== undefined &&
        tocItem.Title
      ) {
        this.currentChapterLink.title = tocItem.Title;
      }
      if (
        !this.currentChapterLink.type &&
        tocItem !== undefined &&
        tocItem.TypeLink
      ) {
        this.currentChapterLink.title = tocItem.Title;
      }

      if (this.currentChapterLink.title) {
        if (this.chapterTitle)
          this.chapterTitle.innerHTML =
            "(" + this.currentChapterLink.title + ")";
      } else {
        if (this.chapterTitle)
          this.chapterTitle.innerHTML = "(Current Chapter)";
      }

      await this.injectInjectablesIntoIframeHead();

      if (this.highlighter !== undefined) {
        await this.highlighter.initialize();
      }
      const body = this.iframes[0].contentDocument?.body;
      if (this.rights?.enableTTS && this.tts?.enableSplitter) {
        Splitting({
          target: body,
          by: "lines",
        });
      }

      // resize on toggle details
      let details = body?.querySelector("details");
      if (details) {
        let self = this;
        details.addEventListener("toggle", async (_event) => {
          await self.view?.setIframeHeight?.(this.iframes[0]);
        });
      }

      if (this.rights?.enableContentProtection) {
        if (this.contentProtectionModule !== undefined) {
          await this.contentProtectionModule.initialize();
        }
      }

      if (this.eventHandler) {
        for (const iframe of this.iframes) {
          this.eventHandler.setupEvents(iframe.contentDocument);
          this.touchEventHandler.setupEvents(iframe.contentDocument);
          this.keyboardEventHandler.setupEvents(iframe.contentDocument);
        }
        this.touchEventHandler.setupEvents(this.errorMessage);
        if (!this.didInitKeyboardEventHandler) {
          this.keyboardEventHandler.delegate = this;
          this.keyboardEventHandler.keydown(document);
          this.didInitKeyboardEventHandler = true;
        }
      }
      if (this.view?.layout !== "fixed") {
        if (this.view?.isScrollMode()) {
<<<<<<< HEAD
          this.view?.setIframeHeight?.(this.iframes[0]);
=======
          this.iframes[0].height = "0";
          this.view.setIframeHeight(this.iframes[0]);
>>>>>>> 387ccacc
        }
      }
      if (this.annotationModule !== undefined) {
        await this.annotationModule.initialize();
      }
      if (this.bookmarkModule !== undefined) {
        await this.bookmarkModule.initialize();
      }
      if (this.rights?.enableTTS) {
        for (const iframe of this.iframes) {
          const body = iframe.contentDocument?.body;
          if (this.ttsModule !== undefined) {
            if (this.tts?.enableSplitter) {
              const ttsModule = this.ttsModule as TTSModule;
              await ttsModule.initialize(body);
            } else {
              const ttsModule = this.ttsModule as TTSModule2;
              await ttsModule.initialize(body);
            }
          }
        }
      }

      if (this.timelineModule !== undefined) {
        await this.timelineModule.initialize();
      }

      if (
        this.rights?.enableMediaOverlays &&
        this.mediaOverlayModule !== undefined &&
        this.hasMediaOverlays
      ) {
        await this.mediaOverlayModule.initialize();
      }

      setTimeout(async () => {
        if (this.newElementId) {
          const element = (this.iframes[0]
            .contentDocument as any).getElementById(this.newElementId);
          this.view?.goToElement?.(element);
          this.newElementId = undefined;
        } else if (
          this.newPosition &&
          (this.newPosition as Annotation).highlight
        ) {
          let startContainer = (this.newPosition as Annotation).highlight
            ?.selectionInfo.rangeInfo.startContainerElementCssSelector;
          if (startContainer) {
            this.view?.goToCssSelector(startContainer);
          }
        } else if (bookViewPosition && bookViewPosition >= 0) {
          this.view?.goToProgression(bookViewPosition);
        }

        this.newPosition = undefined;

        this.hideLoadingMessage();
        this.showIframeContents();
<<<<<<< HEAD
        if (this.mediaOverlayModule !== undefined && this.currentLink()) {
          let link = this.currentLink();
          await this.mediaOverlayModule?.initializeResource(link);
=======
        if (
          this.rights?.enableMediaOverlays &&
          this.mediaOverlayModule !== undefined &&
          this.hasMediaOverlays
        ) {
          await this.mediaOverlayModule.initializeResource(this.currentLink());
>>>>>>> 387ccacc
        }
        await this.updatePositionInfo();
        await this.view?.setSize();
      }, 200);

      return new Promise<void>((resolve) => resolve());
    } catch (err: unknown) {
      console.error(err);
      this.abortOnError(err);
      return Promise.reject(err);
    }
  }

  private async injectInjectablesIntoIframeHead(): Promise<void> {
    // Inject Readium CSS into Iframe Head
    const injectablesToLoad: Promise<boolean>[] = [];

    const addLoadingInjectable = (
      injectable: HTMLLinkElement | HTMLScriptElement
    ) => {
      const loadPromise = new Promise<boolean>((resolve, reject) => {
        injectable.onload = () => {
          resolve(true);
        };
        injectable.onerror = (e) => {
          const message =
            typeof e === "string"
              ? e
              : `Injectable failed to load at: ${
                  "href" in injectable ? injectable.href : injectable.src
                }`;
          reject(new Error(message));
        };
      });
      injectablesToLoad.push(loadPromise);
    };

    for (const iframe of this.iframes) {
      const head = iframe.contentDocument?.head;
      if (head) {
        head.insertBefore(
          IFrameNavigator.createBase(this.currentChapterLink.href),
          head.firstChild
        );

        this.injectables?.forEach((injectable) => {
          if (injectable.type === "style") {
            if (injectable.fontFamily) {
              // UserSettings.fontFamilyValues.push(injectable.fontFamily)
              // this.settings.setupEvents()
              // this.settings.addFont(injectable.fontFamily);
              this.settings.initAddedFont();
              if (!injectable.systemFont && injectable.url) {
                const link = IFrameNavigator.createCssLink(injectable.url);
                head.appendChild(link);
                addLoadingInjectable(link);
              }
            } else if (injectable.r2before && injectable.url) {
              const link = IFrameNavigator.createCssLink(injectable.url);
              head.insertBefore(link, head.firstChild);
              addLoadingInjectable(link);
            } else if (injectable.r2default && injectable.url) {
              const link = IFrameNavigator.createCssLink(injectable.url);
              head.insertBefore(link, head.childNodes[1]);
              addLoadingInjectable(link);
            } else if (injectable.r2after && injectable.url) {
              if (injectable.appearance) {
                // this.settings.addAppearance(injectable.appearance);
                this.settings.initAddedAppearance();
              }
              const link = IFrameNavigator.createCssLink(injectable.url);
              head.appendChild(link);
              addLoadingInjectable(link);
            } else if (injectable.url) {
              const link = IFrameNavigator.createCssLink(injectable.url);
              head.appendChild(link);
              addLoadingInjectable(link);
            }
          } else if (injectable.type === "script" && injectable.url) {
            const script = IFrameNavigator.createJavascriptLink(
              injectable.url,
              injectable.async ?? false
            );
            head.appendChild(script);
            addLoadingInjectable(script);
          }
        });
      }
    }

    if (injectablesToLoad.length === 0) {
      return;
    }

    await Promise.all(injectablesToLoad);
  }

  /**
   * Displays standard error UI.
   */
  private abortOnError(e: unknown) {
    // if there is an onError event passed in, depend on that
    // to catch it.
    if (this.api?.onError) {
      // make sure the error is always an actual Error
      const trueError =
        e instanceof Error
          ? e
          : typeof e === "string"
          ? new Error(e)
          : new Error("An unknown error occurred in the IFrameNavigator.");
      this.api.onError(trueError);
    } else {
      // otherwise just display the standard error UI
      if (this.errorMessage) this.errorMessage.style.display = "block";
      if (this.isLoading) {
        this.hideLoadingMessage();
      }
    }
  }

  private tryAgain() {
    this.precessContentForIframe();
  }

  private precessContentForIframe() {
    const self = this;
    var index = this.publication.getSpineIndex(this.currentChapterLink.href);
    var even: boolean = (index ?? 0) % 2 === 1;
    this.showLoadingMessageAfterDelay();

    function writeIframeDoc(content: string, href: string) {
      const parser = new DOMParser();
      const doc = parser.parseFromString(content, "application/xhtml+xml");
      if (doc.head) {
        doc.head.insertBefore(
          IFrameNavigator.createBase(href),
          doc.head.firstChild
        );
      }
      const newHTML = doc.documentElement.outerHTML;
      const iframeDoc = self.iframes[0].contentDocument;
      if (iframeDoc) {
        iframeDoc.open();
        iframeDoc.write(newHTML);
        iframeDoc.close();
      }
    }

    function writeIframe2Doc(content: string, href: string) {
      const parser = new DOMParser();
      const doc = parser.parseFromString(content, "application/xhtml+xml");
      if (doc.head) {
        doc.head.insertBefore(
          IFrameNavigator.createBase(href),
          doc.head.firstChild
        );
      }
      const newHTML = doc.documentElement.outerHTML;
      const iframeDoc = self.iframes[1].contentDocument;
      if (iframeDoc) {
        iframeDoc.open();
        iframeDoc.write(newHTML);
        iframeDoc.close();
      }
    }

    const link = new URL(this.currentChapterLink.href);
    const isSameOrigin =
      window.location.protocol === link.protocol &&
      window.location.port === link.port &&
      window.location.hostname === link.hostname;

    if (this.api?.getContent) {
      if (this.publication.isFixedLayout) {
        if (this.settings.columnCount !== 1) {
          if (even) {
            this.currentSpreadLinks.left = {
              href: this.currentChapterLink.href,
            };

            this.api
              ?.getContent(this.currentChapterLink.href)
              .then((content) => {
                if (content === undefined) {
                  if (isSameOrigin) {
                    this.iframes[0].src = this.currentChapterLink.href;
                  } else {
                    fetch(this.currentChapterLink.href)
                      .then((r) => r.text())
                      .then(async (content) => {
                        writeIframeDoc.call(
                          this,
                          content,
                          this.currentChapterLink.href
                        );
                      });
                  }
                } else {
                  writeIframeDoc.call(
                    this,
                    content,
                    this.currentChapterLink.href
                  );
                }
              });
            if (this.iframes.length === 2) {
              if ((index ?? 0) < this.publication.readingOrder.length - 1) {
                const next = this.publication.getNextSpineItem(
                  this.currentChapterLink.href
                );
                if (next) {
                  const href = this.publication.getAbsoluteHref(next.Href);
                  this.currentSpreadLinks.right = {
                    href: href,
                  };
                  this.api?.getContent(href).then((content) => {
                    if (content === undefined) {
                      if (isSameOrigin) {
                        this.iframes[1].src = href;
                      } else {
                        fetch(href)
                          .then((r) => r.text())
                          .then(async (content) => {
                            writeIframe2Doc.call(this, content, href);
                            this.currentSpreadLinks.right = {
                              href: href,
                            };
                          });
                      }
                    } else {
                      writeIframe2Doc.call(this, content, href);
                    }
                  });
                }
              } else {
                this.iframes[1].src = "about:blank";
              }
            }
          } else {
            if ((index ?? 0) > 0) {
              const prev = this.publication.getPreviousSpineItem(
                this.currentChapterLink.href
              );
              if (prev) {
                const href = this.publication.getAbsoluteHref(prev.Href);
                this.currentSpreadLinks.left = {
                  href: href,
                };
                this.api?.getContent(href).then((content) => {
                  if (content === undefined) {
                    if (isSameOrigin) {
                      this.iframes[0].src = href;
                    } else {
                      fetch(href)
                        .then((r) => r.text())
                        .then(async (content) => {
                          writeIframeDoc.call(this, content, href);
                        });
                    }
                  } else {
                    writeIframeDoc.call(this, content, href);
                  }
                });
              }
            } else {
              this.iframes[0].src = "about:blank";
            }
            if (this.iframes.length === 2 && this.publication.isFixedLayout) {
              this.currentSpreadLinks.right = {
                href: this.currentChapterLink.href,
              };

              this.api
                .getContent(this.currentChapterLink.href)
                .then((content) => {
                  if (content === undefined) {
                    if (isSameOrigin) {
                      this.iframes[1].src = this.currentChapterLink.href;
                    } else {
                      fetch(this.currentChapterLink.href)
                        .then((r) => r.text())
                        .then(async (content) => {
                          writeIframe2Doc.call(
                            this,
                            content,
                            this.currentChapterLink.href
                          );
                        });
                    }
                  } else {
                    writeIframe2Doc.call(
                      this,
                      content,
                      this.currentChapterLink.href
                    );
                  }
                });
            }
          }
        } else {
          this.currentSpreadLinks.left = {
            href: this.currentChapterLink.href,
          };
          this.api?.getContent(this.currentChapterLink.href).then((content) => {
            if (content === undefined) {
              if (isSameOrigin) {
                this.iframes[0].src = this.currentChapterLink.href;
              } else {
                fetch(this.currentChapterLink.href)
                  .then((r) => r.text())
                  .then(async (content) => {
                    writeIframeDoc.call(
                      this,
                      content,
                      this.currentChapterLink.href
                    );
                  });
              }
            } else {
              writeIframeDoc.call(this, content, this.currentChapterLink.href);
            }
          });
        }
      } else {
        this.api?.getContent(this.currentChapterLink.href).then((content) => {
          this.currentSpreadLinks.left = {
            href: this.currentChapterLink.href,
          };

          if (content === undefined) {
            if (isSameOrigin) {
              this.iframes[0].src = this.currentChapterLink.href;
            } else {
              fetch(this.currentChapterLink.href)
                .then((r) => r.text())
                .then(async (content) => {
                  writeIframeDoc.call(
                    this,
                    content,
                    this.currentChapterLink.href
                  );
                });
            }
          } else {
            writeIframeDoc.call(this, content, this.currentChapterLink.href);
          }
        });
      }
    } else {
      if (this.publication.isFixedLayout) {
        if (this.settings.columnCount !== 1) {
          if (even) {
            if (isSameOrigin) {
              this.iframes[0].src = this.currentChapterLink.href;
              this.currentSpreadLinks.left = {
                href: this.currentChapterLink.href,
              };

              if (this.iframes.length === 2) {
                if ((index ?? 0) < this.publication.readingOrder.length - 1) {
                  const next = this.publication.getNextSpineItem(
                    this.currentChapterLink.href
                  );
                  if (next) {
                    const href = this.publication.getAbsoluteHref(next.Href);
                    this.iframes[1].src = href;
                    this.currentSpreadLinks.right = {
                      href: href,
                    };
                  }
                } else {
                  this.iframes[1].src = "about:blank";
                }
              }
            } else {
              fetch(this.currentChapterLink.href)
                .then((r) => r.text())
                .then(async (content) => {
                  writeIframeDoc.call(
                    this,
                    content,
                    this.currentChapterLink.href
                  );
                });
              if (this.iframes.length === 2) {
                if ((index ?? 0) < this.publication.readingOrder.length - 1) {
                  const next = this.publication.getNextSpineItem(
                    this.currentChapterLink.href
                  );
                  if (next) {
                    const href = this.publication.getAbsoluteHref(next.Href);
                    this.currentSpreadLinks.right = {
                      href: href,
                    };

                    fetch(href)
                      .then((r) => r.text())
                      .then(async (content) => {
                        writeIframe2Doc.call(this, content, href);
                      });
                  }
                } else {
                  this.iframes[1].src = "about:blank";
                }
              }
            }
          } else {
            if ((index ?? 0) > 0) {
              const prev = this.publication.getPreviousSpineItem(
                this.currentChapterLink.href
              );
              if (prev) {
                const href = this.publication.getAbsoluteHref(prev.Href);
                this.currentSpreadLinks.left = {
                  href: href,
                };
                if (isSameOrigin) {
                  this.iframes[0].src = href;
                  if (this.iframes.length === 2) {
                    this.iframes[1].src = this.currentChapterLink.href;
                  }
                } else {
                  fetch(href)
                    .then((r) => r.text())
                    .then(async (content) => {
                      writeIframeDoc.call(this, content, href);
                    });
                  if (this.iframes.length === 2) {
                    this.currentSpreadLinks.right = {
                      href: this.currentChapterLink.href,
                    };
                    fetch(this.currentChapterLink.href)
                      .then((r) => r.text())
                      .then(async (content) => {
                        writeIframe2Doc.call(
                          this,
                          content,
                          this.currentChapterLink.href
                        );
                      });
                  }
                }
              }
            } else {
              this.iframes[0].src = "about:blank";
            }
            if (this.iframes.length === 2) {
              this.currentSpreadLinks.right = {
                href: this.currentChapterLink.href,
              };

              if (isSameOrigin) {
                this.iframes[1].src = this.currentChapterLink.href;
              } else {
                fetch(this.currentChapterLink.href)
                  .then((r) => r.text())
                  .then(async (content) => {
                    writeIframe2Doc.call(
                      this,
                      content,
                      this.currentChapterLink.href
                    );
                  });
              }
            }
          }
        } else {
          this.currentSpreadLinks.left = {
            href: this.currentChapterLink.href,
          };
          if (isSameOrigin) {
            this.iframes[0].src = this.currentChapterLink.href;
          } else {
            fetch(this.currentChapterLink.href)
              .then((r) => r.text())
              .then(async (content) => {
                writeIframeDoc.call(
                  this,
                  content,
                  this.currentChapterLink.href
                );
              });
          }
        }
      } else {
        this.currentSpreadLinks.left = {
          href: this.currentChapterLink.href,
        };
        if (isSameOrigin) {
          this.iframes[0].src = this.currentChapterLink.href;
        } else {
          fetch(this.currentChapterLink.href)
            .then((r) => r.text())
            .then(async (content) => {
              writeIframeDoc.call(this, content, this.currentChapterLink.href);
            });
        }
      }
    }
    if (this.publication.isFixedLayout) {
      setTimeout(() => {
        let height, width;
        let doc;
        if (index === 0 && this.iframes?.length === 2) {
          doc = this.iframes[1].contentDocument;
        } else {
          doc = this.iframes[0].contentDocument;
        }
        if (doc && doc.body) {
          height = getComputedStyle(doc.body).height;
          width = getComputedStyle(doc.body).width;
          if (
            parseInt(height?.replace("px", "")) === 0 ||
            parseInt(width?.replace("px", "")) === 0
          ) {
            const head = HTMLUtilities.findIframeElement(
              doc,
              "head"
            ) as HTMLHeadElement;
            if (head) {
              const viewport = HTMLUtilities.findElement(
                head,
                "meta[name=viewport]"
              ) as HTMLMetaElement;
              if (viewport) {
                var dimensionsStr = viewport.content;
                var obj = dimensionsStr.split(",").reduce((obj, s) => {
                  var [key, value] = s.match(/[^\s;=]+/g);
                  obj[key] = isNaN(Number(value)) ? value : +value;
                  return obj;
                }, {});
                height = obj["height"] + "px";
                width = obj["width"] + "px";
              }
            }
          }
        }

        var iframeParent =
          index === 0 && this.iframes.length === 2
            ? this.iframes[1].parentElement?.parentElement
            : (this.iframes[0].parentElement?.parentElement as HTMLElement);
        if (iframeParent && width) {
          var widthRatio =
            (parseInt(getComputedStyle(iframeParent).width) - 100) /
            (this.iframes.length === 2
              ? parseInt(width?.replace("px", "")) * 2 + 200
              : parseInt(width?.replace("px", "")));
          var heightRatio =
            (parseInt(getComputedStyle(iframeParent).height) - 100) /
            parseInt(height?.replace("px", ""));
          var scale = Math.min(widthRatio, heightRatio);
          iframeParent.style.transform = "scale(" + scale + ")";
          for (const iframe of this.iframes) {
            iframe.style.height = height;
            iframe.style.width = width;
            if (iframe.parentElement) {
              iframe.parentElement.style.height = height;
            }
          }
        }
      }, 400);
    }
  }

  private static goBack() {
    window.history.back();
  }

  private static isDisplayed(element: HTMLDivElement | HTMLUListElement) {
    return element ? element.className.indexOf(" active") !== -1 : false;
  }

  private static showElement(
    element: HTMLDivElement | HTMLUListElement,
    control?: HTMLAnchorElement | HTMLButtonElement
  ) {
    if (element) {
      element.className = element.className.replace(" inactive", "");
      if (element.className.indexOf(" active") === -1) {
        element.className += " active";
      }
      element.setAttribute("aria-hidden", "false");
      if (control) {
        control.setAttribute("aria-expanded", "true");

        const openIcon = control.querySelector(".icon.open");
        if (
          openIcon &&
          (openIcon.getAttribute("class") || "").indexOf(" inactive-icon") ===
            -1
        ) {
          const newIconClass =
            (openIcon.getAttribute("class") || "") + " inactive-icon";
          openIcon.setAttribute("class", newIconClass);
        }
        const closeIcon = control.querySelector(".icon.close");
        if (closeIcon) {
          const newIconClass = (closeIcon.getAttribute("class") || "").replace(
            " inactive-icon",
            ""
          );
          closeIcon.setAttribute("class", newIconClass);
        }
      }
      // Add buttons and links in the element to the tab order.
      const buttons = Array.prototype.slice.call(
        element.querySelectorAll("button")
      );
      const links = Array.prototype.slice.call(element.querySelectorAll("a"));
      for (const button of buttons) {
        button.tabIndex = 0;
      }
      for (const link of links) {
        link.tabIndex = 0;
      }
    }
  }

  private static hideElement(
    element: HTMLDivElement | HTMLUListElement,
    control?: HTMLAnchorElement | HTMLButtonElement
  ) {
    if (element) {
      element.className = element.className.replace(" active", "");
      if (element.className.indexOf(" inactive") === -1) {
        element.className += " inactive";
      }
      element.setAttribute("aria-hidden", "true");
      if (control) {
        control.setAttribute("aria-expanded", "false");

        const openIcon = control.querySelector(".icon.open");
        if (openIcon) {
          const newIconClass = (openIcon.getAttribute("class") || "").replace(
            " inactive-icon",
            ""
          );
          openIcon.setAttribute("class", newIconClass);
        }
        const closeIcon = control.querySelector(".icon.close");
        if (
          closeIcon &&
          (closeIcon.getAttribute("class") || "").indexOf(" inactive-icon") ===
            -1
        ) {
          const newIconClass =
            (closeIcon.getAttribute("class") || "") + " inactive-icon";
          closeIcon.setAttribute("class", newIconClass);
        }
      }
      // Remove buttons and links in the element from the tab order.
      const buttons = Array.prototype.slice.call(
        element.querySelectorAll("button")
      );
      const links = Array.prototype.slice.call(element.querySelectorAll("a"));
      for (const button of buttons) {
        button.tabIndex = -1;
      }
      for (const link of links) {
        link.tabIndex = -1;
      }
    }
  }

  private hideModal(
    modal: HTMLDivElement,
    control?: HTMLAnchorElement | HTMLButtonElement
  ) {
    // Restore the page for screen readers.
    for (const iframe of this.iframes) {
      iframe.setAttribute("aria-hidden", "false");
    }
    if (this.upLink) this.upLink.setAttribute("aria-hidden", "false");
    if (this.linksBottom) this.linksBottom.setAttribute("aria-hidden", "false");
    if (this.linksMiddle) this.linksMiddle.setAttribute("aria-hidden", "false");
    if (this.loadingMessage)
      this.loadingMessage.setAttribute("aria-hidden", "false");
    if (this.errorMessage)
      this.errorMessage.setAttribute("aria-hidden", "false");
    if (this.infoTop) this.infoTop.setAttribute("aria-hidden", "false");
    if (this.infoBottom) this.infoBottom.setAttribute("aria-hidden", "false");
    IFrameNavigator.hideElement(modal, control);
  }

  private handleEditClick(event: MouseEvent): void {
    var element = event.target as HTMLElement;
    if (this.headerMenu) {
      var sidenav = HTMLUtilities.findElement(
        this.headerMenu,
        ".sidenav"
      ) as HTMLElement;

      if (element.className.indexOf(" active") === -1) {
        element.className += " active";
        sidenav.className += " expanded";
        element.innerText = "unfold_less";
        this.sideNavExpanded = true;
        this.bookmarkModule?.showBookmarks();
        this.annotationModule?.showHighlights();
      } else {
        element.className = element.className.replace(" active", "");
        sidenav.className = sidenav.className.replace(" expanded", "");
        element.innerText = "unfold_more";
        this.sideNavExpanded = false;
        this.bookmarkModule?.showBookmarks();
        this.annotationModule?.showHighlights();
      }
    }
    event.preventDefault();
    event.stopPropagation();
  }
  get hasMediaOverlays() {
    return this.publication.hasMediaOverlays;
  }
  startReadAloud() {
    if (this.rights?.enableTTS) {
      if (this.tts?.enableSplitter) {
        this.highlighter?.speakAll();
      } else {
        const ttsModule = this.ttsModule as TTSModule2;
        ttsModule.speakPlay();
      }
    }
  }
  startReadAlong() {
<<<<<<< HEAD
    if (this.rights?.enableMediaOverlays && this.publication.hasMediaOverlays) {
      this.mediaOverlayModule?.startReadAloud();
=======
    if (
      this.rights?.enableMediaOverlays &&
      this.mediaOverlayModule !== undefined &&
      this.hasMediaOverlays
    ) {
      this.mediaOverlayModule.startReadAloud();
>>>>>>> 387ccacc
    }
  }
  stopReadAloud() {
    if (this.rights?.enableTTS) {
      this.highlighter?.stopReadAloud();
      if (!this.tts?.enableSplitter) {
        if (this.annotationModule !== undefined) {
          this.annotationModule.drawHighlights();
        }
      }
    }
  }
  stopReadAlong() {
<<<<<<< HEAD
    if (this.rights?.enableMediaOverlays && this.publication.hasMediaOverlays) {
      this.mediaOverlayModule?.stopReadAloud();
=======
    if (
      this.rights?.enableMediaOverlays &&
      this.mediaOverlayModule !== undefined &&
      this.hasMediaOverlays
    ) {
      this.mediaOverlayModule.stopReadAloud();
>>>>>>> 387ccacc
    }
  }

  pauseReadAloud() {
    if (this.rights?.enableTTS) {
      if (this.tts?.enableSplitter) {
        const ttsModule = this.ttsModule as TTSModule;
        ttsModule.speakPause();
      } else {
        const ttsModule = this.ttsModule as TTSModule2;
        ttsModule.speakPause();
        if (this.annotationModule !== undefined) {
          this.annotationModule.drawHighlights();
        }
      }
    }
  }
  pauseReadAlong() {
<<<<<<< HEAD
    if (this.rights?.enableMediaOverlays && this.publication.hasMediaOverlays) {
      this.mediaOverlayModule?.pauseReadAloud();
=======
    if (
      this.rights?.enableMediaOverlays &&
      this.mediaOverlayModule !== undefined &&
      this.hasMediaOverlays
    ) {
      this.mediaOverlayModule.pauseReadAloud();
>>>>>>> 387ccacc
    }
  }
  resumeReadAloud() {
    if (this.rights?.enableTTS) {
      if (this.tts?.enableSplitter) {
        const ttsModule = this.ttsModule as TTSModule;
        ttsModule.speakResume();
      } else {
        const ttsModule = this.ttsModule as TTSModule2;
        ttsModule.speakResume();
      }
    }
  }
  resumeReadAlong() {
<<<<<<< HEAD
    if (this.rights?.enableMediaOverlays && this.publication.hasMediaOverlays) {
      this.mediaOverlayModule?.resumeReadAloud();
=======
    if (
      this.rights?.enableMediaOverlays &&
      this.mediaOverlayModule !== undefined &&
      this.hasMediaOverlays
    ) {
      this.mediaOverlayModule.resumeReadAloud();
>>>>>>> 387ccacc
    }
  }

  totalResources(): number {
    return this.publication.readingOrder.length;
  }
  mostRecentNavigatedTocItem(): string {
    return this.publication.getRelativeHref(this.currentTOCRawLink);
  }
  currentResource(): number | undefined {
    let currentLocation = this.currentChapterLink.href;
    return this.publication.getSpineIndex(currentLocation);
  }
  currentLink(): Array<Link | undefined> {
    if (this.settings.columnCount !== 1) {
      if (
        this.currentSpreadLinks.left !== undefined &&
        this.currentSpreadLinks.right !== undefined
      ) {
        let left = this.publication.getSpineItem(
          this.currentSpreadLinks.left.href
        );
        let right = this.publication.getSpineItem(
          this.currentSpreadLinks.right.href
        );
        return [left, right];
      }
    }
    let currentLocation = this.currentChapterLink.href;
    return [this.publication.getSpineItem(currentLocation!)];
  }

  tableOfContents(): any {
    return this.publication.tableOfContents;
  }
  readingOrder(): any {
    return this.publication.readingOrder;
  }
  atStart(): boolean {
    return this.view?.atStart() ?? false;
  }
  atEnd(): boolean {
    return this.view?.atEnd() ?? false;
  }

  previousPage(): any {
    this.handlePreviousPageClick(undefined);
  }
  nextPage(): any {
    this.handleNextPageClick(undefined);
  }
  previousResource(): any {
    this.handlePreviousChapterClick(undefined);
  }
  nextResource(): any {
    this.handleNextChapterClick(undefined);
  }
  goTo(locator: Locator): any {
    let locations: Locations = locator.locations ?? { progression: 0 };
    if (locator.href.indexOf("#") !== -1) {
      const elementId = locator.href.slice(locator.href.indexOf("#") + 1);
      if (elementId !== undefined) {
        locations = {
          ...locations,
          fragment: elementId,
        };
      }
    }
    const position = { ...locator };
    position.locations = locations;

    const linkHref = this.publication.getAbsoluteHref(locator.href);
    if (IS_DEV) console.log(locator.href);
    if (IS_DEV) console.log(linkHref);
    position.href = linkHref;
    this.stopReadAloud();
    this.navigate(position);
  }
  currentLocator(): Locator {
    let position;
    if (
      ((this.rights?.autoGeneratePositions ?? false) &&
        this.publication.positions) ||
      this.publication.positions
    ) {
      let positions = this.publication.positionsByHref(
        this.publication.getRelativeHref(this.currentChapterLink.href)
      );
      let positionIndex = Math.ceil(
        (this.view?.getCurrentPosition() ?? 0) * (positions.length - 1)
      );
      position = positions[positionIndex];
    } else {
      let tocItem = this.publication.getTOCItem(this.currentChapterLink.href);
      if (tocItem) {
        if (this.currentTocUrl !== undefined) {
          tocItem = this.publication.getTOCItem(this.currentTocUrl);
        }
        if (tocItem === undefined) {
          tocItem = this.publication.getTOCItemAbsolute(
            this.currentChapterLink.href!
          );
        }
        if (tocItem) {
          position = {
            href: tocItem.Href,
            type: this.currentChapterLink.type,
            title: this.currentChapterLink.title,
            locations: {},
          };
        }
      }
    }
    if (position) {
      position.locations.progression = this.view?.getCurrentPosition();
      position.displayInfo = {
        resourceScreenIndex: Math.round(this.view?.getCurrentPage() ?? 0),
        resourceScreenCount: Math.round(this.view?.getPageCount() ?? 0),
      };
    }
    return position;
  }

  positions(): any {
    return this.publication.positions ? this.publication.positions : [];
  }
  goToPosition(position: number) {
    if (this.publication.positions) {
      let locator = this.publication.positions.filter(
        (el: Locator) => el.locations.position === parseInt(String(position))
      )[0];
      this.goTo(locator);
    }
  }
  snapToElement(element: HTMLElement) {
    this.view?.snap(element);
  }
  applyAttributes(attributes: IFrameAttributes) {
    this.attributes = attributes;
    this.view.attributes = attributes;
    this.handleResize();
  }

  private handlePreviousPageClick(
    event: MouseEvent | TouchEvent | KeyboardEvent | undefined
  ): void {
    this.stopReadAloud();
    if (this.view?.layout === "fixed") {
      this.handlePreviousChapterClick(event);
    } else {
      if (this.view?.atStart()) {
        this.handlePreviousChapterClick(event);
      } else {
        this.view?.goToPreviousPage?.();
        this.updatePositionInfo();
        this.savePosition();
      }
      if (event) {
        event.preventDefault();
        event.stopPropagation();
      }
    }
  }

  private handleNextPageClick(
    event: MouseEvent | TouchEvent | KeyboardEvent | undefined
  ) {
    let valid = true;
    if (this.sample?.isSampleRead && this.publication.positions) {
      const locator = this.currentLocator();
      let progress = Math.round(
        (locator.locations.totalProgression ?? 0) * 100
      );

      if (this.sample?.limit) {
        valid = progress <= this.sample?.limit;
        if (this.view?.layout === "fixed") {
          if (
            (!valid && this.sample?.minimum && locator.locations.position) ??
            0 <= (this.sample?.minimum ?? 0)
          ) {
            valid = true;
          }
        }
      }
    }

    if (
      (valid && this.sample?.isSampleRead && this.publication.positions) ||
      !this.sample?.isSampleRead ||
      !this.publication.positions
    ) {
      this.stopReadAloud();
      if (this.view?.layout === "fixed") {
        this.handleNextChapterClick(event);
      } else {
        if (this.view?.atEnd()) {
          this.handleNextChapterClick(event);
        } else {
          this.view?.goToNextPage?.();
          this.updatePositionInfo();
          this.savePosition();
        }
        if (event) {
          event.preventDefault();
          event.stopPropagation();
        }
      }
    }
    if (!valid && this.sample?.isSampleRead && this.publication.positions) {
      if (event) {
        event.preventDefault();
        event.stopPropagation();
      }
    }
  }

  private handleClickThrough(_event: MouseEvent | TouchEvent) {
    if (this.mDropdowns) {
      this.mDropdowns.forEach((element) => {
        (element as any).close();
      });
    }
  }

  private handleInternalLink(event: MouseEvent | TouchEvent) {
    const element = event.target;
    let locations: Locations = {
      progression: 0,
    };
    const linkElement = element as HTMLAnchorElement;
    if (linkElement.href.indexOf("#") !== -1) {
      const elementId = linkElement.href.slice(
        linkElement.href.indexOf("#") + 1
      );
      if (elementId !== undefined) {
        locations = {
          fragment: elementId,
        };
      }
    }

    const position: Locator = {
      href: linkElement.href,
      locations: locations,
      type: linkElement.type,
      title: linkElement.title,
    };

    event.preventDefault();
    event.stopPropagation();
    this.stopReadAloud();
    this.navigate(position);
  }

  private handleNumberOfIframes(): void {
    if (this.publication.isFixedLayout) {
      if (
        this.settings.columnCount !== 1 &&
        !window.matchMedia("screen and (max-width: 600px)").matches
      ) {
        if (this.iframes.length === 1) {
          var iframe = document.createElement("iframe");
          iframe.setAttribute("SCROLLING", "no");
          iframe.setAttribute("allowtransparency", "true");
          iframe.style.opacity = "1";
          iframe.style.border = "none";
          iframe.style.overflow = "hidden";
          this.iframes.push(iframe);
        }
        let secondSpread = document.createElement("div");
        this.spreads.appendChild(secondSpread);
        secondSpread.appendChild(this.iframes[1]);

        this.firstSpread.style.clipPath =
          "polygon(0% -20%, 100% -20%, 100% 120%, -20% 120%)";
        this.firstSpread.style.boxShadow = "0 0 8px 2px #ccc";
        secondSpread.style.clipPath =
          "polygon(0% -20%, 100% -20%, 120% 100%, 0% 120%)";
        secondSpread.style.boxShadow = "0 0 8px 2px #ccc";
      } else {
        if (this.iframes.length === 2) {
          this.iframes.pop();
          if (this.spreads.lastChild) {
            this.spreads.removeChild(this.spreads.lastChild);
          }
        }
        this.firstSpread.style.clipPath =
          "polygon(0% -20%, 100% -20%, 120% 100%, -20% 120%)";
        this.firstSpread.style.boxShadow = "0 0 8px 2px #ccc";
      }
      this.precessContentForIframe();
    }
  }

  async handleResize(): Promise<void> {
    if (this.isScrolling) {
      return;
    }

    if (this.publication.isFixedLayout) {
      var index = this.publication.getSpineIndex(this.currentChapterLink.href);
      const minHeight =
        BrowserUtilities.getHeight() - 40 - (this.attributes?.margin ?? 0);

      var iframeParent =
        index === 0 && this.iframes.length === 2
          ? this.iframes[1].parentElement?.parentElement
          : (this.iframes[0].parentElement?.parentElement as HTMLElement);
      if (iframeParent) {
        iframeParent.style.height = minHeight + 40 + "px";

        let height, width;
        let doc;
        if (index === 0 && this.iframes?.length === 2) {
          doc = this.iframes[1].contentDocument;
        } else {
          doc = this.iframes[0].contentDocument;
        }
        if (doc && doc.body) {
          height = getComputedStyle(doc.body).height;
          width = getComputedStyle(doc.body).width;
        }

        const head = HTMLUtilities.findIframeElement(
          doc,
          "head"
        ) as HTMLHeadElement;
        if (head) {
          const viewport = HTMLUtilities.findElement(
            head,
            "meta[name=viewport]"
          ) as HTMLMetaElement;
          if (viewport) {
            var dimensionsStr = viewport.content;
            var obj = dimensionsStr.split(",").reduce((obj, s) => {
              // @ts-ignore
              var [key, value] = s.match(/[^\s;=]+/g);
              obj[key] = isNaN(Number(value)) ? value : +value;
              return obj;
            }, {});
            if (parseInt(obj["height"]) !== 0 || parseInt(obj["width"]) !== 0) {
              height = obj["height"] + "px";
              width = obj["width"] + "px";
            }
          }
        }

        var widthRatio =
          (parseInt(getComputedStyle(iframeParent).width) - 100) /
          (this.iframes.length === 2
            ? parseInt(width?.replace("px", "")) * 2 + 200
            : parseInt(width?.replace("px", "")));
        var heightRatio =
          (parseInt(getComputedStyle(iframeParent).height) - 100) /
          parseInt(height?.replace("px", ""));
        var scale = Math.min(widthRatio, heightRatio);
        iframeParent.style.transform = "scale(" + scale + ")";

        for (const iframe of this.iframes) {
          iframe.style.height = height;
          iframe.style.width = width;
          if (iframe.parentElement) {
            iframe.parentElement.style.height = height;
          }
        }
      }
    }

    const oldPosition = this.view?.getCurrentPosition();
    await this.settings.applyProperties();

    // If the links are hidden, show them temporarily
    // to determine the top and bottom heights.

    if (this.infoTop) this.infoTop.style.height = 0 + "px";
    if (this.infoTop) this.infoTop.style.minHeight = 0 + "px";

    // TODO paginator page info
    // 0 = hide , 40 = show
    if (this.infoBottom)
      this.infoBottom.style.height = this.attributes?.bottomInfoHeight
        ? this.attributes.bottomInfoHeight + "px"
        : 40 + "px";

    if (this.view?.layout !== "fixed") {
      this.settings.isPaginated().then((paginated) => {
        if (paginated) {
          this.view.height =
            BrowserUtilities.getHeight() - 40 - (this.attributes?.margin ?? 0);
          if (this.infoBottom) this.infoBottom.style.removeProperty("display");
        } else {
          if (this.infoBottom) this.infoBottom.style.display = "none";
        }
      });
    }

    setTimeout(() => {
      if (this.view?.layout !== "fixed") {
        if (this.view?.isScrollMode()) {
          this.view?.setIframeHeight?.(this.iframes[0]);
        }
      }
    }, 100);
    setTimeout(async () => {
      if (oldPosition) {
        this.view?.goToProgression(oldPosition);
      }
      await this.updatePositionInfo(false);

      if (this.annotationModule !== undefined) {
        await this.annotationModule.handleResize();
      }
      if (this.bookmarkModule !== undefined) {
        await this.bookmarkModule.handleResize();
      }
      if (this.searchModule !== undefined) {
        await this.searchModule.handleResize();
      }
      if (this.definitionsModule !== undefined) {
        await this.definitionsModule.handleResize();
      }
      if (this.pageBreakModule !== undefined) {
        await this.pageBreakModule.handleResize();
      }
      if (this.contentProtectionModule !== undefined) {
        this.contentProtectionModule.handleResize();
      }
      if (this.lineFocusModule !== undefined) {
        this.lineFocusModule.handleResize();
      }
    }, 150);
  }

  updatePositionInfo(save: boolean = true) {
    if (this.view?.layout === "fixed") {
      if (this.chapterPosition) this.chapterPosition.innerHTML = "";
      if (this.remainingPositions) this.remainingPositions.innerHTML = "";
    } else {
      if (this.view?.isPaginated()) {
        const locator = this.currentLocator();
        if (locator) {
          const currentPage = locator.displayInfo.resourceScreenIndex;
          const pageCount = locator.displayInfo.resourceScreenCount;
          if (this.chapterPosition) {
            this.chapterPosition.innerHTML =
              "Page " + currentPage + " of " + pageCount;
          }
        }
      } else {
        if (this.chapterPosition) this.chapterPosition.innerHTML = "";
        if (this.remainingPositions) this.remainingPositions.innerHTML = "";
      }
    }
    if (save) {
      this.savePosition();
    }
  }

  savePosition = debounce(() => {
    if (this.annotator) {
      this.saveCurrentReadingPosition();
    }
  }, 200);

  private handlePreviousChapterClick(
    event: MouseEvent | TouchEvent | KeyboardEvent | undefined
  ): void {
    if (this.view?.layout === "fixed" && this.settings.columnCount !== 1) {
      let index =
        this.publication.getSpineIndex(this.currentChapterLink.href) ?? 0;
      index = index - 2;
      if (index < 0) index = 0;
      const previous = this.publication.readingOrder[index];
      const position: Locator = {
        href: this.publication.getAbsoluteHref(previous.Href),
        locations: {
          progression: 0,
        },
        type: previous.TypeLink,
        title: previous.Title,
      };

      this.stopReadAloud();
      this.navigate(position);
    } else {
      if (this.previousChapterLink) {
        const position: Locator = {
          href: this.publication.getAbsoluteHref(this.previousChapterLink.href),
          locations: {
            progression: 1,
          },
          type: this.previousChapterLink.type,
          title: this.previousChapterLink.title,
        };

        this.stopReadAloud();
        this.navigate(position);
      }
    }
    if (event) {
      event.preventDefault();
      event.stopPropagation();
    }
  }

  private handleNextChapterClick(
    event: MouseEvent | TouchEvent | KeyboardEvent | undefined
  ): void {
    if (this.view?.layout === "fixed" && this.settings.columnCount !== 1) {
      let index =
        this.publication.getSpineIndex(this.currentChapterLink.href) ?? 0;
      index = index + 2;
      if (index >= this.publication.readingOrder.length - 1)
        index = this.publication.readingOrder.length - 1;
      const next = this.publication.readingOrder[index];
      const position: Locator = {
        href: this.publication.getAbsoluteHref(next.Href),
        locations: {
          progression: 0,
        },
        type: next.TypeLink,
        title: next.Title,
      };

      this.stopReadAloud();
      this.navigate(position);
    } else {
      if (this.nextChapterLink) {
        const position: Locator = {
          href: this.publication.getAbsoluteHref(this.nextChapterLink.href),
          locations: {
            progression: 0,
          },
          type: this.nextChapterLink.type,
          title: this.nextChapterLink.title,
        };
        this.stopReadAloud();
        this.navigate(position);
      }
    }
    if (event) {
      event.preventDefault();
      event.stopPropagation();
    }
  }

  private hideBookmarksOnEscape(event: KeyboardEvent) {
    const ESCAPE_KEY = 27;
    if (
      IFrameNavigator.isDisplayed(this.bookmarksView) &&
      event.keyCode === ESCAPE_KEY
    ) {
      this.hideModal(this.bookmarksView, this.bookmarksControl);
    }
  }

  private hideView(): void {
    if (this.view?.layout !== "fixed") {
      if (this.view?.isScrollMode()) {
        document.body.style.overflow = "auto";
      }
    }
  }

  private setActiveTOCItem(resource: string): void {
    if (this.tocView) {
      const allItems = Array.prototype.slice.call(
        this.tocView.querySelectorAll("li > a")
      );
      for (const item of allItems) {
        item.className = item.className.replace(" active", "");
      }
      const activeItem = this.tocView.querySelector(
        'li > a[href^="' + resource + '"]'
      );
      if (activeItem) {
        activeItem.className += " active";
      }
    }
  }

  async navigate(locator: Locator): Promise<void> {
    const exists = this.publication.getTOCItem(locator.href);
    if (exists) {
      var isCurrentLoaded = false;

      if (locator.href.indexOf("#") !== -1) {
        const newResource = locator.href.slice(0, locator.href.indexOf("#"));
        if (newResource === this.currentChapterLink.href) {
          isCurrentLoaded = true;
        }
        this.currentChapterLink.href = newResource;
        this.currentChapterLink.type = locator.type;
        this.currentChapterLink.title = locator.title;
      } else {
        if (locator.href === this.currentChapterLink.href) {
          isCurrentLoaded = true;
        }
        this.currentChapterLink.href = locator.href;
        this.currentChapterLink.type = locator.type;
        this.currentChapterLink.title = locator.title;
      }
      if (
        this.currentSpreadLinks.left !== undefined &&
        this.currentSpreadLinks.right !== undefined
      ) {
        if (
          locator.href === this.currentSpreadLinks.left.href ||
          locator.href === this.currentSpreadLinks.right.href
        ) {
          return;
        }
      }
      if (isCurrentLoaded) {
        if (locator.href.indexOf("#") !== -1) {
          const elementId = locator.href.slice(locator.href.indexOf("#") + 1);
          locator.locations = {
            fragment: elementId,
          };
        }
        this.newPosition = locator;
        this.currentTOCRawLink = locator.href;
        if (locator.locations.fragment === undefined) {
          this.currentTocUrl = undefined;
        } else {
          this.newElementId = locator.locations.fragment;
          this.currentTocUrl =
            this.currentChapterLink.href + "#" + this.newElementId;
        }

        if (this.newElementId) {
          for (const iframe of this.iframes) {
            const element = (iframe.contentDocument as any).getElementById(
              this.newElementId
            );
            this.view?.goToElement?.(element);
          }
          this.newElementId = undefined;
        } else {
          if ((locator as Annotation).highlight) {
            let startContainer = (locator as Annotation).highlight
              ?.selectionInfo.rangeInfo.startContainerElementCssSelector;
            if (startContainer) {
              this.view?.goToCssSelector(startContainer);
            }
          } else {
            this.view?.goToProgression(locator.locations.progression ?? 0);
          }
        }

        let currentLocation = this.currentChapterLink.href;

        const previous = this.publication.getPreviousSpineItem(currentLocation);
        if (previous && previous.Href) {
          this.previousChapterLink = {
            href: previous.Href,
            type: previous.TypeLink,
            title: previous.Title,
          };
        }
        if (this.previousChapterAnchorElement) {
          if (this.previousChapterLink) {
            this.previousChapterAnchorElement.href = this.publication.getAbsoluteHref(
              this.previousChapterLink.href
            );
            this.previousChapterAnchorElement.className = this.previousChapterAnchorElement.className.replace(
              " disabled",
              ""
            );
          } else {
            this.previousChapterAnchorElement.removeAttribute("href");
            this.previousChapterAnchorElement.className += " disabled";
          }
        }
        let res = this.publication.getNextSpineItem(currentLocation);
        if (res) {
          this.nextChapterLink = {
            href: res.Href,
            type: res.TypeLink,
            title: res.Title,
          };
        } else {
          this.nextChapterLink = undefined;
        }

        if (this.nextChapterAnchorElement) {
          if (this.nextChapterLink) {
            this.nextChapterAnchorElement.href = this.publication.getAbsoluteHref(
              this.nextChapterLink.href
            );
            this.nextChapterAnchorElement.className = this.nextChapterAnchorElement.className.replace(
              " disabled",
              ""
            );
          } else {
            this.nextChapterAnchorElement.removeAttribute("href");
            this.nextChapterAnchorElement.className += " disabled";
          }
        }

        if (this.currentTocUrl !== undefined) {
          this.setActiveTOCItem(this.currentTocUrl);
        } else {
          this.setActiveTOCItem(currentLocation);
        }

        if (this.publication.Metadata.Title) {
          if (this.bookTitle)
            this.bookTitle.innerHTML = this.publication.Metadata.Title.toString();
        }

        const spineItem = this.publication.getSpineItem(currentLocation);
        if (spineItem !== undefined) {
          this.currentChapterLink.title = spineItem.Title;
          this.currentChapterLink.type = spineItem.TypeLink;
        }
        let tocItem = this.publication.getTOCItem(currentLocation);
        if (this.currentTocUrl !== undefined) {
          tocItem = this.publication.getTOCItem(this.currentTocUrl);
        }
        if (
          !this.currentChapterLink.title &&
          tocItem !== undefined &&
          tocItem.Title
        ) {
          this.currentChapterLink.title = tocItem.Title;
        }
        if (
          !this.currentChapterLink.type &&
          tocItem !== undefined &&
          tocItem.TypeLink
        ) {
          this.currentChapterLink.title = tocItem.Title;
        }

        if (this.currentChapterLink.title) {
          if (this.chapterTitle)
            this.chapterTitle.innerHTML =
              "(" + this.currentChapterLink.title + ")";
        } else {
          if (this.chapterTitle)
            this.chapterTitle.innerHTML = "(Current Chapter)";
        }
        await this.updatePositionInfo();
      } else {
        if (this.lineFocusModule !== undefined) {
          this.lineFocusModule.disableLineFocus();
        }
        if (this.searchModule !== undefined) {
          this.searchModule.clearSearch();
        }
        if (locator.locations.fragment === undefined) {
          this.currentTocUrl = undefined;
        } else {
          this.newElementId = locator.locations.fragment;
          this.currentTocUrl =
            this.currentChapterLink.href + "#" + this.newElementId;
        }

        this.hideIframeContents();
        this.showLoadingMessageAfterDelay();
        if (locator.locations === undefined) {
          locator.locations = {
            progression: 0,
          };
        }
        this.newPosition = locator;
        this.currentTOCRawLink = locator.href;

        this.precessContentForIframe();

        if (
          this.rights?.enableContentProtection &&
          this.contentProtectionModule !== undefined
        ) {
          await this.contentProtectionModule.initializeResource();
        }

        if (
          this.rights?.enableMediaOverlays &&
          this.mediaOverlayModule !== undefined &&
          this.hasMediaOverlays
        ) {
          await this.mediaOverlayModule.initializeResource(this.currentLink());
        }
        if (
          this.rights?.enableContentProtection &&
          this.contentProtectionModule !== undefined
        ) {
          this.contentProtectionModule.recalculate(300);
        }

        if (this.annotationModule !== undefined) {
          await this.annotationModule.drawHighlights();
          await this.annotationModule.showHighlights();
        }
        if (this.bookmarkModule !== undefined) {
          await this.bookmarkModule.drawBookmarks();
          await this.bookmarkModule.showBookmarks();
        }

        if (this.pageBreakModule !== undefined) {
          await this.highlighter?.destroyHighlights(HighlightType.PageBreak);
          await this.pageBreakModule.drawPageBreaks();
        }

        if (
          this.rights?.enableSearch &&
          this.searchModule !== undefined &&
          this.highlighter !== undefined
        ) {
          await this.highlighter.destroyHighlights(HighlightType.Search);
          this.searchModule.drawSearch();
        }

        if (
          this.rights?.enableDefinitions &&
          this.definitionsModule !== undefined &&
          this.highlighter !== undefined
        ) {
          this.definitionsModule.drawDefinitions();
        }

        if (this.view?.layout === "fixed") {
          if (this.nextChapterBottomAnchorElement)
            this.nextChapterBottomAnchorElement.style.display = "none";
          if (this.previousChapterTopAnchorElement)
            this.previousChapterTopAnchorElement.style.display = "none";
          if (this.api?.resourceFitsScreen) this.api?.resourceFitsScreen();
          this.emit("resource.fits");
        } else {
          this.settings.isPaginated().then((paginated) => {
            if (!paginated) {
              if (this.view?.atStart() && this.view?.atEnd!()) {
                if (this.nextChapterBottomAnchorElement)
                  this.nextChapterBottomAnchorElement.style.display = "unset";
                if (this.previousChapterTopAnchorElement)
                  this.previousChapterTopAnchorElement.style.display = "unset";
              } else if (this.view?.atEnd()) {
                if (this.previousChapterTopAnchorElement)
                  this.previousChapterTopAnchorElement.style.display = "none";
                if (this.nextChapterBottomAnchorElement)
                  this.nextChapterBottomAnchorElement.style.display = "unset";
              } else if (this.view?.atStart()) {
                if (this.nextChapterBottomAnchorElement)
                  this.nextChapterBottomAnchorElement.style.display = "none";
                if (this.previousChapterTopAnchorElement)
                  this.previousChapterTopAnchorElement.style.display = "unset";
              } else {
                if (this.nextChapterBottomAnchorElement)
                  this.nextChapterBottomAnchorElement.style.display = "none";
                if (this.previousChapterTopAnchorElement)
                  this.previousChapterTopAnchorElement.style.display = "none";
              }
            }
          });
        }
      }
    } else {
      const startLink = this.publication.getStartLink();
      let startUrl: string | undefined = undefined;
      if (startLink && startLink.Href) {
        startUrl = this.publication.getAbsoluteHref(startLink.Href);
        if (startUrl) {
          const position: ReadingPosition = {
            href: startUrl,
            locations: {
              progression: 0,
            },
            created: new Date(),
            title: startLink.Title,
          };
          await this.navigate(position);
        }
      }
    }
  }

  checkResourcePosition = debounce(() => {
    if (this.view?.atStart() && this.view?.atEnd()) {
      if (this.api?.resourceFitsScreen) this.api?.resourceFitsScreen();
      this.emit("resource.fits");
    } else if (this.view?.atEnd()) {
      if (this.api?.resourceAtEnd) this.api?.resourceAtEnd();
      this.emit("resource.end");
    } else if (this.view?.atStart()) {
      if (this.api?.resourceAtStart) this.api?.resourceAtStart();
      this.emit("resource.start");
    }
  }, 200);

  private showIframeContents() {
    this.isBeingStyled = false;
    // We set a timeOut so that settings can be applied when opacity is still 0
    setTimeout(() => {
      if (!this.isBeingStyled) {
        this.iframes.forEach((iframe) => {
          iframe.style.opacity = "1";
          iframe.style.border = "none";
          iframe.style.overflow = "hidden";
        });
      }
    }, 150);
  }

  private showLoadingMessageAfterDelay() {
    this.isLoading = true;
    if (this.isLoading && this.loadingMessage) {
      this.loadingMessage.style.display = "block";
      this.loadingMessage.classList.add("is-loading");
    }
  }

  private hideIframeContents() {
    this.isBeingStyled = true;
    this.iframes.forEach((iframe) => {
      iframe.style.opacity = "0";
      iframe.style.border = "none";
      iframe.style.overflow = "hidden";
    });
  }

  private hideLoadingMessage() {
    setTimeout(() => {
      this.isLoading = false;
      if (this.loadingMessage) {
        this.loadingMessage.style.display = "none";
        this.loadingMessage.classList.remove("is-loading");
      }
      if (this.view?.layout !== "fixed") {
        if (this.view?.atStart() && this.view?.atEnd()) {
          if (this.api?.resourceFitsScreen) this.api?.resourceFitsScreen();
          this.emit("resource.fits");
        } else if (this.view?.atEnd()) {
          if (this.api?.resourceAtEnd) this.api?.resourceAtEnd();
          this.emit("resource.end");
        } else if (this.view?.atStart()) {
          if (this.api?.resourceAtStart) this.api?.resourceAtStart();
          this.emit("resource.start");
        }
      }
      if (this.api?.resourceReady) this.api?.resourceReady();
      this.emit("resource.ready");
    }, 150);
  }

  private saveCurrentReadingPosition() {
    if (this.annotator) {
      var tocItem = this.publication.getTOCItem(this.currentChapterLink.href);
      if (this.currentTocUrl !== undefined) {
        tocItem = this.publication.getTOCItem(this.currentTocUrl);
      }
      if (tocItem === undefined) {
        tocItem = this.publication.getTOCItemAbsolute(
          this.currentChapterLink.href
        );
      }
      let locations: Locations = {
        progression: this.view?.getCurrentPosition(),
      };

      if (tocItem) {
        if (tocItem.Href.indexOf("#") !== -1) {
          const elementId = tocItem.Href.slice(tocItem.Href.indexOf("#") + 1);
          if (elementId !== undefined) {
            locations = {
              progression: this.view?.getCurrentPosition(),
              fragment: elementId,
            };
          }
        }

        let position: ReadingPosition | undefined;
        if (
          ((this.rights?.autoGeneratePositions ?? false) &&
            this.publication.positions) ||
          this.publication.positions
        ) {
          const positions = this.publication.positionsByHref(
            this.publication.getRelativeHref(tocItem.Href)
          );
          if (positions.length > 0) {
            const positionIndex = Math.ceil(
              (locations.progression ?? 0) * (positions.length - 1)
            );
            const locator = positions[positionIndex];
            if (locator) {
              locator.locations.fragment = locations.fragment;

              position = {
                ...locator,
                href: tocItem.Href,
                created: new Date(),
                title: this.currentChapterLink.title,
              };
            }
          }
        } else {
          position = {
            href: tocItem.Href,
            locations: locations,
            created: new Date(),
            type: this.currentChapterLink.type,
            title: this.currentChapterLink.title,
          };
        }

        if (position) {
          if (this.sample?.isSampleRead && this.publication.positions) {
            this.sampleReadEventHandler?.enforceSampleRead(position);
          }

          if (this.api?.updateCurrentLocation) {
            this.api?.updateCurrentLocation(position).then(async (_) => {
              if (IS_DEV) {
                console.log("api updated current location", position);
              }
              return this.annotator?.saveLastReadingPosition(position);
            });
          } else {
            if (IS_DEV) {
              console.log("save last reading position", position);
            }
            this.annotator.saveLastReadingPosition(position);
          }
        }
      }
    }
  }

  private static createBase(href: string): HTMLBaseElement {
    const base = document.createElement("base");
    base.target = "_self";
    base.href = href;
    return base;
  }

  private static createCssLink(href: string): HTMLLinkElement {
    const cssLink = document.createElement("link");
    cssLink.rel = "stylesheet";
    cssLink.type = "text/css";
    cssLink.href = href;
    return cssLink;
  }
  private static createJavascriptLink(
    href: string,
    isAsync: boolean
  ): HTMLScriptElement {
    const jsLink = document.createElement("script");
    jsLink.type = "text/javascript";
    jsLink.src = href;

    // Enforce synchronous behaviour of injected scripts
    // unless specifically marked async, as though they
    // were inserted using <script> tags
    //
    // See comment on differing default behaviour of
    // dynamically inserted script loading at https://developer.mozilla.org/en-US/docs/Web/HTML/Element/script#Attributes
    jsLink.async = isAsync;

    return jsLink;
  }

  activateMarker(id, position) {
    if (this.annotationModule !== undefined) {
      this.annotationModule.activeAnnotationMarkerId = id;
      this.annotationModule.activeAnnotationMarkerPosition = position;
      if (this.highlighter) {
        this.highlighter.activeAnnotationMarkerId = id;
      }
    }
  }

  deactivateMarker() {
    if (this.annotationModule !== undefined) {
      this.annotationModule.activeAnnotationMarkerId = undefined;
      this.annotationModule.activeAnnotationMarkerPosition = undefined;
      if (this.highlighter) {
        this.highlighter.activeAnnotationMarkerId = undefined;
      }
    }
  }

  showLayer(layer) {
    let ID = "#";
    let prop = new Switchable(
      "layer-on",
      "layer-off",
      true,
      layer,
      "layer-" + layer
    );

    switch (layer) {
      case "annotations":
      case "highlights":
        ID += HighlightContainer.R2_ID_HIGHLIGHTS_CONTAINER;
        prop.name = HighlightContainer.R2_ID_HIGHLIGHTS_CONTAINER;
        break;
      case "readaloud":
        ID += HighlightContainer.R2_ID_READALOUD_CONTAINER;
        prop.name = HighlightContainer.R2_ID_READALOUD_CONTAINER;
        break;
      case "pagebreak":
        ID += HighlightContainer.R2_ID_PAGEBREAK_CONTAINER;
        prop.name = HighlightContainer.R2_ID_PAGEBREAK_CONTAINER;
        break;
      case "search":
        ID += HighlightContainer.R2_ID_SEARCH_CONTAINER;
        prop.name = HighlightContainer.R2_ID_SEARCH_CONTAINER;
        break;
      case "definitions":
        ID += HighlightContainer.R2_ID_DEFINITIONS_CONTAINER;
        prop.name = HighlightContainer.R2_ID_DEFINITIONS_CONTAINER;
        break;
    }

    this.highlighter?.layerSettings.saveProperty(prop);
    let doc = this.iframes[0].contentDocument;
    if (doc) {
      const container = HTMLUtilities.findElement(doc, ID) as HTMLDivElement;
      if (container) {
        container.style.display = "block";
      }
    }
  }

  hideLayer(layer) {
    let ID = "#";
    let prop = new Switchable(
      "layer-on",
      "layer-off",
      false,
      layer,
      "layer-" + layer
    );

    switch (layer) {
      case "annotations":
      case "highlights":
        ID += HighlightContainer.R2_ID_HIGHLIGHTS_CONTAINER;
        prop.name = HighlightContainer.R2_ID_HIGHLIGHTS_CONTAINER;
        break;
      case "readaloud":
        ID += HighlightContainer.R2_ID_READALOUD_CONTAINER;
        prop.name = HighlightContainer.R2_ID_READALOUD_CONTAINER;
        break;
      case "pagebreak":
        ID += HighlightContainer.R2_ID_PAGEBREAK_CONTAINER;
        prop.name = HighlightContainer.R2_ID_PAGEBREAK_CONTAINER;
        break;
      case "search":
        ID += HighlightContainer.R2_ID_SEARCH_CONTAINER;
        prop.name = HighlightContainer.R2_ID_SEARCH_CONTAINER;
        break;
      case "definitions":
        ID += HighlightContainer.R2_ID_DEFINITIONS_CONTAINER;
        prop.name = HighlightContainer.R2_ID_DEFINITIONS_CONTAINER;
        break;
    }

    this.highlighter?.layerSettings.saveProperty(prop);

    let doc = this.iframes[0].contentDocument;
    if (doc) {
      const container = HTMLUtilities.findElement(doc, ID) as HTMLDivElement;
      if (container) {
        container.style.display = "none";
      }
    }
  }
}<|MERGE_RESOLUTION|>--- conflicted
+++ resolved
@@ -1545,12 +1545,8 @@
       }
       if (this.view?.layout !== "fixed") {
         if (this.view?.isScrollMode()) {
-<<<<<<< HEAD
+          this.iframes[0].height = "0";
           this.view?.setIframeHeight?.(this.iframes[0]);
-=======
-          this.iframes[0].height = "0";
-          this.view.setIframeHeight(this.iframes[0]);
->>>>>>> 387ccacc
         }
       }
       if (this.annotationModule !== undefined) {
@@ -1609,18 +1605,13 @@
 
         this.hideLoadingMessage();
         this.showIframeContents();
-<<<<<<< HEAD
-        if (this.mediaOverlayModule !== undefined && this.currentLink()) {
-          let link = this.currentLink();
-          await this.mediaOverlayModule?.initializeResource(link);
-=======
         if (
           this.rights?.enableMediaOverlays &&
           this.mediaOverlayModule !== undefined &&
           this.hasMediaOverlays
         ) {
-          await this.mediaOverlayModule.initializeResource(this.currentLink());
->>>>>>> 387ccacc
+          let link = this.currentLink();
+          await this.mediaOverlayModule?.initializeResource(link);
         }
         await this.updatePositionInfo();
         await this.view?.setSize();
@@ -2348,17 +2339,12 @@
     }
   }
   startReadAlong() {
-<<<<<<< HEAD
-    if (this.rights?.enableMediaOverlays && this.publication.hasMediaOverlays) {
-      this.mediaOverlayModule?.startReadAloud();
-=======
     if (
       this.rights?.enableMediaOverlays &&
       this.mediaOverlayModule !== undefined &&
       this.hasMediaOverlays
     ) {
-      this.mediaOverlayModule.startReadAloud();
->>>>>>> 387ccacc
+      this.mediaOverlayModule?.startReadAloud();
     }
   }
   stopReadAloud() {
@@ -2372,17 +2358,12 @@
     }
   }
   stopReadAlong() {
-<<<<<<< HEAD
-    if (this.rights?.enableMediaOverlays && this.publication.hasMediaOverlays) {
-      this.mediaOverlayModule?.stopReadAloud();
-=======
     if (
       this.rights?.enableMediaOverlays &&
       this.mediaOverlayModule !== undefined &&
       this.hasMediaOverlays
     ) {
-      this.mediaOverlayModule.stopReadAloud();
->>>>>>> 387ccacc
+      this.mediaOverlayModule?.stopReadAloud();
     }
   }
 
@@ -2401,17 +2382,12 @@
     }
   }
   pauseReadAlong() {
-<<<<<<< HEAD
-    if (this.rights?.enableMediaOverlays && this.publication.hasMediaOverlays) {
-      this.mediaOverlayModule?.pauseReadAloud();
-=======
     if (
       this.rights?.enableMediaOverlays &&
       this.mediaOverlayModule !== undefined &&
       this.hasMediaOverlays
     ) {
-      this.mediaOverlayModule.pauseReadAloud();
->>>>>>> 387ccacc
+      this.mediaOverlayModule?.pauseReadAloud();
     }
   }
   resumeReadAloud() {
@@ -2426,17 +2402,12 @@
     }
   }
   resumeReadAlong() {
-<<<<<<< HEAD
-    if (this.rights?.enableMediaOverlays && this.publication.hasMediaOverlays) {
-      this.mediaOverlayModule?.resumeReadAloud();
-=======
     if (
       this.rights?.enableMediaOverlays &&
       this.mediaOverlayModule !== undefined &&
       this.hasMediaOverlays
     ) {
-      this.mediaOverlayModule.resumeReadAloud();
->>>>>>> 387ccacc
+      this.mediaOverlayModule?.resumeReadAloud();
     }
   }
 
