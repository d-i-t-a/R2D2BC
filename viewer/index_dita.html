<!--
 * Copyright 2018-2020 DITA (AM Consulting LLC)
 *
 * Licensed under the Apache License, Version 2.0 (the "License");
 * you may not use this file except in compliance with the License.
 * You may obtain a copy of the License at
 *
 * http://www.apache.org/licenses/LICENSE-2.0
 *
 * Unless required by applicable law or agreed to in writing, software
 * distributed under the License is distributed on an "AS IS" BASIS,
 * WITHOUT WARRANTIES OR CONDITIONS OF ANY KIND, either express or implied.
 * See the License for the specific language governing permissions and
 * limitations under the License.
 *
 * Developed on behalf of: DITA
 * Licensed to: Bokbasen AS and CAST under one or more contributor license agreements.
-->

<!DOCTYPE html>
<html lang="en">

<head>
    <title>Dita Reader</title>
    <meta charset="utf-8" />
    <meta name="author" content="Aferdita Muriqi" />
    <meta name="description" content="A viewer application for EPUB files." />
    <meta name="viewport" content="width=device-width, initial-scale=1, maximum-scale=1, user-scalable=no, viewport-fit=cover" />

    <!-- R2 Reader CSS -->
    <link rel="stylesheet" href="reader.css" />

    <script src="reader.js"></script>

    <!-- Material Icons-->
    <link href="https://fonts.googleapis.com/icon?family=Material+Icons" rel="stylesheet">

    <!-- START Material CSS -->
    <!-- Material header and footer CSS  - uncomment if  custom header an d footer is provided-->
    <link rel="stylesheet" href="material.css" />
    <!-- END Material CSS -->

    <link rel="stylesheet" href="/viewer/injectables/style/linefocus.css" />
</head>

<body>

    <div class="content" id="root">
        <header id="headerMenu">
            <div class="navbar-fixed">
                <nav class="navbar">
                    <div class="nav-wrapper"><span class="brand-logo  hide-on-med-and-down " id="book-title"></span>
                        <ul id="nav-mobile-right" class="right">
                            <li style="display:none"><a data-target="container-view-note-input" class="dropdown-trigger " id="menu-button-note"><i class="material-icons">speaker_notes</i></a></li>
                            <li><a class="saveBookmark" id="menu-button-stamp-activate"  onclick="d2reader.activateMarker('bookmarkIcon', 'center')"><i class="material-icons">approval</i></a></li>
                            <li><a class="saveBookmark" id="menu-button-stamp-deactivate"  onclick="d2reader.deactivateMarker()"><i class="material-icons">approval</i></a></li>
                            <li><a class="saveBookmark" id="menu-button-bookmark-range"  onclick="d2reader.saveBookmarkPlus()"><i class="material-icons">bookmark_border</i></a></li>
                            <li><a class="saveBookmark" id="menu-button-bookmark"><i class="material-icons">bookmark</i></a></li>
<<<<<<< HEAD
                            <li><a id="menu-button-play" onclick="d2reader.startReadAlong()"><i class="material-icons">play_arrow</i></a></li>
                            <li><a id="menu-button-pause" onclick="d2reader.pauseReadAlong()" style="display: none"><i class="material-icons">pause</i></a></li>
=======

                            <li><a data-target="container-view-linefocus-settings" class="dropdown-trigger " id="menu-button-linefocus"><i class="material-icons ">filter_center_focus</i></a></li>
                            <li><a id="menu-button-up" onclick="D2Reader.lineUp()"><i class="material-icons">arrow_upward</i></a></li>
                            <li><a id="menu-button-down" onclick="D2Reader.lineDown()"><i class="material-icons">arrow_downward</i></a></li>

                            <li><a id="menu-button-play" onclick="D2Reader.startReadAlong()"><i class="material-icons">play_arrow</i></a></li>
                            <li><a id="menu-button-pause" onclick="D2Reader.pauseReadAlong()" style="display: none"><i class="material-icons">pause</i></a></li>
                            <li><a id="menu-button-show" onclick="D2Reader.showAnnotationLayer()" style="display: none"><i class="material-icons">toggle_off</i></a></li>
                            <li><a id="menu-button-hide" onclick="D2Reader.hideAnnotationLayer()"><i class="material-icons">toggle_on</i></a></li>
>>>>>>> f1d1682d
                            <li><a data-target="container-view-tts-settings" class="dropdown-trigger " id="menu-button-tts"><i class="material-icons ">volume_up</i></a></li>
                            <li><a data-target="container-view-layer-settings" class="dropdown-trigger " id="menu-button-layer"><i class="material-icons ">settings</i></a></li>
                            <li><a data-target="container-view-mediaoverlay-settings" class="dropdown-trigger " id="menu-button-mediaoverlay"><i class="material-icons ">record_voice_over</i></a></li>
                            <li><a data-target="container-view-settings-custom" class="dropdown-trigger " id="menu-button-settings" onclick="reload()"><i class="material-icons">settings</i></a></li>
                            <li style="display:none"><a data-target="container-view-search" class="dropdown-trigger " id="menu-button-search"><i class="material-icons">search</i></a></li>
                        </ul>
                        <ul id="nav-mobile-left" class="left">
                            <li><a href="#!" data-target="sidenav-left" class="sidenav-trigger left"><i class="material-icons  show-on-large">menu</i></a></li>
                            <li><a rel="prev" style="padding-left: 7px; padding-right: 7px;"><i class="material-icons show-on-large">arrow_back_ios</i></a></li>
                            <li><a rel="next" style="padding-left: 7px; padding-right: 7px;"><i class="material-icons show-on-large">arrow_forward_ios</i></a></li>
                        </ul>
                    </div>
                </nav>
            </div>
            <ul id="sidenav-left" class="sidenav">
                <li><a href="#" class="logo-container ">Dita Reader<i class="material-icons  left" style="margin-right: 15px">
                    import_contacts
                </i><i class="material-icons right  editAnnotations" id="expand-menu">unfold_more</i></a></li>
                <li class="no-padding ">
                    <ul class="collapsible collapsible-accordion">
                        <li style="padding-left: 16px" id="sidenav-section-gotopage">
                            Go To Page: <input type="text" style="width:100px;" id="goToPageNumberInput" /><button id="goToPageNumberButton">Go</button>
                        </li>
                        <li class="bold" id="sidenav-section-toc"><a class="collapsible-header ">Table of Contents<i class="material-icons chevron purple-yellow-text">chevron_left</i></a>
                            <div id="container-view-toc" class="contents-view collapsible-body active" style="background-color : #ffffff">
                            </div>
                        </li>
                        <li class="bold " id="sidenav-section-bookmarks"><a class="collapsible-header ">Bookmarks <i class="material-icons chevron ">chevron_left</i></a>
                            <div id="container-view-bookmarks" class="bookmarks-view collapsible-body active" style="background-color : #ffffff">
                            </div>
                        </li>
                        <li class="bold " id="sidenav-section-highlights"><a class="collapsible-header allvit-purple-text">Highlights<i class="material-icons chevron allvit-purple-text">chevron_left</i></a>
                            <div id="container-view-highlights" class="highlights-view collapsible-body active" style="background-color : #ffffff">
                            </div>
                        </li>
                        <li class="bold" id="sidenav-section-landmarks"><a class="collapsible-header allvit-purple-text">Landmarks<i class="material-icons chevron allvit-purple-text">chevron_left</i></a>
                            <div id="container-view-landmarks" class="landmarks-view collapsible-body active" style="background-color : #ffffff">
                            </div>
                        </li>
                        <li class="bold" id="sidenav-section-pagelist"><a class="collapsible-header allvit-purple-text">Page
                            List<i class="material-icons chevron allvit-purple-text">chevron_left</i></a>
                            <div id="container-view-pagelist" class="pageList-view collapsible-body active" style="background-color : #ffffff">
                            </div>
                        </li>
                    </ul>
                </li>
            </ul>
            <div id="container-view-layer-settings" class="dropdown-content settings">
                <label style="display: block;text-align: center;line-height: 12pt;height: 0px;">Layers</label>
                <center style="display: flex;justify-content: center;align-items: center;">
                    <label style="margin-right: 10px;">Highlights</label>
                    <input type="checkbox" class="filled"
                           onchange="this.checked ? d2reader.showLayer('highlights') : d2reader.hideLayer('highlights')">
                </center>
                <center style="display: flex;justify-content: center;align-items: center;">
                    <label style="margin-right: 10px;">Definitions</label>
                    <input type="checkbox" class="filled"
                           onchange="this.checked ? d2reader.showLayer('definitions') : d2reader.hideLayer('definitions')">
                </center>
                <center style="display: flex;justify-content: center;align-items: center;">
                    <label style="margin-right: 10px;">Page Break</label>
                    <input type="checkbox" class="filled"
                           onchange="this.checked ? d2reader.showLayer('pagebreak') : d2reader.hideLayer('pagebreak')">
                </center>
                <center style="display: flex;justify-content: center;align-items: center;">
                    <label style="margin-right: 10px;">Search</label>
                    <input type="checkbox" class="filled"
                           onchange="this.checked ? d2reader.showLayer('search') : d2reader.hideLayer('search')">
                </center>
                <center style="display: flex;justify-content: center;align-items: center;">
                    <label style="margin-right: 10px;">Read Aloud</label>
                    <input type="checkbox" class="filled"
                           onchange="this.checked ? d2reader.showLayer('readaloud') : d2reader.hideLayer('readaloud')">
                </center>


            </div>
            <div id="container-view-tts-settings" class="dropdown-content settings">
                <center style="display: flex;
        justify-content: center;">
                    <button style="background-color:#f4f4f4;width:24%;font-size: 8pt;" onclick="d2reader.startReadAloud()"><i
                      class="material-icons">play_arrow</i>PLAY
                    </button>
                    <button style="background-color:#f4f4f4;width:24%;font-size: 8pt;" onclick="d2reader.stopReadAloud()"><i
                      class="material-icons">stop</i>STOP
                    </button>
                    <button style="background-color:#f4f4f4;width:24%;font-size: 8pt;" onclick="d2reader.pauseReadAloud()"><i
                      class="material-icons">pause</i>PAUSE
                    </button>
                    <button style="background-color:#f4f4f4;width:24%;font-size: 8pt;" onclick="d2reader.resumeReadAloud()"><i
                      class="material-icons">play_arrow</i>RESUME
                    </button>
                </center>
                <center style="display: flex;justify-content: center;">
                    <button style="background-color:#f4f4f4;width: 40px" onclick="d2reader.applyTTSSettings({ color: 'orange' })"><i
                      class="material-icons" style="color: rgba(250, 96, 0, 0.5);font-size: 24pt;">lense</i></button>
                    <button style="background-color:#f4f4f4;width: 40px" onclick="d2reader.applyTTSSettings({ color: 'red' })"><i
                      class="material-icons"
                      style="color: indianred;font-size: 24pt;">lense</i></button>
                    <button style="background-color:#f4f4f4;width: 40px" onclick="d2reader.applyTTSSettings({ color: 'gray' })"><i
                      class="material-icons"
                      style="color: lightslategrey;font-size: 24pt;">lense</i></button>
                    <button style="background-color:#f4f4f4;width: 40px" onclick="d2reader.applyTTSSettings({ color: 'purple' })"><i
                      class="material-icons" style="color: mediumpurple;font-size: 24pt;">lense</i></button>
                    <button style="background-color:#f4f4f4;width: 40px" onclick="d2reader.applyTTSSettings({ color: 'green' })"><i
                      class="material-icons"
                      style="color: lightgreen;font-size: 24pt;">lense</i></button>
                </center>
                <div>
                    <center style="display: flex;justify-content: center;align-items: center;">
                        <label style="margin-right: 10px;">Auto Scroll</label>
                        <input type="checkbox" class="filled" id="autoScroll" name="autoScroll"
                               onchange="d2reader.applyTTSSettings({ autoScroll: this.checked })">
                    </center>
                </div>
                <div>
                    <label style="display: block;text-align: center;line-height: 12pt;height: 0px;">Language</label>
                    <center>
                        <select style="width: 80%;" onchange="d2reader.applyPreferredVoice(value)"
                                id="preferred-languages">
                            <option value="" disabled selected>Choose language</option>
                        </select>
                    </center>
                </div>
                <div class="range-slider">
                    <label style="display: block;text-align: center;line-height: 12pt;height: 0px;">Rate</label>
                    <input class="range-slider__range_settings" type="range" min="0.1" max="10" step="0.1"
                           value="1" id="speechRate" name="speechRate"
                           onchange="d2reader.applyTTSSettings({ rate: this.value })"/>
                </div>
                <div class="range-slider">
                    <label style="display: block;text-align: center;line-height: 12pt;height: 0px;">Pitch</label>
                    <input class="range-slider__range_settings" type="range" min="0.1" max="2" step="0.1"
                           value="1" id="speechPitch" name="speechPitch"
                           onchange="d2reader.applyTTSSettings({ pitch: this.value })"/>
                </div>
                <div class="range-slider">
                    <label style="display: block;text-align: center;line-height: 12pt;height: 0px;">Volume</label>
                    <input class="range-slider__range_settings" type="range" min="0.1" max="1" step="0.1"
                           value="1" id="speechVolume" name="speechVolume"
                           onchange="d2reader.applyTTSSettings({ volume: this.value })"/>
                </div>
            </div>
            <div id="container-view-linefocus-settings" class="dropdown-content settings-view settings">
                <div>
                    <center tabindex="0" style="display: flex;justify-content: space-around;">
                        <div style="display: flex;align-items: center;">
                            <label style="margin-right: 10px;">Line Focus</label>
                            <input type="checkbox" class="filled" id="lineFocus1" name="lineFocus1" onchange="D2Reader.lineFocus( this.checked )">
                        </div>
                    </center>
                </div>
                <div>
                    <center tabindex="0" style="display: flex;justify-content: space-around;">
                        <div style="display: flex;align-items: center;">
                            <label style="margin-right: 10px;">Debug</label>
                            <input type="checkbox" class="filled" id="lineFocus2" name="lineFocus2" onchange="D2Reader.applyLineFocusSettings( {debug:this.checked} )">
                        </div>
                    </center>
                </div>
                <div>
                    <label style="display: block;
        text-align: center;
        line-height: 12pt;">Number of Lines</label>
                    <center>
                        <button style="width: 30%;
        background-color: white;
    height: 50px;
    border-radius: 25px 0px 0px 25px;
    border-color: #00000020;
    border-width: 1px;
    border-style: solid;
    color: black;
    font-size: 9pt;text-transform: uppercase" onclick="D2Reader.applyLineFocusSettings({lines:'1'});"><span
                          class="material-icons">looks_one</span></button><button style="width: 30%;
        background-color: white;
    height: 50px;
    border-color: #00000020;
    border-width: 1px;
    border-style: solid;
    color: black;
    font-size: 9pt;text-transform: uppercase" onclick="D2Reader.applyLineFocusSettings({lines:'3'});"><span
                      class="material-icons">looks_3</span></button><button style="width: 30%;
        background-color: white;
    height: 50px;
    border-radius: 0px 25px 25px 0px;
    border-color: #00000020;
    border-width: 1px;
    border-style: solid;
    color: black;
    font-size: 9pt;text-transform: uppercase" onclick="D2Reader.applyLineFocusSettings({lines:'5'});"><span
                      class="material-icons">looks_5</span></button>
                    </center>
                </div>
            </div>
            <div id="container-view-mediaoverlay-settings" class="dropdown-content settings">
                <center tabindex="0" style="display: flex;justify-content: space-around;">
                    <div style="display: flex;align-items: center;">
                        <label style="margin-right: 10px;">Auto Scroll</label>
                        <input type="checkbox" class="filled" id="mediaOverlayAutoScroll" name="mediaOverlayAutoScroll" onchange="d2reader.applyMediaOverlaySettings({ autoScroll: this.checked })">
                    </div>
                    <div style="display: flex;align-items: center;">
                        <label style="margin-right: 10px;">Auto Page Turn</label>
                        <input type="checkbox" class="filled" id="mediaOverlayAutoTurn" name="mediaOverlayAutoTurn" onchange="d2reader.applyMediaOverlaySettings({ autoTurn: this.checked })">
                    </div>
                </center>
                <div class="range-slider">
                    <label style="display: block;text-align: center;line-height: 12pt;height: 0px;">Volume</label>
                    <input class="range-slider__range_settings" type="range" min="0.1" max="1" step="0.1"
                           value="1" id="mediaOverlayVolume" name="mediaOverlayVolume"
                           onchange="d2reader.applyMediaOverlaySettings({ volume: this.value })"/>
                </div>
                <div class="range-slider">
                    <label style="display: block;text-align: center;line-height: 12pt;height: 0px;">Rate</label>
                    <input class="range-slider__range_settings" type="range" min="0.1" max="3" step="0.1"
                           value="1" id="mediaOverlayRate" name="mediaOverlayRate"
                           onchange="d2reader.applyMediaOverlaySettings({ rate: this.value })"/>
                </div>
            </div>
            <div id="container-view-settings-custom" class="dropdown-content settings-view settings">
                <div class="range-slider">
                    <label style="display: block;
        text-align: center;
        line-height: 12pt;height: 0px;">Fontsize</label>
                    <input class="range-slider__range_settings" type="range" min="100" max="300" step="25"
                           value="100" id="fontSize" name="fontSize"
                           onchange="d2reader.applyUserSettings({ fontSize: this.value })"/>
                </div>
                <div>
                    <label style="display: block;
        text-align: center;
        line-height: 12pt;height: 0px;">Font</label>
                    <center>
                        <select style="width: 80%;" onchange="d2reader.applyUserSettings({fontFamily:value});reload();"
                                id="fontFamily">
                            <option value="Original">Publisher</option>
                            <option value="serif">Serif</option>
                            <option value="sans-serif">Sans-serif</option>
                            <option value="opendyslexic">Open Dyslexic</option>
                        </select>
                    </center>
                </div>
                <div>
                    <center>
                        <button style="width: 30%;
        background-color: white;
        height: 50px;
        border-radius: 25px 0px 0px 25px;
        border-color: #00000020;
        border-width: 1px;
        border-style: solid;
        color: black;
        font-size: 9pt;text-transform: uppercase" onclick="d2reader.applyUserSettings({appearance:'day'})">DAY
                        </button><button style="width: 30%;
        background-color: wheat;
        height: 50px;
        /*border-radius: 25px;*/
        border-color: #00000020;
        border-width: 1px;
        border-style: solid;
        color: black;
        font-size: 9pt;text-transform: uppercase" onclick="d2reader.applyUserSettings({appearance:'sepia'})">SEPIA
                    </button><button style="width: 30%;
        background-color: black;
        height: 50px;
        border-radius: 0px 25px 25px 0px;
        border-color: #00000020;
        border-width: 1px;
        border-style: solid;
        color: white;
        font-size: 9pt;text-transform: uppercase" onclick="d2reader.applyUserSettings({appearance:'night'})">NIGHT
                    </button>
                    </center>
                </div>
                <div id="scrollMode" style="padding-bottom: 10px">
                    <label style="display: block;
                                   text-align: center;
                                   line-height: 12pt;">Layout</label>
                    <center>
                        <button style="width: 100px;
            background-color: white;
    height: 50px;
        border-radius: 25px 0px 0px 25px;
        border-color: #00000020;
        border-width: 1px;
        border-style: solid;
        color: black;
        font-size: 9pt; text-transform: uppercase"
                                onclick="d2reader.applyUserSettings({verticalScroll:true});setScroll('true')">Scroll
                        </button><button style="width: 100px;
            background-color: white;
    height: 50px;
        border-radius: 0px 25px 25px 0px;
        border-color: #00000020;
        border-width: 1px;
        border-style: solid;
        color: black;
        font-size: 9pt;text-transform: uppercase"
                                         onclick="d2reader.applyUserSettings({verticalScroll:false});setScroll('false')">
                        Paginated
                    </button>
                    </center>
                </div>
                <div id="textAlignment">
                    <label style="display: block;
        text-align: center;
        line-height: 12pt;">Alignment</label>
                    <center>
                        <button style="width: 30%;
           background-color: white;
     height: 50px;
        border-radius: 25px 0px 0px 25px;
        border-color: #00000020;
        border-width: 1px;
        border-style: solid;
        color: black;
        font-size: 9pt;text-transform: uppercase"
                                onclick="d2reader.applyUserSettings({textAlignment:'auto'});setAlignment('auto')">Auto
                        </button><button style="width: 30%;
            background-color: white;
    height: 50px;
        /*border-radius: 25px;*/
        border-color: #00000020;
        border-width: 1px;
        border-style: solid;
        color: black;
        font-size: 9pt;text-transform: uppercase"
                                         onclick="d2reader.applyUserSettings({textAlignment:'justify'});setAlignment('justify')">
                        justify
                    </button><button style="width: 30%;
            background-color: white;
    height: 50px;
        border-radius: 0px 25px 25px 0px;
        border-color: #00000020;
        border-width: 1px;
        border-style: solid;
        color: black;
        font-size: 9pt;text-transform: uppercase"
                                     onclick="d2reader.applyUserSettings({textAlignment:'start'});setAlignment('start')">
                        start
                    </button>
                    </center>
                </div>
                <div id="columnCount">
                    <label style="display: block;
        text-align: center;
        line-height: 12pt;">Page Mode</label>
                    <center>
                        <button style="width: 30%;
            background-color: white;
    height: 50px;
        border-radius: 25px 0px 0px 25px;
        border-color: #00000020;
        border-width: 1px;
        border-style: solid;
        color: black;
        font-size: 9pt;text-transform: uppercase"
                                onclick="d2reader.applyUserSettings({columnCount:'auto'});setColor('auto')">Auto
                        </button><button style="width: 30%;
            background-color: white;
    height: 50px;
        /*border-radius: 25px;*/
        border-color: #00000020;
        border-width: 1px;
        border-style: solid;
        color: black;
        font-size: 9pt;text-transform: uppercase" onclick="d2reader.applyUserSettings({columnCount:'1'});setColor('1')">
                        Single
                    </button><button style="width: 30%;
            background-color: white;
    height: 50px;
        border-radius: 0px 25px 25px 0px;
        border-color: #00000020;
        border-width: 1px;
        border-style: solid;
        color: black;
        font-size: 9pt;text-transform: uppercase" onclick="d2reader.applyUserSettings({columnCount:'2'});setColor('2')">
                        Double
                    </button>
                    </center>
                </div>
                <div class="range-slider">
                    <label  style="display: block;
        text-align: center;
        line-height: 12pt;height: 0px;">Word Spacing</label>
                    <input class="range-slider__range_settings"  type="range" min="0" max="1" step="0.25"
                           value="0" id="wordSpacing" name="wordSpacing"
                           onchange="d2reader.applyUserSettings({ wordSpacing: this.value});"/>
                </div>
                <div class="range-slider">
                    <label  style="display: block;
        text-align: center;
        line-height: 12pt;height: 0px;">Letter Spacing</label>
                    <input class="range-slider__range_settings" type="range" min="0" max="0.5"
                           step="0.0625"
                           value="0" id="letterSpacing" name="letterSpacing"
                           onchange="d2reader.applyUserSettings({ letterSpacing: this.value });"/>
                </div>
                <div class="range-slider">
                    <label  style="display: block;
        text-align: center;
        line-height: 12pt;height: 0px;">Page Margins</label>
                    <input class="range-slider__range_settings" type="range" min="0.5" max="4" step="0.25"
                           value="1" id="pageMargins" name="pageMargins"
                           onchange="d2reader.applyUserSettings({ pageMargins: this.value});"/>
                </div>
                <div class="range-slider">
                    <label  style="display: block;
        text-align: center;
        line-height: 12pt;height: 0px;">Line Height</label>
                    <input class="range-slider__range_settings"  type="range" min="1" max="2" step="0.25"
                           value="1" id="lineHeight" name="lineHeight"
                           onchange="d2reader.applyUserSettings({ lineHeight: this.value});"/>
                </div>
                <div id="reset" style="padding-bottom: 10px">

                    <center>
                        <button style="width: 100px;
            background-color: white;
        height: 50px;
        border-radius: 25px 25px 25px 25px;
        border-color: #00000020;
        border-width: 1px;
        border-style: solid;
        color: black;
        font-size: 9pt; text-transform: uppercase"
                                onclick="d2reader.resetUserSettings();">Reset
                        </button>
                    </center>
                </div>
            </div>
            <div id="container-view-note-input" class="dropdown-content notifications">
                <ul class="note-menu" role="menu">
                    <li>
                        <textarea id="note-input" name="text" wrap="soft" class="note-input" name="note-input" placeholder="type your note here"></textarea><br>
                        <button id="save-note-button" class="saveNote btn right">
                            <span>save note</span>
                        </button>
                    </li>
                </ul>
            </div>
            <div id="container-view-search" class="dropdown-content dropdown-tabbed notifications">
                <div class="search-wrapper" tabindex="-1">
                    <i class="material-icons left" style="margin-right: -25px;position: relative;">search</i><input id="searchInput" placeholder="Search" style="padding-left: 25px; width: 100%;height: 40px;" type="text" />
                    <ul class="tabs tabs-fixed-width">
                        <li class="tab"><a href="#test1">Current Chapter</a></li>
                        <li class="tab"><a href="#test2">Entire Book</a></li>
                    </ul>
                    <div id="test1" class="col s12">
                        <div class="collection" id="searchResultChapter">
                            <a href="#!" class="collection-item">No Search Result</a>
                        </div>
                    </div>
                    <div id="test2" class="col s12">
                        <div class="collection" id="searchResultBook">
                            <a href="#!" class="collection-item">No Search Result</a>
                        </div>
                    </div>
                </div>
            </div>
        </header>

<<<<<<< HEAD
        <div id="D2Reader-Container" style="border: solid 5px rebeccapurple;">
            <main style="height: calc(100vh - 75px);" tabindex=-1 id="iframe-wrapper">
=======
        <div id="D2Reader-Container" style="width: 100%; height: 100%; position: relative;">
            <div id="lineFocusContainer" class="d2-line-focus-container" style="display: none">
                <div id="lineFocusTopBlinder" class="d2-line-focus-top"></div>
                <div id="lineFocusBottomBlinder" class="d2-line-focus-bottom"></div>
            </div>

            <main style="overflow: hidden" tabindex=-1 id="iframe-wrapper">
>>>>>>> f1d1682d
                <div id="reader-loading" class="loading"></div>
                <div id="reader-error" class="error"></div>
                <div id="reader-info-top" class="info top">
                    <span class="book-title"></span>
                </div>
                <div id="reader-info-bottom" class="info bottom">
                    <div style="display: flex;justify-content: center;">
                        <span class="chapter-position"></span>&nbsp;
                        <span class="chapter-title"></span>
                    </div>
                    <div class="scrubber">
                        <input class="range-slider__range" style="width:100%" type="range" min="1" step="1" id="positionSlider" name="positionSlider" onchange="d2reader.goToPosition( this.value )" />
                    </div>
                </div>
                <div style="height: 0px">
                    <div id="highlight-toolbox" class="highlight-toolbox" >
                        <div id="highlight-toolbox-mode-colors">
                            <button style="background-color: gainsboro;" id="dismissIcon"><i class="material-icons" style="color:gray">close</i></button>
                        </div>
                        <div id="highlight-toolbox-mode-add">
                            <button style="display: unset;" id="colorIcon" class="color-option"><span></span></button>
                            <button style="background-color: gainsboro;" id="highlightIcon"><span style="background: yellow;display: inline-block;width: 24px;height: 24px;">
                        <svg xmlns="http://www.w3.org/2000/svg" width="24" height="24" viewBox="0 0 24 24" preserveAspectRatio="xMidYMid meet" role="img" class="icon open" aria-labelledby="text-icon">
                            <title id="text-icon">Text</title>
                            <path d="M5 4v3h5.5v12h3V7H19V4z"></path>
                        </svg>
                    </span></button>
                            <button style="background-color: gainsboro;" id="underlineIcon"><span style="display: inline-block;width: 24px;height: 24px;border-bottom: yellow solid 4px;">
                        <svg xmlns="http://www.w3.org/2000/svg" width="24" height="24" viewBox="0 0 24 24" preserveAspectRatio="xMidYMid meet" role="img" class="icon open" aria-labelledby="text-icon">
                            <title id="text-icon">Text</title>
                            <path d="M5 4v3h5.5v12h3V7H19V4z"></path>
                        </svg>
                    </span></button>
                            <button style="background-color: gainsboro;" id="speakIcon"><span style="display: inline-block;width: 24px;height: 24px;">
                        <svg xmlns="http://www.w3.org/2000/svg" width="24" height="24" viewBox="0 0 24 24" preserveAspectRatio="xMidYMid meet" role="img" class="icon open" aria-labelledby="speak-icon">
                            <title id="speak-icon">Speak</title>
                            <circle cx="9" cy="9" r="4"></circle>
                            <path
                              d="M9 15c-2.67 0-8 1.34-8 4v2h16v-2c0-2.66-5.33-4-8-4zm7.76-9.64l-1.68 1.69c.84 1.18.84 2.71 0 3.89l1.68 1.69c2.02-2.02 2.02-5.07 0-7.27zM20.07 2l-1.63 1.63c2.77 3.02 2.77 7.56 0 10.74L20.07 16c3.9-3.89 3.91-9.95 0-14z">
                            </path>
                            <path d="M0 0h24v24H0z" fill="none"></path>
                        </svg>
                    </span></button>
                            <button style="background-color: gainsboro;" id="anIcon"><span style="display: inline-block;width: 24px;height: 24px;">
                        <svg xmlns="http://www.w3.org/2000/svg" viewBox="0 0 24 24" fill="black" width="24" height="24">
                            <path d="M0 0h24v24H0z" fill="none" />
                            <path
                              d="M11 18h2v-2h-2v2zm1-16C6.48 2 2 6.48 2 12s4.48 10 10 10 10-4.48 10-10S17.52 2 12 2zm0 18c-4.41 0-8-3.59-8-8s3.59-8 8-8 8 3.59 8 8-3.59 8-8 8zm0-14c-2.21 0-4 1.79-4 4h2c0-1.1.9-2 2-2s2 .9 2 2c0 2-3 1.75-3 5h2c0-2.25 3-2.5 3-5 0-2.21-1.79-4-4-4z" />
                        </svg>
                    </span></button>
                        </div>
                        <div id="highlight-toolbox-mode-edit">
                            <button style="background-color: gainsboro;display: none" id="deleteIcon"><i class="material-icons" style="color:gray">delete</i></button>
                        </div>
                    </div>
                </div>
            </main>
            <div id="container-view-security" class="security"></div>
            <div id="container-view-timeline" class="timeline" style="top: 5rem;bottom: 2.5rem;"></div>
            <a id="previous-chapter" rel="prev" role="button" aria-labelledby="previous-label"
               style="top: 65px;left: 50%;position: fixed;color: #000;height: 24px;background: #d3d3d33b; width: 150px;transform: translate(-50%, 0); display: none">
                <i class="material-icons black-text" style="left: calc(50% - 12px);
                position: relative;">keyboard_arrow_up</i>
            </a>
            <a id="next-chapter" rel="next" role="button" aria-labelledby="next-label" style="bottom: 0;left: 50%;position: fixed;color: #000;height: 24px;background: #d3d3d33b; width: 150px;transform: translate(-50%, 0); display: none">
                <i class="material-icons black-text" style="left: calc(50% - 12px);
                position: relative;">keyboard_arrow_down</i>
            </a>
            <div class="left-gutter" id="left-gutter"></div>
        </div>


        <footer id="footerMenu">
            <a rel="prev" class="disabled" role="button" aria-labelledby="previous-label" style="top: 50%;left:0;position: fixed;height: 100px;
                    background: #d3d3d33b;">
                <i class="material-icons black-text" style="top: calc(50% - 12px);
                        position: relative;">keyboard_arrow_left</i>
            </a>
            <a rel="next" class="disabled" role="button" aria-labelledby="next-label" style="top: 50%;right:0;position: fixed;height: 100px;
                    background: #d3d3d33b;">
                <i class="material-icons black-text" style="top: calc(50% - 12px);
                        position: relative;">keyboard_arrow_right</i>
            </a>
        </footer>
    </div>

    <script>
        let getURLQueryParams = function () {
            let params = {};
            let query = window.location.search;
            if (query && query.length) {
                query = query.substring(1);
                let keyParams = query.split('&');
                for (let x = 0; x < keyParams.length; x++) {
                    let keyVal = keyParams[x].split('=');
                    if (keyVal.length > 1) {
                        params[keyVal[0]] = decodeURIComponent(keyVal[1]);
                    }
                }
            }
            return params;
        };
        let urlParams = getURLQueryParams();
        let upLink = { url: new URL("/", window.location.href), label: "Back", ariaLabel: "Go back" };
        let injectables = [
            { type: 'style', url: '/viewer/readium-css/ReadiumCSS-before.css', r2before: true },
            { type: 'style', url: '/viewer/readium-css/ReadiumCSS-default.css', r2default: true },
            { type: 'style', url: '/viewer/readium-css/ReadiumCSS-after.css', r2after: true },
            { type: 'script', url: 'https://cdnjs.cloudflare.com/ajax/libs/mathjax/2.7.6/MathJax.js?config=TeX-MML-AM_CHTML&latest' },
            { type: 'style', url: '/viewer/fonts/opendyslexic/opendyslexic.css', fontFamily: 'opendyslexic' },
            { type: 'style', fontFamily: 'Courier', systemFont: true },
            { type: 'style', url: '/viewer/injectables/style/popup.css' },
            { type: 'style', url: '/viewer/injectables/style/style.css' },
        ]
        let injectablesFixed = [
            { type: 'style', url: '/viewer/injectables/style/popup.css' },
            { type: 'style', url: '/viewer/injectables/style/style.css' },
        ]
        let userSettings = {
            // appearance: "readium-sepia-on", //readium-default-on, readium-night-on, readium-sepia-on
            // fontFamily: "serif", //Original, serif, sans-serif
            // textAlignment: "start", //"auto", "justify", "start"
            // columnCount: "1", // "auto", "1", "2"
            // verticalScroll: "readium-scroll-off", //readium-scroll-on, readium-scroll-off,
            // fontSize: 300,
            // wordSpacing: 4.0,
            // letterSpacing: 4.0,
            // pageMargins: 4.0,
            // lineHeight: 4.0
        }
        let selectionMenuItems = [
            {
                id: 'anIcon',
                callback: function (selection, element) {
                    alert(selection);
                    console.log(element);
                }
            },
            {
                id: `errorIcon`,
                icon: {
                    title: `Error`,
                    svgPath: `<path d=\"M12 2C6.48 2 2 6.48 2 12s4.48 10 10 10 10-4.48 10-10S17.52 2 12 2zm1 15h-2v-2h2v2zm0-4h-2V7h2v6z\"/>`,
                    color: `#fc0303`,
                    // class: "red",
                    position: "center",// inline , center , right , left
                },
                popup: {
                    class: "red"
                },
                highlight: {
                    // color : "var(--RS__highlightColor)",
                    color: `#fc0303`,
                    style: {
                        default: [{
                            property: `border-bottom`,
                            value: `2px solid #fc0303`,
                            priority: `important`
                        }]
                    }
                }
            },
            {
                id: `helpIcon`,
                icon: {
                    title: `Help`,
                    svgPath: `<g><rect fill="none" height="24" width="24"/><path d="M13.25,16.74c0,0.69-0.53,1.26-1.25,1.26c-0.7,0-1.26-0.56-1.26-1.26c0-0.71,0.56-1.25,1.26-1.25 C12.71,15.49,13.25,16.04,13.25,16.74z M11.99,6c-1.77,0-2.98,1.15-3.43,2.49l1.64,0.69c0.22-0.67,0.74-1.48,1.8-1.48 c1.62,0,1.94,1.52,1.37,2.33c-0.54,0.77-1.47,1.29-1.96,2.16c-0.39,0.69-0.31,1.49-0.31,1.98h1.82c0-0.93,0.07-1.12,0.22-1.41 c0.39-0.72,1.11-1.06,1.87-2.17c0.68-1,0.42-2.36-0.02-3.08C14.48,6.67,13.47,6,11.99,6z M19,5H5v14h14V5 M19,3c1.1,0,2,0.9,2,2v14 c0,1.1-0.9,2-2,2H5c-1.1,0-2-0.9-2-2V5c0-1.1,0.9-2,2-2H19L19,3z"/></g>`,
                    color: `#9100a5`,
                    position: "left",
                },
                highlight: {
                    color: `#9100a5`,
                    style: {
                        default: [{
                            property: `border-bottom`,
                            value: `1px solid #9100a5`,
                            priority: `important`
                        }]
                    }
                }
            },
            {
                id: `bookmarkIcon`,
                marker: 2,
                icon: {
                    title: `Bookmark`,
                    svgPath: `<path d="M0 0h24v24H0V0z" fill="none"/><path d="M17 3H7c-1.1 0-2 .9-2 2v16l7-3 7 3V5c0-1.1-.9-2-2-2z"/>`,
                    color: `#000000`,
                    position: "left",
                },
                highlight: {
                    color: `#000000`,
                    style: {
                        default: [{
                            property: `border-bottom`,
                            value: `1px dashed #000000`,
                            priority: `important`
                        }],
                        // hover: [{
                        //     property: `border-bottom`,
                        //     value: `1px dashed #000000`,
                        //     priority: `important`
                        // },{
                        //     property: `background-color`,
                        //     value: `rgba(0, 0, 0, 0.1)`,
                        //     priority: `important`
                        // }]
                    },
                }
            },
            {
                id: `noteIcon`,
                note: true,
                icon: {
                    title: `Note`,
                    position: "inline",
                    svgPath: `<rect fill="none" height="24" width="24"/><path d="M19,5v9l-5,0l0,5H5V5H19 M19,3H5C3.9,3,3,3.9,3,5v14c0,1.1,0.9,2,2,2h10l6-6V5C21,3.9,20.1,3,19,3z M12,14H7v-2h5V14z M17,10H7V8h10V10z"/>`,
                    color: `#ffd700`,
                },
                popup: {
                    // background: `#ffd700`,
                    // textColor: `#000000`,
                    class: "green",
                },
                highlight: {
                    color: `#ffd700`,
                    style: {
                        defaultClass: "red",
                        hoverClass: "blue"
                        // default: [{
                        //     property: `border-bottom`,
                        //     value: `1px solid #ffd700`,
                        //     priority: `important`
                        // }],
                        // hover: [{
                        //     property: `border-bottom`,
                        //     value: `1px dashed #000000`,
                        //     priority: `important`
                        // },{
                        //     property: `background-color`,
                        //     value: `rgba(0, 0, 0, 0.1)`,
                        //     priority: `important`
                        // }]
                    },
                }
            },
            {
                id: `checkIcon`,
                icon: {
                    title: `Checkmark`,
                    svgPath: `<path d="M0 0h24v24H0V0z" fill="none"/><path d="M9 16.17L4.83 12l-1.42 1.41L9 19 21 7l-1.41-1.41L9 16.17z"/>`,
                    color: `#00d51d`,
                    // class: "red",
                    position: "inline",
                },
                popup: {
                    background: `#d50080`,
                    textColor: `#000000`,
                    // class: "red",
                },
                highlight: {
                    color: `#00d51d`,
                    style: {
                        // default: [{
                        //     property: `border-bottom`,
                        //     value: `2px dotted #00d51d`,
                        //     priority: `important`
                        // }]
                    }
                }
            },
            {
                id: `starIcon`,
                icon: {
                    title: `Star`,
                    svgPath: `<g><path d="M0,0h24v24H0V0z" fill="none"/><path d="M0,0h24v24H0V0z" fill="none"/></g><g><path d="M12,17.27L18.18,21l-1.64-7.03L22,9.24l-7.19-0.61L12,2L9.19,8.63L2,9.24l5.46,4.73L5.82,21L12,17.27z"/></g>`,
                    color: `#ffd700`,
                    position: "right",
                },
                popup: {
                    background: `#ffd700`,
                    textColor: `#000000`,
                },
                highlight: {
                    color: `#ffd700`,
                    style: {
                        default: [{
                            property: `border-bottom`,
                            value: `1px solid #ffd700`,
                            priority: `important`
                        }]
                    }
                }
            },
            {
                id: `emoticonIcon`,
                icon: {
                    title: `Emoticon`,
                    svgPath: `<path d="M0 0h24v24H0V0z" fill="none"/><path d="M11.99 2C6.47 2 2 6.48 2 12s4.47 10 9.99 10C17.52 22 22 17.52 22 12S17.52 2 11.99 2zM12 20c-4.42 0-8-3.58-8-8s3.58-8 8-8 8 3.58 8 8-3.58 8-8 8zm3.5-9c.83 0 1.5-.67 1.5-1.5S16.33 8 15.5 8 14 8.67 14 9.5s.67 1.5 1.5 1.5zm-7 0c.83 0 1.5-.67 1.5-1.5S9.33 8 8.5 8 7 8.67 7 9.5 7.67 11 8.5 11zm3.5 6.5c2.33 0 4.31-1.46 5.11-3.5H6.89c.8 2.04 2.78 3.5 5.11 3.5z"/>`,
                    color: `#ffa500`,
                    position: "right",
                },
                popup: {
                    background: `#ffa500`,
                    textColor: `#000000`,
                },
                highlight: {
                    color: `#ffa500`,
                    style: {
                        default: [{
                            property: `border-bottom`,
                            value: `1px solid #ffa500`,
                            priority: `important`
                        }]
                    }
                }
            },


            //     `bookmark-icon`,
            //     `Bookmark`,
            //     `<path d="M0 0h24v24H0V0z" fill="none"/><path d="M17 3H7c-1.1 0-2 .9-2 2v16l7-3 7 3V5c0-1.1-.9-2-2-2z"/>`,
            //     `icon open`,
            //     size,
            //     `#000000 !important`

        ]

        let d2reader;
        console.log(d2reader)
        D2Reader.load({
            upLinkUrl: upLink,
            url: new URL(urlParams['url']),
            attributes: { // TODO: review these attributes and eventually needs better naming.
                margin: 60, // subtract this from the iframe height , when setting the iframe minimum height
                navHeight: 65, // used for positioning the toolbox
                iframePaddingTop: 20, // top padding inside iframe
                bottomInfoHeight: 75, // #reader-info-bottom height
                sideNavPosition: 'left'
            },
            rights: {
                enableMaterial: true,
                enableBookmarks: true,
                enableAnnotations: true,
                enableTTS: true,
                enableSearch: true,
                enableTimeline: true,
                enableDefinitions: true,
                enableContentProtection: false,
                enableMediaOverlays: true,
                enablePageBreaks: true,
                autoGeneratePositions: true,
                enableLineFocus: true,
            },
            lineFocus: {
                lines: 5,
            },
            // services: {
            //     positions: new URL("https://alice.dita.digital/positions.json"),
            //     weight: new URL("https://alice.dita.digital/weight.json"),
            // },
            // sample: {
            //     isSampleRead: true,
            //     limit: 10, // in percent e.g. 5%
            //     minimum: 5, // in pages
            //     popup: "You can borrow the book to continue reading."
            // },
            mediaOverlays: {
                autoScroll: true,
                autoTurn: true,
                // color: "redtext",
                volume: 0.7,
                rate: 1.2,
                wait: 1,
                // hideLayer:true,
                api: {

                }
            },
            tts: {
                enableSplitter: false,
                color: "orange",
                autoScroll: true,
                // hideLayer:true,
                voice: {
                    usePublication: false//, // true = will be used no matter if an initial language is set, false = ignore publicaiton language
                    // lang: "de_DE" // initial language, default system language will be used it this language can't be found
                    // name: "Karen" // will be only used together with the lang, if lang is not given, name will be ignored
                },
                api: {
                    started: function () {
                        console.log("started")
                        return new Promise(function (resolve, reject) {
                            resolve
                        })
                    },
                    stopped: function () {
                        console.log("stopped")
                        return new Promise(function (resolve, reject) {
                            resolve()
                        })
                    },
                    paused: function () {
                        console.log("paused")
                        return new Promise(function (resolve, reject) {
                            resolve()
                        })
                    },
                    resumed: function () {
                        console.log("resumed")
                        return new Promise(function (resolve, reject) {
                            resolve()
                        })
                    },
                    finished: function () {
                        console.log("finished")
                        return new Promise(function (resolve, reject) {
                            resolve()
                        })
                    },
                    updateSettings: function (settings) {
                        console.log("updateSettings")
                        return new Promise(function (resolve, reject) {
                            resolve(
                                settings
                            )
                        })
                    }
                }
            },
            search: {
                color: "#fce300",
                current: "#ed7138",
                // hideLayer:true,
                api: {

                }
            },
            define: {
                // color: "#40E0D0",
                color: "var(--RS__definitionsColor)",
                fullWordSearch: true,
                // hideLayer:true,
                api: {
                    click: function (item, element) {
                        console.log("click");
                        console.log(item);
                        console.log(element);
                    },
                    success: function (item, elements) {
                        console.log("success");
                        console.log(item);
                        console.log(elements);
                    },
                    visible: function (item, element) {
                        console.log("visible");
                        console.log(item);
                        console.log(element);
                    },
                },
                definitions: [
                    {
                        order: 2,
                        result: 2,
                        terms: ["shelley"],
                        definition: "Giant hyssop was rarely included, despite being hugely attractive to bees.",
                    },
                    {
                        order: 0,
                        result: 1, // 1 = first, 2 = random, 0 = all
                        terms: ["lavender", "lavandula"],
                        definition: "Lavandula (common name lavender) is a genus of 47 known species of flowering plants in the mint family, Lamiaceae.",
                    },
                    {
                        order: 1,
                        result: 0, // 1 = first, 2 = random, 0 = all
                        terms: ["Belle"],
                        definition: "But over time, Belle became friends\n" +
                            "with the staff. Then she and the Beast fell\n" +
                            "in love. The whole household became a\n" +
                            "family.",
                    },
                    {
                        order: 2,
                        result: 0,
                        terms: ["Dahlia"],
                        definition: "Giant hyssop was rarely included, despite being hugely attractive to bees.",
                    },
                    {
                        order: 3,
                        result: 0, // 1 = first, 2 = random, 0 = all
                        terms: ["allium"],
                        definition: "a bulbous plant of a genus that includes the onion and its relatives (e.g. garlic, leek, and chives).",
                    }
                ],
            },
            highlighter: {
                selectionMenuItems: selectionMenuItems,
                api: {
                    selectionMenuOpen: function () {
                        console.log("selectionMenuOpen")
                    },
                    selectionMenuClose: function () {
                        console.log("selectionMenuClose")
                    },
                }
            },
            annotations: {
                // initialAnnotationColor: "var(--RS__highlightColor)",
                // initialAnnotationColor: "#ff8500",
                // hideLayer:true,
                api: {
                    addAnnotation: function (highlight) {
                        console.log("addAnnotation")
                        return new Promise(function (resolve, reject) {
                            highlight.id = Math.random()
                            resolve(
                                highlight
                            )
                        })
                    },
                    deleteAnnotation: function (highlight) {
                        console.log("deleteAnnotation")
                        return new Promise(function (resolve, reject) {
                            resolve()
                        })
                    },
                    selectedAnnotation: function (highlight) {
                        console.log("selectedAnnotation")
                        return new Promise(function (resolve, reject) {
                            resolve()
                        })
                    }
                }
            },
            pagebreak: {
                // hideLayer:false,
            },
            bookmarks: {
                // hideLayer:true,
                api: {
                    addBookmark: function (bookmark) {
                        console.log("addBookmark")
                        return new Promise(function (resolve, reject) {
                            bookmark.id = Math.random()
                            resolve(
                                bookmark
                            )
                        })
                    },
                    deleteBookmark: function (bookmark) {
                        console.log("deleteBookmark")
                        return new Promise(function (resolve, reject) {
                            resolve(
                                bookmark
                            )
                        })
                    }
                }
            },
            protection: {
                enforceSupportedBrowsers: true,
                enableEncryption: true,
                enableObfuscation: true,
                disablePrint: true,
                disableCopy: true,
                detectInspect: false,
                clearOnInspect: true, // make sure detectInspect is true, otherwise this won't work
                disableKeys: true,
                disableContextMenu: true,
                hideTargetUrl: true,
                disableDrag: false,
                supportedBrowsers: [ // this will only be used if enforceSupportedBrowsers is true, and has nothing to do with the r2d2bc modules supported browsers
                    "Chrome", "ChromeAndroid", "Edge", "Firefox", "iOS", "Safari"
                ],
                api: {
                    // make sure detectInspect is true, otherwise this won't be called
                    // this callback will be executed in a loop while inspect is visible
                    inspectDetected: function () {
                        console.log("inspect detected")
                    }
                }
            },
            api: {
                getContent: function (href) {
                    console.log("getContent")
                    return new Promise(function (resolve, reject) {
                        resolve(
                            // 'test, <a xmlns="http://www.w3.org/1999/xhtml" href="chapter_04.xhtml">Chapter 4</a>'
                        )
                    })
                },
                resourceReady: function () {
                    console.log("resourceReady")
                    // d2reader.applyUserSettings({fontFamily: 'opendyslexic'})
                },
                resourceAtStart:function () {
                    console.log("resourceAtStart")
                },
                resourceAtEnd:function () {
                    console.log("resourceAtEnd")
                },
                resourceFitsScreen:function () {
                    console.log("resourceFitsScreen")
                },
                updateCurrentLocation: function (location) {
                    console.log("updateCurrentLocation " + location.locations.progression)
                    return new Promise(function (resolve, reject) {
                        resolve(
                            location
                        )
                    })
                },
                updateSettings: function (settings) {
                    console.log("updateSettings")
                    return new Promise(function (resolve, reject) {
                        resolve(
                            settings
                        )
                    })
                }
            },
            injectables: injectables,
            injectablesFixed: injectablesFixed,
            userSettings: userSettings,
            useLocalStorage: true // true = uses local storage, false = uses session storage (default)
        }).then(instance => {
            console.log("D2reader instance ready", instance);
            d2reader = instance;

            instance.addEventListener("readalong.started", (detail) => {
                console.log("Something in the annotations has changed. ");
                console.log("listener " + detail);
            });
            instance.addEventListener("readaloud.started", (detail) => {
                console.log("listener " + detail);
            });
            instance.addEventListener("readaloud.stopped", (detail) => {
                console.log("listener " + detail);
            });
            instance.addEventListener("readaloud.paused", (detail) => {
                console.log("listener " + detail);
            });
            instance.addEventListener("readaloud.resumed", (detail) => {
                console.log("listener " + detail);
            });
            instance.addEventListener("resource.start", () => {
                console.log("listener start");
            });
            instance.addEventListener("resource.end", () => {
                console.log("listener end");
            });
            instance.addEventListener("resource.fits", () => {
                console.log("listener fits");
            });
            instance.addEventListener("resource.ready", () => {
                console.log("listener ready");
            });

            // console.log("instance.bookmarkModule ", instance.bookmarkModule)
            // console.log("instance.annotationModule ", instance.annotationModule)
        }).catch(error => {
            console.error(error)
            document.getElementById("reader-error").innerText = error.message
        });

        function setColor(columnCount) {
            let buttons = document.getElementById('columnCount').getElementsByTagName('button');
            if (columnCount == 'auto') {
                buttons[0].style.backgroundColor = '#d7dcdf'
                buttons[1].style.backgroundColor = 'white'
                buttons[2].style.backgroundColor = 'white'
            } else if (columnCount == '1') {
                buttons[1].style.backgroundColor = '#d7dcdf'
                buttons[0].style.backgroundColor = 'white'
                buttons[2].style.backgroundColor = 'white'
            } else if (columnCount === '2') {
                buttons[2].style.backgroundColor = '#d7dcdf'
                buttons[0].style.backgroundColor = 'white'
                buttons[1].style.backgroundColor = 'white'
            }
        }

        function setScroll(scroll) {
            let buttons = document.getElementById('scrollMode').getElementsByTagName('button');
            if (scroll === 'true') {
                buttons[0].style.backgroundColor = '#d7dcdf'
                buttons[1].style.backgroundColor = 'white'
            } else if (scroll === 'false') {
                buttons[1].style.backgroundColor = '#d7dcdf'
                buttons[0].style.backgroundColor = 'white'
            }
        }

        function setAlignment(textAlignment) {
            let buttons = document.getElementById('textAlignment').getElementsByTagName('button');
            if (textAlignment === 'auto') {
                buttons[0].style.backgroundColor = '#d7dcdf'
                buttons[1].style.backgroundColor = 'white'
                buttons[2].style.backgroundColor = 'white'
            } else if (textAlignment === 'justify') {
                buttons[1].style.backgroundColor = '#d7dcdf'
                buttons[0].style.backgroundColor = 'white'
                buttons[2].style.backgroundColor = 'white'
            } else if (textAlignment === 'start') {
                buttons[2].style.backgroundColor = '#d7dcdf'
                buttons[0].style.backgroundColor = 'white'
                buttons[1].style.backgroundColor = 'white'
            }
        }
        function reload() {
            let result = d2reader.currentSettings();
            console.log(JSON.stringify(result))
            document.getElementById("fontSize").value = result['fontSize'];
            // document.getElementById("appearance").value = result['appearance'];
            // document.getElementById("scroll").value = result['scroll'];
            document.getElementById("fontFamily").value = result['fontFamily'];
            // document.getElementById("columnCount").value = result['columnCount'];

            let buttons = document.getElementById('columnCount').getElementsByTagName('button');
            let columnCount = result['columnCount']
            if (columnCount === 'auto') {
                buttons[0].style.backgroundColor = '#d7dcdf'
            } else if (columnCount === '1') {
                buttons[1].style.backgroundColor = '#d7dcdf'
            } else if (columnCount === '2') {
                buttons[2].style.backgroundColor = '#d7dcdf'
            }

            let buttonsScroll = document.getElementById('scrollMode').getElementsByTagName('button');
            let scrollMode = result['verticalScroll']
            if (scrollMode === true) {
                buttonsScroll[0].style.backgroundColor = '#d7dcdf'
            } else if (scrollMode === false) {
                buttonsScroll[1].style.backgroundColor = '#d7dcdf'
            }

            let buttonsAlignment = document.getElementById('textAlignment').getElementsByTagName('button');
            let textAlignment = result['textAlignment']
            if (textAlignment === 'auto') {
                buttonsAlignment[0].style.backgroundColor = '#d7dcdf'
            } else if (textAlignment === 'justify') {
                buttonsAlignment[1].style.backgroundColor = '#d7dcdf'
            } else if (textAlignment === 'start') {
                buttonsAlignment[2].style.backgroundColor = '#d7dcdf'
            }

            document.getElementById("wordSpacing").value = result['wordSpacing'];
            document.getElementById("letterSpacing").value = result['letterSpacing'];
            document.getElementById("lineHeight").value = result['lineHeight'];
            document.getElementById("pageMargins").value = result['pageMargins'];


        }
    </script>

    <!-- START Material Scripts -->
    <!-- Compiled and minified Materialize JavaScript -->
    <script src="https://cdnjs.cloudflare.com/ajax/libs/materialize/1.0.0/js/materialize.min.js"></script>

    <noscript>
        <style>
            noscript {
                width: 100%;
                height: 100vh;
                display: flex;
                align-items: center;
                justify-content: center;
            }

            .warning {
                font-family: -apple-system, BlinkMacSystemFont, "Segoe UI", Roboto, Helvetica, Arial, sans-serif;
                font-size: 1.5rem;
                font-weight: bold;
            }
        </style>
        <p class="warning">To use this viewer, please enable JavaScript.</p>
    </noscript>
</body>

</html><|MERGE_RESOLUTION|>--- conflicted
+++ resolved
@@ -56,20 +56,16 @@
                             <li><a class="saveBookmark" id="menu-button-stamp-deactivate"  onclick="d2reader.deactivateMarker()"><i class="material-icons">approval</i></a></li>
                             <li><a class="saveBookmark" id="menu-button-bookmark-range"  onclick="d2reader.saveBookmarkPlus()"><i class="material-icons">bookmark_border</i></a></li>
                             <li><a class="saveBookmark" id="menu-button-bookmark"><i class="material-icons">bookmark</i></a></li>
-<<<<<<< HEAD
+
+                            <li><a data-target="container-view-linefocus-settings" class="dropdown-trigger " id="menu-button-linefocus"><i class="material-icons ">filter_center_focus</i></a></li>
+                            <li><a id="menu-button-up" onclick="d2reader.lineUp()"><i class="material-icons">arrow_upward</i></a></li>
+                            <li><a id="menu-button-down" onclick="d2reader.lineDown()"><i class="material-icons">arrow_downward</i></a></li>
+
                             <li><a id="menu-button-play" onclick="d2reader.startReadAlong()"><i class="material-icons">play_arrow</i></a></li>
                             <li><a id="menu-button-pause" onclick="d2reader.pauseReadAlong()" style="display: none"><i class="material-icons">pause</i></a></li>
-=======
-
-                            <li><a data-target="container-view-linefocus-settings" class="dropdown-trigger " id="menu-button-linefocus"><i class="material-icons ">filter_center_focus</i></a></li>
-                            <li><a id="menu-button-up" onclick="D2Reader.lineUp()"><i class="material-icons">arrow_upward</i></a></li>
-                            <li><a id="menu-button-down" onclick="D2Reader.lineDown()"><i class="material-icons">arrow_downward</i></a></li>
-
-                            <li><a id="menu-button-play" onclick="D2Reader.startReadAlong()"><i class="material-icons">play_arrow</i></a></li>
-                            <li><a id="menu-button-pause" onclick="D2Reader.pauseReadAlong()" style="display: none"><i class="material-icons">pause</i></a></li>
-                            <li><a id="menu-button-show" onclick="D2Reader.showAnnotationLayer()" style="display: none"><i class="material-icons">toggle_off</i></a></li>
-                            <li><a id="menu-button-hide" onclick="D2Reader.hideAnnotationLayer()"><i class="material-icons">toggle_on</i></a></li>
->>>>>>> f1d1682d
+                            <li><a id="menu-button-show" onclick="d2reader.showAnnotationLayer()" style="display: none"><i class="material-icons">toggle_off</i></a></li>
+                            <li><a id="menu-button-hide" onclick="d2reader.hideAnnotationLayer()"><i class="material-icons">toggle_on</i></a></li>
+
                             <li><a data-target="container-view-tts-settings" class="dropdown-trigger " id="menu-button-tts"><i class="material-icons ">volume_up</i></a></li>
                             <li><a data-target="container-view-layer-settings" class="dropdown-trigger " id="menu-button-layer"><i class="material-icons ">settings</i></a></li>
                             <li><a data-target="container-view-mediaoverlay-settings" class="dropdown-trigger " id="menu-button-mediaoverlay"><i class="material-icons ">record_voice_over</i></a></li>
@@ -218,7 +214,7 @@
                     <center tabindex="0" style="display: flex;justify-content: space-around;">
                         <div style="display: flex;align-items: center;">
                             <label style="margin-right: 10px;">Line Focus</label>
-                            <input type="checkbox" class="filled" id="lineFocus1" name="lineFocus1" onchange="D2Reader.lineFocus( this.checked )">
+                            <input type="checkbox" class="filled" id="lineFocus1" name="lineFocus1" onchange="d2reader.lineFocus( this.checked )">
                         </div>
                     </center>
                 </div>
@@ -226,7 +222,7 @@
                     <center tabindex="0" style="display: flex;justify-content: space-around;">
                         <div style="display: flex;align-items: center;">
                             <label style="margin-right: 10px;">Debug</label>
-                            <input type="checkbox" class="filled" id="lineFocus2" name="lineFocus2" onchange="D2Reader.applyLineFocusSettings( {debug:this.checked} )">
+                            <input type="checkbox" class="filled" id="lineFocus2" name="lineFocus2" onchange="d2reader.applyLineFocusSettings( {debug:this.checked} )">
                         </div>
                     </center>
                 </div>
@@ -243,7 +239,7 @@
     border-width: 1px;
     border-style: solid;
     color: black;
-    font-size: 9pt;text-transform: uppercase" onclick="D2Reader.applyLineFocusSettings({lines:'1'});"><span
+    font-size: 9pt;text-transform: uppercase" onclick="d2reader.applyLineFocusSettings({lines:'1'});"><span
                           class="material-icons">looks_one</span></button><button style="width: 30%;
         background-color: white;
     height: 50px;
@@ -251,7 +247,7 @@
     border-width: 1px;
     border-style: solid;
     color: black;
-    font-size: 9pt;text-transform: uppercase" onclick="D2Reader.applyLineFocusSettings({lines:'3'});"><span
+    font-size: 9pt;text-transform: uppercase" onclick="d2reader.applyLineFocusSettings({lines:'3'});"><span
                       class="material-icons">looks_3</span></button><button style="width: 30%;
         background-color: white;
     height: 50px;
@@ -260,7 +256,7 @@
     border-width: 1px;
     border-style: solid;
     color: black;
-    font-size: 9pt;text-transform: uppercase" onclick="D2Reader.applyLineFocusSettings({lines:'5'});"><span
+    font-size: 9pt;text-transform: uppercase" onclick="d2reader.applyLineFocusSettings({lines:'5'});"><span
                       class="material-icons">looks_5</span></button>
                     </center>
                 </div>
@@ -532,18 +528,12 @@
             </div>
         </header>
 
-<<<<<<< HEAD
         <div id="D2Reader-Container" style="border: solid 5px rebeccapurple;">
-            <main style="height: calc(100vh - 75px);" tabindex=-1 id="iframe-wrapper">
-=======
-        <div id="D2Reader-Container" style="width: 100%; height: 100%; position: relative;">
             <div id="lineFocusContainer" class="d2-line-focus-container" style="display: none">
                 <div id="lineFocusTopBlinder" class="d2-line-focus-top"></div>
                 <div id="lineFocusBottomBlinder" class="d2-line-focus-bottom"></div>
             </div>
-
-            <main style="overflow: hidden" tabindex=-1 id="iframe-wrapper">
->>>>>>> f1d1682d
+            <main style="height: calc(100vh - 75px);" tabindex=-1 id="iframe-wrapper">
                 <div id="reader-loading" class="loading"></div>
                 <div id="reader-error" class="error"></div>
                 <div id="reader-info-top" class="info top">
