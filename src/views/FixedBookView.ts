--- conflicted
+++ resolved
@@ -45,7 +45,6 @@
     return 0;
   }
 
-<<<<<<< HEAD
   getScreenHeight(): number {
     const wrapper = HTMLUtilities.findRequiredElement(
       document,
@@ -54,10 +53,7 @@
     return wrapper.clientHeight;
   }
 
-  goToPosition(_position: number): void {}
-=======
   goToProgression(_position: number): void {}
->>>>>>> 399c1605
 
   goToCssSelector(_cssSelector: string, _relative?: boolean): void {}
 
