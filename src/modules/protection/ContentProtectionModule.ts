/*
 * Copyright 2018-2020 DITA (AM Consulting LLC)
 *
 * Licensed under the Apache License, Version 2.0 (the "License");
 * you may not use this file except in compliance with the License.
 * You may obtain a copy of the License at
 *
 * http://www.apache.org/licenses/LICENSE-2.0
 *
 * Unless required by applicable law or agreed to in writing, software
 * distributed under the License is distributed on an "AS IS" BASIS,
 * WITHOUT WARRANTIES OR CONDITIONS OF ANY KIND, either express or implied.
 * See the License for the specific language governing permissions and
 * limitations under the License.
 *
 * Developed on behalf of: DITA, Bokbasen AS (https://www.bokbasen.no), Bluefire Productions, LLC (https://www.bluefirereader.com/)
 * Licensed to: Bluefire Productions, LLC, Bibliotheca LLC, Bokbasen AS and CAST under one or more contributor license agreements.
 */

import ReaderModule from "../ReaderModule";
import * as HTMLUtilities from "../../utils/HTMLUtilities";
import IFrameNavigator from "../../navigator/IFrameNavigator";
import {
  addEventListenerOptional,
  removeEventListenerOptional,
} from "../../utils/EventHandler";
import { debounce } from "debounce";
import { IS_DEV } from "../..";
import { delay } from "../../utils";
import { addListener, launch } from "devtools-detector";
import { getUserAgentRegExp } from "browserslist-useragent-regexp";

export interface ContentProtectionModuleProperties {
  enforceSupportedBrowsers: boolean;
  enableEncryption: boolean;
  enableObfuscation: boolean;
  disablePrint: boolean;
  disableCopy: boolean;
  detectInspect: boolean;
  clearOnInspect: boolean;
  detectInspectInitDelay: number;
  disableKeys: boolean;
  disableContextMenu: boolean;
  hideTargetUrl: boolean;
  disableDrag: boolean;
  supportedBrowsers: [];
}

export interface ContentProtectionModuleConfig
  extends ContentProtectionModuleProperties {
  delegate?: IFrameNavigator;
  api: ContentProtectionModuleAPI;
}

export interface ContentProtectionModuleAPI {
  inspectDetected: () => void;
}

interface ContentProtectionRect {
  node: Element;
  height: number;
  top: number;
  width: number;
  left: number;
  textContent: string;
  scrambledTextContent: string;
  isObfuscated: boolean;
}

export default class ContentProtectionModule implements ReaderModule {
  private rects: Array<ContentProtectionRect>;
  private delegate: IFrameNavigator;
  private properties: ContentProtectionModuleProperties;
  private hasEventListener: boolean = false;
  private isHacked: boolean = false;
  private securityContainer: HTMLDivElement;
  private mutationObserver: MutationObserver;

  public static async setupPreloadProtection(
    config: ContentProtectionModuleConfig
  ): Promise<void> {
    if (this.isCurrentBrowserSupported(config)) {
      if (config.detectInspect) {
        await this.startInspectorProtection(config);
      }
    } else {
      throw new Error("Browser not supported");
    }
  }

  public static async create(config: ContentProtectionModuleConfig) {
    const security = new this(
      config.delegate,
      config as ContentProtectionModuleProperties
    );
    await security.start();
    return security;
  }

  public constructor(
    delegate: IFrameNavigator,
    properties: ContentProtectionModuleProperties | null = null
  ) {
    this.delegate = delegate;
    this.properties = properties;
<<<<<<< HEAD
=======
  }

  private static async startInspectorProtection(
    config: Partial<ContentProtectionModuleConfig>
  ): Promise<void> {
    const onInspectorOpened = (): void => {
      if (config.clearOnInspect) {
        console.clear();
        window.localStorage.clear();
        window.sessionStorage.clear();
        window.location.replace(window.location.origin);
      }
      if (typeof config.api?.inspectDetected === "function") {
        config.api.inspectDetected();
      }
    };
    addListener(onInspectorOpened);
    launch();
    await delay(config.detectInspectInitDelay ?? 50);
  }

  private static isCurrentBrowserSupported(
    config: ContentProtectionModuleConfig
  ): boolean {
    if (!config.enforceSupportedBrowsers) {
      return true;
    }
    let browsers: string[] = [];

    (config.supportedBrowsers ?? []).forEach((browser: string) => {
      browsers.push("last 1 " + browser + " version");
    });

    const supportedBrowsers = getUserAgentRegExp({
      browsers: browsers,
      allowHigherVersions: true,
    });
    return supportedBrowsers.test(navigator.userAgent);
>>>>>>> 72a03d7e
  }

  protected async start(): Promise<void> {
    this.delegate.contentProtectionModule = this;

    if (this.properties?.enableObfuscation) {
      this.securityContainer = HTMLUtilities.findElement(
        document,
        "#container-view-security"
      ) as HTMLDivElement;

      var self = this;

      // create an observer instance
      this.mutationObserver = new MutationObserver(function (mutations) {
        mutations.forEach(function (mutation) {
          if (IS_DEV) {
            console.log(mutation.type);
          }
          self.isHacked = true;
        });
      });
    }
  }

  async stop() {
    if (IS_DEV) {
      console.log("Protection module stop");
    }
    this.mutationObserver.disconnect();

    if (this.properties?.disableKeys) {
      removeEventListenerOptional(
        this.delegate.mainElement,
        "keydown",
        this.disableSave
      );
      removeEventListenerOptional(
        this.delegate.headerMenu,
        "keydown",
        this.disableSave
      );
      for (const iframe of this.delegate.iframes) {
        removeEventListenerOptional(
          iframe.contentDocument,
          "keydown",
          this.disableSave
        );
        removeEventListenerOptional(
          iframe.contentWindow,
          "keydown",
          this.disableSave
        );
      }
      removeEventListenerOptional(window, "keydown", this.disableSave);
      removeEventListenerOptional(document, "keydown", this.disableSave);
    }

    if (this.properties?.disableCopy) {
      removeEventListenerOptional(
        this.delegate.mainElement,
        "copy",
        this.preventCopy
      );
      removeEventListenerOptional(
        this.delegate.headerMenu,
        "copy",
        this.preventCopy
      );
      for (const iframe of this.delegate.iframes) {
        removeEventListenerOptional(
          iframe.contentDocument,
          "copy",
          this.preventCopy
        );
        removeEventListenerOptional(
          iframe.contentWindow,
          "copy",
          this.preventCopy
        );
      }

      removeEventListenerOptional(window, "copy", this.preventCopy);
      removeEventListenerOptional(document, "copy", this.preventCopy);
      removeEventListenerOptional(
        this.delegate.mainElement,
        "cut",
        this.preventCopy
      );
      removeEventListenerOptional(
        this.delegate.headerMenu,
        "cut",
        this.preventCopy
      );
      for (const iframe of this.delegate.iframes) {
        removeEventListenerOptional(
          iframe.contentDocument,
          "cut",
          this.preventCopy
        );
        removeEventListenerOptional(
          iframe.contentWindow,
          "cut",
          this.preventCopy
        );
      }
      removeEventListenerOptional(window, "cut", this.preventCopy);
      removeEventListenerOptional(document, "cut", this.preventCopy);
    }
    if (this.properties?.disablePrint) {
      removeEventListenerOptional(
        this.delegate.mainElement,
        "beforeprint",
        this.beforePrint.bind(this)
      );
      removeEventListenerOptional(
        this.delegate.headerMenu,
        "beforeprint",
        this.beforePrint.bind(this)
      );
      for (const iframe of this.delegate.iframes) {
        removeEventListenerOptional(
          iframe.contentDocument,
          "beforeprint",
          this.beforePrint
        );
        removeEventListenerOptional(
          iframe.contentWindow,
          "beforeprint",
          this.beforePrint
        );
      }
      removeEventListenerOptional(window, "beforeprint", this.beforePrint);
      removeEventListenerOptional(document, "beforeprint", this.beforePrint);
      removeEventListenerOptional(
        this.delegate.mainElement,
        "afterprint",
        this.afterPrint.bind(this)
      );
      removeEventListenerOptional(
        this.delegate.headerMenu,
        "afterprint",
        this.afterPrint.bind(this)
      );
      for (const iframe of this.delegate.iframes) {
        removeEventListenerOptional(
          iframe.contentDocument,
          "afterprint",
          this.afterPrint.bind(this)
        );
        removeEventListenerOptional(
          iframe.contentWindow,
          "afterprint",
          this.afterPrint.bind(this)
        );
      }
      removeEventListenerOptional(
        window,
        "afterprint",
        this.afterPrint.bind(this)
      );
      removeEventListenerOptional(
        document,
        "afterprint",
        this.afterPrint.bind(this)
      );
    }
    if (this.properties?.disableContextMenu) {
      removeEventListenerOptional(
        this.delegate.mainElement,
        "contextmenu",
        this.disableContext
      );
      removeEventListenerOptional(
        this.delegate.headerMenu,
        "contextmenu",
        this.disableContext
      );
      for (const iframe of this.delegate.iframes) {
        removeEventListenerOptional(
          iframe.contentDocument,
          "contextmenu",
          this.disableContext
        );
        removeEventListenerOptional(
          iframe.contentWindow,
          "contextmenu",
          this.disableContext
        );
      }
      removeEventListenerOptional(window, "contextmenu", this.disableContext);
      removeEventListenerOptional(document, "contextmenu", this.disableContext);
    }
    if (this.properties?.hideTargetUrl) {
      this.hideTargetUrls(false);
    }
    if (this.properties?.disableDrag) {
      this.preventDrag(false);
    }

    removeEventListenerOptional(window, "scroll", this.handleScroll.bind(this));
  }

  observe(): any {
    if (this.properties?.enableObfuscation) {
      if (this.securityContainer.hasAttribute("style")) {
        this.isHacked = true;
      }

      // stop observing first
      this.mutationObserver.disconnect();

      // configuration of the observer:
      var config = { attributes: true, childList: true, characterData: true };

      // pass in the target node, as well as the observer options
      this.mutationObserver.observe(this.securityContainer, config);
    }
  }

  public async deactivate() {
    if (this.properties?.enableObfuscation) {
      this.observe();
      this.rects.forEach((rect) =>
        this.deactivateRect(rect, this.securityContainer, this.isHacked)
      );
    }
  }

  public async activate() {
    if (this.properties?.enableObfuscation) {
      this.observe();
      for (const iframe of this.delegate.iframes) {
        const body = HTMLUtilities.findRequiredIframeElement(
          iframe.contentDocument,
          "body"
        ) as HTMLBodyElement;
        this.rects = this.findRects(body);
        this.rects.forEach((rect) =>
          this.toggleRect(rect, this.securityContainer, this.isHacked)
        );
      }
    }
  }
  private setupEvents(): void {
    if (this.properties?.disableKeys) {
      addEventListenerOptional(
        this.delegate.mainElement,
        "keydown",
        this.disableSave
      );
      addEventListenerOptional(
        this.delegate.headerMenu,
        "keydown",
        this.disableSave
      );
      for (const iframe of this.delegate.iframes) {
        addEventListenerOptional(iframe, "keydown", this.disableSave);
        addEventListenerOptional(
          iframe.ownerDocument,
          "keydown",
          this.disableSave
        );
        addEventListenerOptional(
          iframe.contentDocument,
          "keydown",
          this.disableSave
        );
        addEventListenerOptional(
          iframe.contentWindow,
          "keydown",
          this.disableSave
        );
        addEventListenerOptional(
          iframe.contentWindow.document,
          "keydown",
          this.disableSave
        );
      }
      addEventListenerOptional(window, "keydown", this.disableSave);
      addEventListenerOptional(document, "keydown", this.disableSave);
    }
    if (this.properties?.disableCopy) {
      addEventListenerOptional(
        this.delegate.mainElement,
        "copy",
        this.preventCopy
      );
      addEventListenerOptional(
        this.delegate.headerMenu,
        "copy",
        this.preventCopy
      );
      for (const iframe of this.delegate.iframes) {
        addEventListenerOptional(iframe, "copy", this.preventCopy);
        addEventListenerOptional(
          iframe.ownerDocument,
          "copy",
          this.preventCopy
        );
        addEventListenerOptional(
          iframe.contentDocument,
          "copy",
          this.preventCopy
        );
        addEventListenerOptional(
          iframe.contentWindow,
          "copy",
          this.preventCopy
        );
        addEventListenerOptional(
          iframe.contentWindow.document,
          "copy",
          this.preventCopy
        );
      }
      addEventListenerOptional(window, "copy", this.preventCopy);
      addEventListenerOptional(document, "copy", this.preventCopy);

      addEventListenerOptional(
        this.delegate.mainElement,
        "cut",
        this.preventCopy
      );
      addEventListenerOptional(
        this.delegate.headerMenu,
        "cut",
        this.preventCopy
      );
      for (const iframe of this.delegate.iframes) {
        addEventListenerOptional(iframe, "cut", this.preventCopy);
        addEventListenerOptional(iframe.ownerDocument, "cut", this.preventCopy);
        addEventListenerOptional(
          iframe.contentDocument,
          "cut",
          this.preventCopy
        );
        addEventListenerOptional(iframe.contentWindow, "cut", this.preventCopy);
        addEventListenerOptional(
          iframe.contentWindow.document,
          "cut",
          this.preventCopy
        );
      }

      addEventListenerOptional(window, "cut", this.preventCopy);
      addEventListenerOptional(document, "cut", this.preventCopy);
    }

    if (this.properties?.disablePrint) {
      addEventListenerOptional(
        this.delegate.mainElement,
        "beforeprint",
        this.beforePrint
      );
      addEventListenerOptional(
        this.delegate.headerMenu,
        "beforeprint",
        this.beforePrint
      );
      for (const iframe of this.delegate.iframes) {
        addEventListenerOptional(
          iframe,
          "beforeprint",
          this.beforePrint.bind(this)
        );
        addEventListenerOptional(
          iframe.ownerDocument,
          "beforeprint",
          this.beforePrint.bind(this)
        );
        addEventListenerOptional(
          iframe.contentDocument,
          "beforeprint",
          this.beforePrint.bind(this)
        );
        addEventListenerOptional(
          iframe.contentWindow,
          "beforeprint",
          this.beforePrint.bind(this)
        );
        addEventListenerOptional(
          iframe.contentWindow.document,
          "beforeprint",
          this.beforePrint.bind(this)
        );
      }
      addEventListenerOptional(
        window,
        "beforeprint",
        this.beforePrint.bind(this)
      );
      addEventListenerOptional(
        document,
        "beforeprint",
        this.beforePrint.bind(this)
      );

      addEventListenerOptional(
        this.delegate.mainElement,
        "afterprint",
        this.afterPrint
      );
      addEventListenerOptional(
        this.delegate.headerMenu,
        "afterprint",
        this.afterPrint
      );
      for (const iframe of this.delegate.iframes) {
        addEventListenerOptional(
          iframe,
          "afterprint",
          this.afterPrint.bind(this)
        );
        addEventListenerOptional(
          iframe.ownerDocument,
          "afterprint",
          this.afterPrint.bind(this)
        );
        addEventListenerOptional(
          iframe.contentDocument,
          "afterprint",
          this.afterPrint.bind(this)
        );
        addEventListenerOptional(
          iframe.contentWindow,
          "afterprint",
          this.afterPrint.bind(this)
        );
        addEventListenerOptional(
          iframe.contentWindow.document,
          "afterprint",
          this.afterPrint.bind(this)
        );
      }
      addEventListenerOptional(
        window,
        "afterprint",
        this.afterPrint.bind(this)
      );
      addEventListenerOptional(
        document,
        "afterprint",
        this.afterPrint.bind(this)
      );
    }
    if (this.properties?.disableContextMenu) {
      addEventListenerOptional(
        this.delegate.mainElement,
        "contextmenu",
        this.disableContext
      );
      addEventListenerOptional(
        this.delegate.headerMenu,
        "contextmenu",
        this.disableContext
      );
      for (const iframe of this.delegate.iframes) {
        addEventListenerOptional(iframe, "contextmenu", this.disableContext);
        addEventListenerOptional(
          iframe.ownerDocument,
          "contextmenu",
          this.disableContext
        );
        addEventListenerOptional(
          iframe.contentDocument,
          "contextmenu",
          this.disableContext
        );
        addEventListenerOptional(
          iframe.contentWindow,
          "contextmenu",
          this.disableContext
        );
        addEventListenerOptional(
          iframe.contentWindow.document,
          "contextmenu",
          this.disableContext
        );
      }
      addEventListenerOptional(window, "contextmenu", this.disableContext);
      addEventListenerOptional(document, "contextmenu", this.disableContext);
    }
  }

  initializeResource() {
    if (this.properties?.hideTargetUrl) {
      this.hideTargetUrls(true);
    }
    if (this.properties?.disableDrag) {
      this.preventDrag(true);
    }
  }

  public async initialize() {
    if (this.properties?.enableObfuscation) {
      return new Promise<void>(async (resolve) => {
        await (document as any).fonts.ready;
        for (const iframe of this.delegate.iframes) {
          const body = HTMLUtilities.findRequiredIframeElement(
            iframe.contentDocument,
            "body"
          ) as HTMLBodyElement;

          this.observe();

          setTimeout(() => {
            this.rects = this.findRects(body);
            this.rects.forEach((rect) =>
              this.toggleRect(rect, this.securityContainer, this.isHacked)
            );

            this.setupEvents();
            if (!this.hasEventListener) {
              this.hasEventListener = true;
              addEventListenerOptional(
                window,
                "scroll",
                this.handleScroll.bind(this)
              );
            }
            resolve();
          }, 10);
        }
      });
    }
  }

  handleScroll() {
    this.rects.forEach((rect) =>
      this.toggleRect(rect, this.securityContainer, this.isHacked)
    );
  }
  handleResize() {
    if (this.properties?.enableObfuscation) {
      const onDoResize = debounce(() => {
        this.calcRects(this.rects);
        if (this.rects !== undefined) {
          this.rects.forEach((rect) =>
            this.toggleRect(rect, this.securityContainer, this.isHacked)
          );
        }
      }, 10);
      if (this.rects) {
        this.observe();
        onDoResize();
      }
    }
  }

  disableContext(e: {
    preventDefault: () => void;
    stopPropagation: () => void;
  }) {
    e.preventDefault();
    e.stopPropagation();
    return false;
  }

  disableSave(event: {
    keyCode: any;
    metaKey: any;
    ctrlKey: any;
    key: string;
    preventDefault: () => void;
    stopPropagation: () => void;
  }) {
    if (
      navigator.platform === "MacIntel" || navigator.platform.match("Mac")
        ? event.metaKey
        : event.ctrlKey && (event.key === "s" || event.keyCode === 83)
    ) {
      event.preventDefault();
      event.stopPropagation();
      return false;
    }
    return true;
  }
  preventCopy(event: {
    clipboardData: { setData: (arg0: string, arg1: any) => void };
    preventDefault: () => void;
    stopPropagation: () => void;
  }) {
    if (IS_DEV) {
      console.log("copy action initiated");
    }
    event.clipboardData.setData("text/plain", "copy not allowed");
    event.stopPropagation();
    event.preventDefault();
    return false;
  }

  beforePrint(event: {
    preventDefault: () => void;
    stopPropagation: () => void;
  }) {
    if (IS_DEV) {
      console.log("before print");
    }
    this.delegate.headerMenu.style.display = "none";
    this.delegate.mainElement.style.display = "none";

    event.stopPropagation();
    event.preventDefault();
    return false;
  }
  afterPrint(event: {
    preventDefault: () => void;
    stopPropagation: () => void;
  }) {
    if (IS_DEV) {
      console.log("before print");
    }
    this.delegate.headerMenu.style.removeProperty("display");
    this.delegate.mainElement.style.removeProperty("display");

    event.stopPropagation();
    event.preventDefault();
    return false;
  }

  hideTargetUrls(activate) {
    function onAElementClick(ev) {
      ev.preventDefault();
      const href = ev.currentTarget.getAttribute("data-href-resolved");
      const aElement = document.createElement("a");
      aElement.setAttribute("href", href);
      aElement.click();
    }
    for (const iframe of this.delegate.iframes) {
      const aElements = iframe.contentDocument.querySelectorAll("a");

      aElements.forEach((aElement) => {
        const dataHref = aElement.getAttribute("data-href");
        if (!dataHref) {
          aElement.setAttribute("data-href", aElement.getAttribute("href"));
          aElement.setAttribute("data-href-resolved", aElement.href);
        }
      });

      if (activate) {
        aElements.forEach((aElement) => {
          aElement.setAttribute("href", "");
          aElement.addEventListener("click", onAElementClick);
        });
      } else {
        aElements.forEach((aElement) => {
          aElement.setAttribute("href", aElement.getAttribute("data-href"));
          aElement.removeEventListener("click", onAElementClick);
        });
      }
    }
  }

  preventDrag(activate) {
    const dragStyle =
      "-webkit-user-drag: none; -khtml-user-drag: none; -moz-user-drag: none; -ms-user-drag: none; user-drag: none; -webkit-pointer-events: none; -khtml-pointer-events: none; -moz-pointer-events: none; -ms-pointer-events: none; pointer-events: none;";
    const onDragstart = (evt) => {
      evt.preventDefault();
    };
    for (const iframe of this.delegate.iframes) {
      const bodyStyle = iframe.contentDocument.body.getAttribute("style") || "";

      if (activate) {
        iframe.contentDocument.body.addEventListener("dragstart", onDragstart);
        iframe.contentDocument.body.setAttribute(
          "style",
          bodyStyle + dragStyle
        );
      } else {
        iframe.contentDocument.body.removeEventListener(
          "dragstart",
          onDragstart
        );
        iframe.contentDocument.body.setAttribute(
          "style",
          bodyStyle.replace(dragStyle, "")
        );
      }
    }
  }

  recalculate(delay: number = 0) {
    if (this.properties?.enableObfuscation) {
      const onDoResize = debounce(() => {
        this.calcRects(this.rects);
        if (this.rects !== undefined) {
          this.rects.forEach((rect) =>
            this.toggleRect(rect, this.securityContainer, this.isHacked)
          );
        }
      }, delay);
      if (this.rects) {
        this.observe();
        onDoResize();
      }
    }
  }

  calcRects(rects: Array<ContentProtectionRect>): void {
    if (rects !== undefined) {
      rects.forEach((rect) => {
        try {
          const { top, height, left, width } = this.measureTextNode(rect.node);
          rect.top = top;
          rect.height = height;
          rect.width = width;
          rect.left = left;
        } catch (error) {
          if (IS_DEV) {
            console.log("error " + error);
            console.log(rect);
            console.log(rect.node);
            console.log("scrambledTextContent " + rect.scrambledTextContent);
            console.log("textContent " + rect.textContent);
            console.log("isObfuscated " + rect.isObfuscated);
          }
        }
      });
    }
  }

  deactivateRect(
    rect: ContentProtectionRect,
    securityContainer: HTMLElement,
    isHacked: boolean
  ): void {
    const beingHacked = this.isBeingHacked(securityContainer);

    if (beingHacked || isHacked) {
      rect.node.textContent = rect.scrambledTextContent;
      rect.isObfuscated = true;
    } else {
      rect.node.textContent = rect.textContent;
      rect.isObfuscated = false;
    }
  }

  toggleRect(
    rect: ContentProtectionRect,
    securityContainer: HTMLElement,
    isHacked: boolean
  ): void {
    const outsideViewport = this.isOutsideViewport(rect);
    const beingHacked = this.isBeingHacked(securityContainer);

    if (rect.isObfuscated && !outsideViewport && !beingHacked && !isHacked) {
      rect.node.textContent = rect.textContent;
      rect.isObfuscated = false;
    }

    if (!rect.isObfuscated && (outsideViewport || beingHacked || isHacked)) {
      rect.node.textContent = rect.scrambledTextContent;
      rect.isObfuscated = true;
    }
  }

  findRects(parent: HTMLElement): Array<ContentProtectionRect> {
    const textNodes = this.findTextNodes(parent);

    return textNodes.map((node) => {
      const { top, height, left, width } = this.measureTextNode(node);
      const scrambled =
        node.parentElement.nodeName === "option" ||
          node.parentElement.nodeName === "script"
          ? node.textContent
          : this.obfuscateText(node.textContent);
      return {
        top,
        height,
        width,
        left,
        node,
        textContent: node.textContent,
        scrambledTextContent: scrambled,
        isObfuscated: false,
      };
    });
  }

  obfuscateText(text: string): string {
    return this.scramble(text, true);
  }

  measureTextNode(node: Element): any {
    try {
      const range = document.createRange();
      range.selectNode(node);

      const rect = range.getBoundingClientRect();
      range.detach(); // frees up memory in older browsers

      return rect;
    } catch (error) {
      if (IS_DEV) {
        console.log("measureTextNode " + error);
        console.log("measureTextNode " + node);
        console.log(node.textContent);
      }
    }
  }

  isBeingHacked(element: HTMLElement): boolean {
    if (
      element.style.animation ||
      element.style.transition ||
      element.style.position ||
      element.hasAttribute("style")
    ) {
      if (IS_DEV) console.log("content being hacked");
      return true;
    }
    return false;
  }

  isOutsideViewport(rect: ContentProtectionRect): boolean {
    const windowLeft = window.scrollX;
    const windowRight = windowLeft + window.innerWidth;
    const right = rect.left + rect.width;
    const bottom = rect.top + rect.height;
    const windowTop = window.scrollY;
    const windowBottom = windowTop + window.innerHeight;

    const isAbove = bottom < windowTop;
    const isBelow = rect.top > windowBottom;

    const isLeft = right < windowLeft;
    const isRight = rect.left > windowRight;

    return isAbove || isBelow || isLeft || isRight;
  }

  findTextNodes(
    parentElement: Element,
    nodes: Array<Element> = []
  ): Array<Element> {
    let element = parentElement.firstChild as Element;

    while (element) {
      if (element.nodeType === 1) {
        this.findTextNodes(element, nodes);
      }

      if (element.nodeType === 3) {
        if (element.textContent.trim()) {
          nodes.push(element);
        }
      }

      element = element.nextSibling as Element;
    }

    return nodes;
  }
  scramble(str: any, letters: boolean = false, paragraph: boolean = false) {
    var words = str.split(" ");

    function scramble(arr: any) {
      var len = arr.length;
      var swap;
      var i;

      while (len > 0) {
        i = Math.floor(Math.random() * len);
        len--;
        swap = arr[len];
        arr[len] = arr[i];
        arr[i] = swap;
      }
      return arr;
    }

    if (letters) {
      words = words.map(function (word: any) {
        return scramble(word.split("")).join("");
      });
    }
    return paragraph ? scramble(words).join(" ") : words.join(" ");
  }
}<|MERGE_RESOLUTION|>--- conflicted
+++ resolved
@@ -103,8 +103,6 @@
   ) {
     this.delegate = delegate;
     this.properties = properties;
-<<<<<<< HEAD
-=======
   }
 
   private static async startInspectorProtection(
@@ -143,7 +141,6 @@
       allowHigherVersions: true,
     });
     return supportedBrowsers.test(navigator.userAgent);
->>>>>>> 72a03d7e
   }
 
   protected async start(): Promise<void> {
