/*
 * Copyright 2018-2020 DITA (AM Consulting LLC)
 *
 * Licensed under the Apache License, Version 2.0 (the "License");
 * you may not use this file except in compliance with the License.
 * You may obtain a copy of the License at
 *
 * http://www.apache.org/licenses/LICENSE-2.0
 *
 * Unless required by applicable law or agreed to in writing, software
 * distributed under the License is distributed on an "AS IS" BASIS,
 * WITHOUT WARRANTIES OR CONDITIONS OF ANY KIND, either express or implied.
 * See the License for the specific language governing permissions and
 * limitations under the License.
 *
 * Developed on behalf of: Bokbasen AS (https://www.bokbasen.no), CAST (http://www.cast.org)
 * Licensed to: Bokbasen AS and CAST under one or more contributor license agreements.
 */

import LocalStorageStore from "./store/LocalStorageStore";
import IFrameNavigator, {
  ReaderConfig,
  UpLinkConfig,
} from "./navigator/IFrameNavigator";
import LocalAnnotator from "./store/LocalAnnotator";
import BookmarkModule from "./modules/BookmarkModule";
import { UserSettings } from "./model/user-settings/UserSettings";
import AnnotationModule from "./modules/AnnotationModule";
import TTSModule from "./modules/TTS/TTSModule";
import { TTSSettings } from "./modules/TTS/TTSSettings";
import SearchModule from "./modules/search/SearchModule";
import ContentProtectionModule from "./modules/protection/ContentProtectionModule";
import TextHighlighter from "./modules/highlight/TextHighlighter";
import TimelineModule from "./modules/positions/TimelineModule";
import { getUserAgentRegExp } from "browserslist-useragent-regexp";
import MediaOverlayModule from "./modules/mediaoverlays/MediaOverlayModule";
import { Locator } from "./model/Locator";
import { Publication } from "./model/Publication";
import { convertAndCamel, Link } from "./model/Link";
import { TaJsonDeserialize } from "./utils/JsonUtil";
import { MediaOverlaySettings } from "./modules/mediaoverlays/MediaOverlaySettings";

let D2Settings: UserSettings;
let D2TTSSettings: TTSSettings;
let D2MediaOverlaySettings: MediaOverlaySettings;
let D2Navigator: IFrameNavigator;
let D2Highlighter: TextHighlighter;
let BookmarkModuleInstance: BookmarkModule;
let AnnotationModuleInstance: AnnotationModule;
let TTSModuleInstance: TTSModule;
let SearchModuleInstance: SearchModule;
let ContentProtectionModuleInstance: ContentProtectionModule;
let TimelineModuleInstance: TimelineModule;
let MediaOverlayModuleInstance: MediaOverlayModule;

export const IS_DEV =
  process.env.NODE_ENV === "development" || process.env.NODE_ENV === "dev";

export async function unload() {
  if (IS_DEV) {
    console.log("unload reader");
  }
  document.body.onscroll = () => {};
  await D2Navigator.stop();
  await D2Settings.stop();
  if (D2Navigator.rights?.enableTTS) {
    await D2TTSSettings.stop();
    await TTSModuleInstance.stop();
  }
  if (D2Navigator.rights?.enableBookmarks) {
    await BookmarkModuleInstance.stop();
  }
  if (D2Navigator.rights?.enableAnnotations) {
    await AnnotationModuleInstance.stop();
  }
  if (D2Navigator.rights?.enableSearch) {
    await SearchModuleInstance.stop();
  }
  if (D2Navigator.rights?.enableContentProtection) {
    await ContentProtectionModuleInstance.stop();
  }
  if (D2Navigator.rights?.enableTimeline) {
    await TimelineModuleInstance.stop();
  }
  if (D2Navigator.rights?.enableMediaOverlays) {
    await D2MediaOverlaySettings.stop();
    await MediaOverlayModuleInstance.stop();
  }
}
exports.unload = async function () {
  await unload();
};
export function hasMediaOverlays() {
  if (IS_DEV) {
    console.log("hasMediaOverlays");
  }
  return D2Navigator.hasMediaOverlays;
}
exports.hasMediaOverlays = function () {
  return hasMediaOverlays();
};
export function startReadAloud() {
  if (IS_DEV) {
    console.log("startReadAloud");
  }
  return D2Navigator.startReadAloud();
}
exports.startReadAloud = function () {
  return startReadAloud();
};
export function stopReadAloud() {
  if (IS_DEV) {
    console.log("stopReadAloud");
  }
  return D2Navigator.stopReadAloud();
}
exports.stopReadAloud = function () {
  return stopReadAloud();
};
export function pauseReadAloud() {
  if (IS_DEV) {
    console.log("pauseReadAloud");
  }
  return D2Navigator.pauseReadAloud();
}
exports.pauseReadAloud = function () {
  return pauseReadAloud();
};
export function resumeReadAloud() {
  if (IS_DEV) {
    console.log("resumeReadAloud");
  }
  return D2Navigator.resumeReadAloud();
}
exports.resumeReadAloud = function () {
  return resumeReadAloud();
};
export async function saveBookmark() {
  if (D2Navigator.rights?.enableBookmarks) {
    if (IS_DEV) {
      console.log("saveBookmark");
    }
    return await BookmarkModuleInstance.saveBookmark();
  }
}
exports.saveBookmark = function () {
  return saveBookmark();
};
export async function deleteBookmark(bookmark) {
  if (D2Navigator.rights?.enableBookmarks) {
    if (IS_DEV) {
      console.log("deleteBookmark");
    }
    return await BookmarkModuleInstance.deleteBookmark(bookmark);
  }
}
exports.deleteBookmark = async function (bookmark) {
  return deleteBookmark(bookmark);
};
export async function deleteAnnotation(highlight) {
  if (D2Navigator.rights?.enableAnnotations) {
    if (IS_DEV) {
      console.log("deleteAnnotation");
    }
    return await AnnotationModuleInstance.deleteAnnotation(highlight);
  }
}
exports.deleteAnnotation = async function (highlight) {
  return deleteAnnotation(highlight);
};
export async function addAnnotation(highlight) {
  if (D2Navigator.rights?.enableAnnotations) {
    if (IS_DEV) {
      console.log("addAnnotation");
    }
    return await AnnotationModuleInstance.addAnnotation(highlight);
  }
}
exports.addAnnotation = async function (highlight) {
  return addAnnotation(highlight);
};
export async function tableOfContents() {
  if (IS_DEV) {
    console.log("tableOfContents");
  }
  return await convertAndCamel(D2Navigator.tableOfContents());
}
exports.tableOfContents = function () {
  return tableOfContents();
};
export async function readingOrder() {
  if (IS_DEV) {
    console.log("readingOrder");
  }
  return await convertAndCamel(D2Navigator.readingOrder());
}
exports.readingOrder = async function () {
  return readingOrder();
};
export async function bookmarks() {
  if (D2Navigator.rights?.enableBookmarks) {
    if (IS_DEV) {
      console.log("bookmarks");
    }
    return await BookmarkModuleInstance.getBookmarks();
  } else {
    return [];
  }
}
exports.bookmarks = async function () {
  return bookmarks();
};
export async function annotations() {
  if (D2Navigator.rights?.enableAnnotations) {
    if (IS_DEV) {
      console.log("annotations");
    }
    return await AnnotationModuleInstance.getAnnotations();
  } else {
    return [];
  }
}
exports.annotations = async function () {
  return annotations();
};
export async function search(term, current) {
  if (D2Navigator.rights?.enableSearch) {
    if (IS_DEV) {
      console.log("search");
    }
    return await SearchModuleInstance.search(term, current);
  } else {
    return [];
  }
}
exports.search = async function (term, current) {
  return search(term, current);
};
export async function goToSearchIndex(href, index, current) {
  if (D2Navigator.rights?.enableSearch) {
    if (IS_DEV) {
      console.log("goToSearchIndex");
    }
    await SearchModuleInstance.goToSearchIndex(href, index, current);
  }
}
exports.goToSearchIndex = async function (href, index, current) {
  await goToSearchIndex(href, index, current);
};
export async function goToSearchID(href, index, current) {
  if (D2Navigator.rights?.enableSearch) {
    if (IS_DEV) {
      console.log("goToSearchID");
    }
    await SearchModuleInstance.goToSearchID(href, index, current);
  }
}
exports.goToSearchID = async function (href, index, current) {
  await goToSearchID(href, index, current);
};
export async function clearSearch() {
  if (D2Navigator.rights?.enableSearch) {
    if (IS_DEV) {
      console.log("clearSearch");
    }
    await SearchModuleInstance.clearSearch();
  }
}
exports.clearSearch = async function () {
  await clearSearch();
};
export function currentResource() {
  if (IS_DEV) {
    console.log("currentResource");
  }
  return D2Navigator.currentResource();
}
exports.currentResource = function () {
  return currentResource();
};
export function mostRecentNavigatedTocItem() {
  if (IS_DEV) {
    console.log("mostRecentNavigatedTocItem");
  }
  return D2Navigator.mostRecentNavigatedTocItem();
}
exports.mostRecentNavigatedTocItem = function () {
  return mostRecentNavigatedTocItem();
};
export function totalResources() {
  if (IS_DEV) {
    console.log("totalResources");
  }
  return D2Navigator.totalResources();
}
exports.totalResources = function () {
  return totalResources();
};
export function publicationLanguage() {
  if (IS_DEV) {
    console.log("publicationLanguage");
  }
  return D2Navigator.publication.Metadata.Language;
}
exports.publicationLanguage = function () {
  return publicationLanguage();
};
export async function resetUserSettings() {
  if (IS_DEV) {
    console.log("resetSettings");
  }
  await D2Settings.resetUserSettings();
}
exports.resetUserSettings = async function () {
  await resetUserSettings();
};
export async function applyUserSettings(userSettings) {
  if (IS_DEV) {
    console.log("applyUserSettings");
  }
  await D2Settings.applyUserSettings(userSettings);
}
exports.applyUserSettings = async function (userSettings) {
  await applyUserSettings(userSettings);
};
export async function currentSettings() {
  if (IS_DEV) {
    console.log("currentSettings");
  }
  return D2Settings.currentSettings();
}
exports.currentSettings = async function () {
  return currentSettings();
};
export async function increase(incremental) {
  if (
    (incremental === "pitch" ||
      incremental === "rate" ||
      incremental === "volume") &&
    D2Navigator.rights?.enableTTS
  ) {
    if (IS_DEV) {
      console.log("increase " + incremental);
    }
    await D2TTSSettings.increase(incremental);
  } else {
    if (IS_DEV) {
      console.log("increase " + incremental);
    }
    await D2Settings.increase(incremental);
  }
}
exports.increase = async function (incremental) {
  await increase(incremental);
};
export async function decrease(incremental) {
  if (
    (incremental === "pitch" ||
      incremental === "rate" ||
      incremental === "volume") &&
    D2Navigator.rights?.enableTTS
  ) {
    if (IS_DEV) {
      console.log("decrease " + incremental);
    }
    await D2TTSSettings.decrease(incremental);
  } else {
    if (IS_DEV) {
      console.log("decrease " + incremental);
    }
    await D2Settings.decrease(incremental);
  }
}
exports.decrease = async function (incremental) {
  await decrease(incremental);
};
// export async function publisher(on) {
//   if (IS_DEV) {
//     console.log("publisher " + on);
//   }
//   R2Settings.publisher(on);
// }
export async function resetTTSSettings() {
  if (D2Navigator.rights?.enableTTS) {
    if (IS_DEV) {
      console.log("resetSettings");
    }
    await D2TTSSettings.resetTTSSettings();
  }
}
exports.resetTTSSettings = async function () {
  await resetTTSSettings();
};
export async function applyTTSSettings(ttsSettings) {
  if (D2Navigator.rights?.enableTTS) {
    if (IS_DEV) {
      console.log("applyTTSSettings");
    }
    await D2TTSSettings.applyTTSSettings(ttsSettings);
  }
}
exports.applyTTSSettings = async function (ttsSettings) {
  await applyTTSSettings(ttsSettings);
};
export async function applyTTSSetting(key, value) {
  if (D2Navigator.rights?.enableTTS) {
    if (IS_DEV) {
      console.log("set " + key + " value " + value);
    }
    await D2TTSSettings.applyTTSSetting(key, value);
  }
}
exports.applyTTSSetting = async function (key, value) {
  await applyTTSSetting(key, value);
};
export async function applyPreferredVoice(value) {
  if (D2Navigator.rights?.enableTTS) {
    await D2TTSSettings.applyPreferredVoice(value);
  }
}
exports.applyPreferredVoice = async function (value) {
  await applyPreferredVoice(value);
};
export async function resetMediaOverlaySettings() {
  if (D2Navigator.rights?.enableMediaOverlays) {
    if (IS_DEV) {
      console.log("resetMediaOverlaySettings");
    }
    await D2MediaOverlaySettings.resetMediaOverlaySettings();
  }
}
exports.resetMediaOverlaySettings = async function () {
  await resetMediaOverlaySettings();
};
export async function applyMediaOverlaySettings(setting) {
  if (D2Navigator.rights?.enableMediaOverlays) {
    if (IS_DEV) {
      console.log("applyMediaOverlaySettings");
    }
    await D2MediaOverlaySettings.applyMediaOverlaySettings(setting);
  }
}
exports.applyMediaOverlaySettings = async function (setting) {
  await applyMediaOverlaySettings(setting);
};
export function goTo(locator) {
  if (IS_DEV) {
    console.log("goTo " + locator);
  }
  D2Navigator.goTo(locator);
}
exports.goTo = function (locator) {
  goTo(locator);
};
export function nextResource() {
  if (IS_DEV) {
    console.log("nextResource");
  }
  D2Navigator.nextResource();
}
exports.nextResource = function () {
  nextResource();
};
export function previousResource() {
  if (IS_DEV) {
    console.log("previousResource");
  }
  D2Navigator.previousResource();
}
exports.previousResource = function () {
  previousResource();
};
export function nextPage() {
  if (IS_DEV) {
    console.log("nextPage");
  }
  D2Navigator.nextPage();
}
exports.nextPage = function () {
  nextPage();
};
export function previousPage() {
  if (IS_DEV) {
    console.log("previousPage");
  }
  D2Navigator.previousPage();
}
exports.previousPage = function () {
  previousPage();
};
export function atStart() {
  if (IS_DEV) {
    console.log("atStart");
  }
  return D2Navigator.atStart();
}
exports.atStart = function () {
  return atStart();
};
export function atEnd() {
  if (IS_DEV) {
    console.log("atEnd");
  }
  return D2Navigator.atEnd();
}
exports.atEnd = function () {
  return atEnd();
};
export async function scroll(value) {
  if (IS_DEV) {
    console.log("scroll " + value);
  }
  await D2Settings.scroll(value);
}
exports.scroll = async function (value) {
  await scroll(value);
};
export function currentLocator() {
  if (IS_DEV) {
    console.log("currentLocator");
  }
  return D2Navigator.currentLocator();
}
exports.currentLocator = function () {
  return currentLocator();
};
export function positions() {
  if (IS_DEV) {
    console.log("positions");
  }
  return D2Navigator.positions();
}
exports.positions = function () {
  return positions();
};
export function goToPosition(value) {
  if (IS_DEV) {
    console.log("goToPosition");
  }
  return D2Navigator.goToPosition(value);
}
exports.goToPosition = function (value) {
  goToPosition(value);
};
export function applyAttributes(value) {
  if (IS_DEV) {
    console.log("applyAttributes");
  }
  D2Navigator.applyAttributes(value);
}
exports.applyAttributes = function (value) {
  applyAttributes(value);
};
// currently not used or functional
export function snapToElement(value) {
  if (IS_DEV) {
    console.log("snapToElement");
  }
  D2Navigator.snapToElement(value);
}
exports.snapToElement = function (value) {
  snapToElement(value);
};
export async function load(config: ReaderConfig): Promise<any> {
  let browsers: string[] = [];

  if (config.protection?.enforceSupportedBrowsers) {
    (config.protection?.supportedBrowsers ?? []).forEach((browser: string) => {
      browsers.push("last 1 " + browser + " version");
    });
  }
  const supportedBrowsers = getUserAgentRegExp({
    browsers: browsers,
    allowHigherVersions: true,
  });

  if (
    (config.protection?.enforceSupportedBrowsers &&
      supportedBrowsers.test(navigator.userAgent)) ||
    !config.protection?.enforceSupportedBrowsers
  ) {
    let mainElement = document.getElementById("D2Reader-Container");
    let headerMenu = document.getElementById("headerMenu");
    let footerMenu = document.getElementById("footerMenu");
    let webpubManifestUrl = config.url;
    let store = new LocalStorageStore({
      prefix: webpubManifestUrl.href,
      useLocalStorage: config.useLocalStorage,
    });
    let settingsStore = new LocalStorageStore({
      prefix: "r2d2bc-reader",
      useLocalStorage: config.useLocalStorage,
    });

    let annotator = new LocalAnnotator({ store: store });

    let upLink: UpLinkConfig;
    if (config.upLinkUrl) {
      upLink = config.upLinkUrl;
    }

    const response = await window.fetch(webpubManifestUrl.href, {
      credentials: "same-origin",
    });
    const manifestJSON = await response.json();
    let publication = TaJsonDeserialize<Publication>(manifestJSON, Publication);
    publication.manifestUrl = webpubManifestUrl;

    if ((publication.Metadata.Rendition?.Layout ?? "unknown") === "fixed") {
      config.rights.enableAnnotations = false;
      config.rights.enableSearch = false;
      config.rights.enableTTS = false;
      // config.protection.enableObfuscation = false;
    }

    const getContentBytesLength = async (href: string): Promise<number> => {
      if (config.api?.getContentBytesLength) {
        return config.api.getContentBytesLength(href);
      }
      const r = await fetch(href);
      const b = await r.blob();
      return b.size;
    };

    if (config.rights?.autoGeneratePositions ?? true) {
      let startPosition = 0;
      let totalContentLength = 0;
      let positions = [];
      let weight = {};
      await Promise.all(
        publication.readingOrder.map(async (link) => {
          if (
            (publication.Metadata.Rendition?.Layout ?? "unknown") === "fixed"
          ) {
            const locator: Locator = {
              href: link.Href,
              locations: {
                progression: 0,
                position: startPosition + 1,
              },
              type: link.TypeLink,
            };
            if (IS_DEV) console.log(locator);
            positions.push(locator);
            startPosition = startPosition + 1;
          } else {
<<<<<<< HEAD
            // TODO: USE ZIP ARCHIVE ENTRY LENGTH !!!!! ??
            let href = publication.getAbsoluteHref(link.Href);
            const r = await fetch(href);
            const b = await r.blob();
            let length = b.size;
            (link as Link).contentLength = length;
=======
            var href = publication.getAbsoluteHref(link.href);
            let length = await getContentBytesLength(href);
            link.contentLength = length;
>>>>>>> a698688f
            totalContentLength += length;
            let positionLength = 1024;
            let positionCount = Math.max(1, Math.ceil(length / positionLength));
            if (IS_DEV) console.log(length + " Bytes");
            if (IS_DEV) console.log(positionCount + " Positions");
            Array.from(Array(positionCount).keys()).map((_, position) => {
              const locator: Locator = {
                href: link.Href,
                locations: {
                  progression: position / positionCount,
                  position: startPosition + (position + 1),
                },
                type: link.TypeLink,
              };
              if (IS_DEV) console.log(locator);
              positions.push(locator);
            });
            startPosition = startPosition + positionCount;
          }
        })
      );
      if ((publication.Metadata.Rendition?.Layout ?? "unknown") !== "fixed") {
        publication.readingOrder.map(async (link) => {
          if (IS_DEV) console.log(totalContentLength);
          if (IS_DEV) console.log((link as Link).contentLength);
          (link as Link).contentWeight =
            (100 / totalContentLength) * (link as Link).contentLength;
          weight[link.Href] = (link as Link).contentWeight;
          if (IS_DEV) console.log((link as Link).contentWeight);
        });
      }
      positions.map((locator, _index) => {
        let resource = positions.filter(
          (el: Locator) => el.href === decodeURI(locator.href)
        );
        let positionIndex = Math.ceil(
          locator.locations.progression * (resource.length - 1)
        );
        locator.locations.totalProgression =
          (locator.locations.position - 1) / positions.length;
        locator.locations.remainingPositions = Math.abs(
          positionIndex - (resource.length - 1)
        );
        locator.locations.totalRemainingPositions = Math.abs(
          locator.locations.position - 1 - (positions.length - 1)
        );
      });
      publication.positions = positions;
      if (IS_DEV) console.log(positions);
    } else {
      if (config.services?.positions) {
        await fetch(config.services?.positions.href)
          .then((r) => r.text())
          .then(async (content) => {
            publication.positions = JSON.parse(content).positions;
          });
      }
      if (config.services?.weight) {
        await fetch(config.services?.weight.href)
          .then((r) => r.text())
          .then(async (content) => {
            if (
              (publication.Metadata.Rendition?.Layout ?? "unknown") !== "fixed"
            ) {
              let weight = JSON.parse(content);
              publication.readingOrder.map(async (link) => {
                (link as Link).contentWeight = weight[link.Href];
                if (IS_DEV) console.log((link as Link).contentWeight);
              });
            }
          });
      }
    }

    // Settings
    D2Settings = await UserSettings.create({
      store: settingsStore,
      initialUserSettings: config.userSettings,
      headerMenu: headerMenu,
      material: config.material,
      api: config.api,
      injectables:
        (publication.Metadata.Rendition?.Layout ?? "unknown") === "fixed"
          ? config.injectablesFixed
          : config.injectables,
      layout:
        (publication.Metadata.Rendition?.Layout ?? "unknown") === "fixed"
          ? "fixed"
          : "reflowable",
    });

    // Navigator
    D2Navigator = await IFrameNavigator.create({
      mainElement: mainElement,
      headerMenu: headerMenu,
      footerMenu: footerMenu,
      publication: publication,
      settings: D2Settings,
      annotator: annotator,
      upLink: upLink,
      initialLastReadingPosition: config.lastReadingPosition,
      material: config.material,
      api: config.api,
      rights: config.rights,
      tts: config.tts,
      injectables:
        (publication.Metadata.Rendition?.Layout ?? "unknown") === "fixed"
          ? config.injectablesFixed
          : config.injectables,
      attributes: config.attributes,
      services: config.services,
    });

    // Highlighter
    if ((publication.Metadata.Rendition?.Layout ?? "unknown") !== "fixed") {
      D2Highlighter = await TextHighlighter.create({
        delegate: D2Navigator,
        ...config.highlighter,
      });
    }

    // Bookmark Module
    if (config.rights?.enableBookmarks) {
      BookmarkModuleInstance = await BookmarkModule.create({
        annotator: annotator,
        headerMenu: headerMenu,
        rights: config.rights,
        publication: publication,
        delegate: D2Navigator,
        initialAnnotations: config.initialAnnotations,
        ...config.bookmarks,
      });
    }

    // Annotation Module
    if (config.rights?.enableAnnotations) {
      AnnotationModuleInstance = await AnnotationModule.create({
        annotator: annotator,
        headerMenu: headerMenu,
        rights: config.rights,
        publication: publication,
        delegate: D2Navigator,
        initialAnnotations: config.initialAnnotations,
        highlighter: D2Highlighter,
        ...config.annotations,
      });
    }

    // TTS Module
    if (config.rights?.enableTTS) {
      D2TTSSettings = await TTSSettings.create({
        store: settingsStore,
        initialTTSSettings: config.tts,
        headerMenu: headerMenu,
        ...config.tts,
      });
      TTSModuleInstance = await TTSModule.create({
        delegate: D2Navigator,
        tts: D2TTSSettings,
        headerMenu: headerMenu,
        rights: config.rights,
        highlighter: D2Highlighter,
        ...config.tts,
      });
    }

    // Search Module
    if (config.rights?.enableSearch) {
      SearchModule.create({
        headerMenu: headerMenu,
        delegate: D2Navigator,
        publication: publication,
        highlighter: D2Highlighter,
        ...config.search,
      }).then(function (searchModule) {
        SearchModuleInstance = searchModule;
      });
    }
    // Timeline Module
    if (config.rights?.enableTimeline) {
      TimelineModule.create({
        publication: publication,
        delegate: D2Navigator,
      }).then(function (timelineModule) {
        TimelineModuleInstance = timelineModule;
      });
    }

    // Content Protection Module
    if (config.rights?.enableContentProtection) {
      ContentProtectionModule.create({
        delegate: D2Navigator,
        ...config.protection,
      }).then(function (contentProtectionModule) {
        ContentProtectionModuleInstance = contentProtectionModule;
      });
    }

    // MediaOverlay Module
    if (config.rights?.enableMediaOverlays) {
      D2MediaOverlaySettings = await MediaOverlaySettings.create({
        store: settingsStore,
        initialMediaOverlaySettings: config.mediaOverlays,
        headerMenu: headerMenu,
        ...config.mediaOverlays,
      });
      MediaOverlayModuleInstance = await MediaOverlayModule.create({
        publication: publication,
        settings: D2MediaOverlaySettings,
        delegate: D2Navigator,
        ...config.mediaOverlays,
      });
    }

    return new Promise((resolve) => resolve(D2Navigator));
  } else {
    throw new Error("Browser not supported");
  }
}
exports.load = async function (config: ReaderConfig) {
  return load(config);
};<|MERGE_RESOLUTION|>--- conflicted
+++ resolved
@@ -644,18 +644,9 @@
             positions.push(locator);
             startPosition = startPosition + 1;
           } else {
-<<<<<<< HEAD
-            // TODO: USE ZIP ARCHIVE ENTRY LENGTH !!!!! ??
-            let href = publication.getAbsoluteHref(link.Href);
-            const r = await fetch(href);
-            const b = await r.blob();
-            let length = b.size;
-            (link as Link).contentLength = length;
-=======
             var href = publication.getAbsoluteHref(link.href);
             let length = await getContentBytesLength(href);
             link.contentLength = length;
->>>>>>> a698688f
             totalContentLength += length;
             let positionLength = 1024;
             let positionCount = Math.max(1, Math.ceil(length / positionLength));
