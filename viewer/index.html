<!--
 * Copyright 2018-2020 DITA (AM Consulting LLC)
 *
 * Licensed under the Apache License, Version 2.0 (the "License");
 * you may not use this file except in compliance with the License.
 * You may obtain a copy of the License at
 *
 * http://www.apache.org/licenses/LICENSE-2.0
 *
 * Unless required by applicable law or agreed to in writing, software
 * distributed under the License is distributed on an "AS IS" BASIS,
 * WITHOUT WARRANTIES OR CONDITIONS OF ANY KIND, either express or implied.
 * See the License for the specific language governing permissions and
 * limitations under the License.
 *
 * Developed on behalf of: DITA
 * Licensed to: Bokbasen AS and CAST under one or more contributor license agreements.
-->

<!DOCTYPE html>
<html lang="en">

<head>
    <title>D2 Reader</title>
    <meta charset="utf-8" />
    <meta name="author" content="Aferdita Muriqi" />
    <meta name="description" content="A viewer application for EPUB files." />
    <meta name="viewport" content="width=device-width, initial-scale=1, maximum-scale=1, user-scalable=no, viewport-fit=cover" />

    <!-- R2 Reader CSS -->
    <link rel="stylesheet" href="reader.css" />

    <script> var exports = {}; </script>
    <script src="reader.js"></script>

    <!-- Material Icons-->
    <link href="https://fonts.googleapis.com/icon?family=Material+Icons" rel="stylesheet">

    <!-- START Material CSS -->
    <!-- Material header and footer CSS  - uncomment if  custom header an d footer is provided-->
    <link rel="stylesheet" href="material.css" />
    <!-- END Material CSS -->

</head>

<body>

    <div class="content" id="root">
        <header id="headerMenu">
            <div class="navbar-fixed">
                <nav class="navbar">
                    <div class="nav-wrapper"><span class="brand-logo  hide-on-med-and-down " id="book-title"></span>
                        <ul id="nav-mobile-right" class="right">
                            <li style="display:none"><a data-target="container-view-note-input" class="dropdown-trigger " id="menu-button-note"><i class="material-icons">speaker_notes</i></a></li>
                            <li><a class="saveBookmark" id="menu-button-bookmark"><i class="material-icons">bookmark</i></a></li>
                            <li><a data-target="container-view-tts-settings" class="dropdown-trigger " id="menu-button-tts"><i class="material-icons ">volume_up</i></a></li>
                            <li><a data-target="container-view-settings" class="dropdown-trigger " id="menu-button-settings"><i class="material-icons">settings</i></a></li>
                            <li style="display:none"><a data-target="container-view-search" class="dropdown-trigger " id="menu-button-search"><i class="material-icons">search</i></a></li>
                        </ul>
                        <ul id="nav-mobile-left" class="left">
                            <li><a href="#!" data-target="sidenav-left" class="sidenav-trigger left"><i class="material-icons  show-on-large">menu</i></a></li>
                            <li><a rel="prev" style="padding-left: 7px; padding-right: 7px;"><i class="material-icons ">arrow_back_ios</i></a></li>
                            <li><a rel="next" style="padding-left: 7px; padding-right: 7px;"><i class="material-icons ">arrow_forward_ios</i></a></li>
                        </ul>
                    </div>
                </nav>
            </div>
            <ul id="sidenav-left" class="sidenav">
                <li><a href="#" class="logo-container ">D2 Reader<i class="material-icons  left" style="margin-right: 15px">
                            import_contacts
                        </i><i class="material-icons right  editAnnotations" id="expand-menu">unfold_more</i></a></li>
                <li class="no-padding ">
                    <ul class="collapsible collapsible-accordion">
                        <li style="padding-left: 16px" id="sidenav-section-gotopage">
                            Go To Page: <input type="text" style="width:100px;" id="goToPageNumberInput" /><button id="goToPageNumberButton">Go</button>
                        </li>
                        <li class="bold" id="sidenav-section-toc"><a class="collapsible-header ">Table of Contents<i class="material-icons chevron purple-yellow-text">chevron_left</i></a>
                            <div id="container-view-toc" class="contents-view collapsible-body active" style="background-color : #ffffff">
                            </div>
                        </li>
                        <li class="bold " id="sidenav-section-bookmarks"><a class="collapsible-header ">Bookmarks <i class="material-icons chevron ">chevron_left</i></a>
                            <div id="container-view-bookmarks" class="bookmarks-view collapsible-body active" style="background-color : #ffffff">
                            </div>
                        </li>
                        <li class="bold " id="sidenav-section-highlights"><a class="collapsible-header allvit-purple-text">Highlights<i class="material-icons chevron allvit-purple-text">chevron_left</i></a>
                            <div id="container-view-highlights" class="highlights-view collapsible-body active" style="background-color : #ffffff">
                            </div>
                        </li>
                        <li class="bold" id="sidenav-section-landmarks"><a class="collapsible-header allvit-purple-text">Landmarks<i class="material-icons chevron allvit-purple-text">chevron_left</i></a>
                            <div id="container-view-landmarks" class="landmarks-view collapsible-body active" style="background-color : #ffffff">
                            </div>
                        </li>
                        <li class="bold" id="sidenav-section-pagelist"><a class="collapsible-header allvit-purple-text">Page
                                List<i class="material-icons chevron allvit-purple-text">chevron_left</i></a>
                            <div id="container-view-pagelist" class="pageList-view collapsible-body active" style="background-color : #ffffff">
                            </div>
                        </li>
                    </ul>
                </li>
            </ul>
            <div id="container-view-tts-settings" class="dropdown-content notifications">
                <!-- oninput="showVal(this.value)" onchange="showVal(this.value)" -->


                <center>
                    <button style="width:24%" onclick="javascript:D2Reader.startReadAloud()"><i class="material-icons">play_arrow</i>PLAY</button>
                    <button style="width:24%" onclick="javascript:D2Reader.stopReadAloud()"><i class="material-icons">stop</i>STOP</button>
                    <button style="width:24%" onclick="javascript:D2Reader.pauseReadAloud()"><i class="material-icons">pause</i>PAUSE</button>
                    <button style="width:24%" onclick="javascript:D2Reader.resumeReadAloud()"><i class="material-icons">play_arrow</i>RESUME</button>
                </center>
                <center>
                    <button onclick="javascript:D2Reader.applyTTSSettings({ color: 'orange' })"><i class="material-icons" style="color: rgba(250, 96, 0, 0.5);">lense</i></button>
                    <button onclick="javascript:D2Reader.applyTTSSettings({ color: 'red' })"><i class="material-icons" style="color: indianred;">lense</i></button>
                    <button onclick="javascript:D2Reader.applyTTSSettings({ color: 'gray' })"><i class="material-icons" style="color: lightslategrey;">lense</i></button>
                    <button onclick="javascript:D2Reader.applyTTSSettings({ color: 'purple' })"><i class="material-icons" style="color: mediumpurple;">lense</i></button>
                    <button onclick="javascript:D2Reader.applyTTSSettings({ color: 'green' })"><i class="material-icons" style="color: lightgreen;">lense</i></button>
                </center>

                <div>
                    <span style="width: 30%; display: inline-block;">Auto Scroll</span>
                    <input type="checkbox" class="filled" id="autoScroll" name="autoScroll" onchange="javascript:D2Reader.applyTTSSettings({ autoScroll: this.checked })">
                </div>
                <div>
                    <label style="margin-right: 20px;">Language</label>
                    <select style="width: 70%;" onchange="javascript:D2Reader.preferredVoice(value)" id="preferred-languages">
                        <option value="" disabled selected>Choose language</option>
                    </select>
                </div>
                <div class="range-slider">
                    <span style="width: 20%; display: inline-block;">Rate</span>
                    <input class="range-slider__range" style="width:70%" type="range" min="0.1" max="10" step="0.1" value="1" id="speechRate" name="speechRate" onchange="javascript:D2Reader.applyTTSSettings({ rate: this.value })" />
                </div>
                <div class="range-slider">
                    <label style="width: 20%; display: inline-block;">Pitch</label>
                    <input class="range-slider__range" style="width:70%" type="range" min="0.1" max="2" step="0.1" value="1" id="speechPitch" name="speechPitch" onchange="javascript:D2Reader.applyTTSSettings({ pitch: this.value })" />
                </div>
                <div class="range-slider">
                    <label style="width: 20%; display: inline-block;">Volume</label>
                    <input class="range-slider__range" style="width:70%" type="range" min="0.1" max="1" step="0.1" value="1" id="speechVolume" name="speechVolume" onchange="javascript:D2Reader.applyTTSSettings({ volume: this.value })" />
                </div>

                <!-- userProperties.addIncremental(this.rate, 0.1, 10, 0.1, "", TTSREFS.RATE_REF, TTSREFS.RATE_KEY)
        userProperties.addIncremental(this.pitch, 0.1, 2, 0.1, "", TTSREFS.PITCH_REF, TTSREFS.PITCH_KEY)
        userProperties.addIncremental(this.volume, 0.1, 1, 0.1, "", TTSREFS.VOLUME_REF, TTSREFS.VOLUME_KEY) -->

                <!-- <ul class="settings-menu" role="menu" tabindex="0">
        

        
                    <li id="container-view-rate">
                        <ul class="settings-options">

                            <li class="rate-setting"><button id="decrease-rate" class="decrease" role="menuitem"
                                    tabindex="-1">Rate decrease</button></li>

                            <li class="rate-setting"><button id="increase-rate" class="increase" role="menuitem"
                                    tabindex="-1">Rate increase</button></li>

                        </ul>
                    </li>
                    <li id="container-view-pitch">
                        <ul class="settings-options">

                            <li class="pitch-setting"><button id="decrease-pitch" class="decrease" role="menuitem"
                                    tabindex="-1">Pitch decrease</button></li>

                            <li class="pitch-setting"><button id="increase-pitch" class="increase" role="menuitem"
                                    tabindex="-1">Pitch increase</button></li>

                        </ul>
                    </li>
                    <li id="container-view-volume">
                        <ul class="settings-options">

                            <li class="volume-setting"><button id="decrease-volume" class="decrease" role="menuitem"
                                    tabindex="-1">Volume decrease</button></li>

                            <li class="volume-setting"><button id="increase-volume" class="increase" role="menuitem"
                                    tabindex="-1">Volume increase</button></li>

                        </ul>
                    </li>
                </ul> -->
            </div>
            <div id="container-view-settings" class="dropdown-content settings-view notifications">
                <ul class="settings-menu" role="menu">

                    <li id="container-view-fontsize">
                        <ul class="settings-options">

                            <li class="font-setting"><button id="decrease-font" class="decrease" role="menuitem" tabindex="-1">A-</button></li>

                            <li class="font-setting"><button id="increase-font" class="increase" role="menuitem" tabindex="-1">A+</button></li>

                        </ul>
                    </li>

                    <li id="container-view-appearance">
                        <ul class="settings-options">

                            <li class="reading-theme"><button id="day-theme" class="day-theme" role="menuitem" tabindex="-1" aria-label="Day mode enabled">Day<svg xmlns="http://www.w3.org/2000/svg" preserveAspectRatio="xMidYMid meet"
                                         class="checkedIcon" role="img" aria-labelledby="check-icon">
                                        <use xlink:href="#check-icon"></use>
                                    </svg></button></li>

                            <li class="reading-theme"><button id="sepia-theme" class="sepia-theme" role="menuitem" tabindex="-1" aria-label="Sepia mode disabled">Sepia<svg xmlns="http://www.w3.org/2000/svg"
                                         preserveAspectRatio="xMidYMid meet" class="checkedIcon" role="img"
                                         aria-labelledby="check-icon">
                                        <use xlink:href="#check-icon"></use>
                                    </svg></button></li>

                            <li class="reading-theme"><button id="night-theme" class="night-theme" role="menuitem" tabindex="-1" aria-label="Night mode disabled">Night<svg xmlns="http://www.w3.org/2000/svg"
                                         preserveAspectRatio="xMidYMid meet" class="checkedIcon" role="img"
                                         aria-labelledby="check-icon">
                                        <use xlink:href="#check-icon"></use>
                                    </svg></button></li>

                        </ul>
                    </li>

                    <li id="container-view-scroll">
                        <ul class="settings-options">

                            <li class="reading-view"><button id="view-scroll" class="view-scroll" role="menuitem" tabindex="-1" aria-label="Scroll view enabled">Scroll<svg xmlns="http://www.w3.org/2000/svg"
                                         preserveAspectRatio="xMidYMid meet" class="checkedIcon" role="img"
                                         aria-labelledby="check-icon">
                                        <use xlink:href="#check-icon"></use>
                                    </svg></button></li>

                            <li class="reading-view"><button id="view-paginated" class="view-paginated" role="menuitem" tabindex="-1" aria-label="Paginated view disabled">Paginated<svg xmlns="http://www.w3.org/2000/svg"
                                         preserveAspectRatio="xMidYMid meet" class="checkedIcon" role="img"
                                         aria-labelledby="check-icon">
                                        <use xlink:href="#check-icon"></use>
                                    </svg></button></li>


                        </ul>
                    </li>
                    <li id="container-view-fontfamily">
                        <ul class="settings-options">

                            <li class="reading-style"><button id="publisher-font" class="publisher-font" role="menuitem" tabindex="-1" aria-label="Publisher font enabled">Publisher<svg xmlns="http://www.w3.org/2000/svg"
                                         preserveAspectRatio="xMidYMid meet" class="checkedIcon" role="img"
                                         aria-labelledby="check-icon">
                                        <use xlink:href="#check-icon"></use>
                                    </svg></button></li>

                            <li class="reading-style"><button id="serif-font" class="serif-font" role="menuitem" tabindex="-1" aria-label="Serif font disabled">Serif<svg xmlns="http://www.w3.org/2000/svg" preserveAspectRatio="xMidYMid meet"
                                         class="checkedIcon" role="img"
                                         aria-labelledby="check-icon">
                                        <use xlink:href="#check-icon"></use>
                                    </svg></button></li>

                            <li class="reading-style"><button id="sans-font" class="sans-font" role="menuitem" tabindex="-1" aria-label="Sans-serif font disabled">Sans-serif<svg xmlns="http://www.w3.org/2000/svg"
                                         preserveAspectRatio="xMidYMid meet" class="checkedIcon" role="img"
                                         aria-labelledby="check-icon">
                                        <use xlink:href="#check-icon"></use>
                                    </svg></button></li>

                            <li class="reading-style"><button id="opendyslexic-font" class="opendyslexic-font" role="menuitem" tabindex="-1" aria-label="Open Dyslexic font disabled">Open
                                    Dyslexic<svg xmlns="http://www.w3.org/2000/svg" preserveAspectRatio="xMidYMid meet" class="checkedIcon" role="img" aria-labelledby="check-icon">
                                        <use xlink:href="#check-icon"></use>
                                    </svg></button></li>

                        </ul>
                    </li>

                </ul>
            </div>
            <div id="container-view-note-input" class="dropdown-content notifications">
                <ul class="note-menu" role="menu">
                    <li>
                        <textarea id="note-input" name="text" wrap="soft" class="note-input" name="note-input" placeholder="type your note here"></textarea><br>
                        <button id="save-note-button" class="saveNote btn right">
                            <span>save note</span>
                        </button>
                    </li>

                </ul>
            </div>
            <div id="container-view-search" class="dropdown-content dropdown-tabbed notifications">
                <div class="search-wrapper" tabindex="-1">
                    <i class="material-icons left" style="margin-right: -25px;position: relative;">search</i><input id="searchInput" placeholder="Search" style="padding-left: 25px; width: 100%;height: 40px;" type="text" />
                    <ul class="tabs tabs-fixed-width">
                        <li class="tab"><a href="#test1">Current Chapter</a></li>
                        <li class="tab"><a href="#test2">Entire Book</a></li>
                    </ul>
                    <div id="test1" class="col s12">
                        <div class="collection" id="searchResultChapter">
                            <a href="#!" class="collection-item">No Search Result</a>
                        </div>
                    </div>
                    <div id="test2" class="col s12">
                        <div class="collection" id="searchResultBook">
                            <a href="#!" class="collection-item">No Search Result</a>
                        </div>
                    </div>
                </div>
            </div>
        </header>

        <div id="D2Reader-Container" style="width: 100%; height: 100%; position: relative;">
            <main style="overflow: hidden" tabindex=-1 id="iframe-wrapper">
                <div id="reader-loading" class="loading"></div>
                <div id="reader-error" class="error"></div>
                <div id="reader-info-top" class="info top">
                    <span class="book-title"></span>
                </div>
                <iframe allowtransparency="true" title="ePub Reader" SCROLLING="no" style="border: 0px; display: block;" width="100%" height="100%"></iframe>
                <div id="reader-info-bottom" class="info bottom">
                    <div style="width:20%;float: left;">
                        <span class="chapter-position"></span>
                        <span class="chapter-title"></span>
                    </div>
                    <div style="width:60%;float: left;">
                        <input class="range-slider__range" style="width:100%" type="range" min="1" step="1" id="positionSlider" name="positionSlider" onchange="javascript:D2Reader.goToPosition( this.value )" />
                    </div>
                    <div style="width:20%;float: right;">
                        <span class="remaining-positions"></span>
                    </div>
                </div>
            </main>
            <div id="container-view-security" class="security"></div>
            <div id="container-view-timeline" class="timeline" style="top: 5rem;bottom: 2.5rem;"></div>

            <a id="previous-chapter" rel="prev" role="button" aria-labelledby="previous-label"
               style="top: 65px;left: 50%;position: fixed;color: #000;height: 24px;background: #d3d3d33b; width: 150px;transform: translate(-50%, 0); display: none">
                <i class="material-icons black-text" style="left: calc(50% - 12px);
                position: relative;">keyboard_arrow_up</i>
            </a>
            <a id="next-chapter" rel="next" role="button" aria-labelledby="next-label" style="bottom: 0;left: 50%;position: fixed;color: #000;height: 24px;background: #d3d3d33b; width: 150px;transform: translate(-50%, 0); display: none">
                <i class="material-icons black-text" style="left: calc(50% - 12px);
                position: relative;">keyboard_arrow_down</i>
            </a>

            <div class="left-gutter" id="left-gutter">
            </div>

        </div>

        <span id="highlight-toolbox" class="highlight-toolbox">
            <div id="highlight-toolbox-mode-colors">
                <button style="background-color: gainsboro;" id="dismissIcon"><i class="material-icons" style="color:gray">close</i></button>
            </div>
            <div id="highlight-toolbox-mode-add">
                <button style="display: unset;" id="colorIcon" class="color-option"><span></span></button>
                <button style="background-color: gainsboro;" id="highlightIcon"><span style="background: yellow;display: inline-block;width: 24px;height: 24px;">
                        <svg xmlns="http://www.w3.org/2000/svg" width="24" height="24" viewBox="0 0 24 24" preserveAspectRatio="xMidYMid meet" role="img" class="icon open" aria-labelledby="text-icon">
                            <title id="text-icon">Text</title>
                            <path d="M5 4v3h5.5v12h3V7H19V4z"></path>
                        </svg>
                    </span></button>
                <button style="background-color: gainsboro;" id="underlineIcon"><span style="display: inline-block;width: 24px;height: 24px;border-bottom: yellow solid 4px;">
                        <svg xmlns="http://www.w3.org/2000/svg" width="24" height="24" viewBox="0 0 24 24" preserveAspectRatio="xMidYMid meet" role="img" class="icon open" aria-labelledby="text-icon">
                            <title id="text-icon">Text</title>
                            <path d="M5 4v3h5.5v12h3V7H19V4z"></path>
                        </svg>
                    </span></button>
                <button style="background-color: gainsboro;" id="speakIcon"><span style="display: inline-block;width: 24px;height: 24px;">
                        <svg xmlns="http://www.w3.org/2000/svg" width="24" height="24" viewBox="0 0 24 24" preserveAspectRatio="xMidYMid meet" role="img" class="icon open" aria-labelledby="speak-icon">
                            <title id="speak-icon">Speak</title>
                            <circle cx="9" cy="9" r="4"></circle>
                            <path
                                  d="M9 15c-2.67 0-8 1.34-8 4v2h16v-2c0-2.66-5.33-4-8-4zm7.76-9.64l-1.68 1.69c.84 1.18.84 2.71 0 3.89l1.68 1.69c2.02-2.02 2.02-5.07 0-7.27zM20.07 2l-1.63 1.63c2.77 3.02 2.77 7.56 0 10.74L20.07 16c3.9-3.89 3.91-9.95 0-14z">
                            </path>
                            <path d="M0 0h24v24H0z" fill="none"></path>
                        </svg>
                    </span></button>
                <button style="background-color: gainsboro;" id="anIcon"><span style="display: inline-block;width: 24px;height: 24px;">
                        <svg xmlns="http://www.w3.org/2000/svg" viewBox="0 0 24 24" fill="black" width="24" height="24">
                            <path d="M0 0h24v24H0z" fill="none" />
                            <path
                                  d="M11 18h2v-2h-2v2zm1-16C6.48 2 2 6.48 2 12s4.48 10 10 10 10-4.48 10-10S17.52 2 12 2zm0 18c-4.41 0-8-3.59-8-8s3.59-8 8-8 8 3.59 8 8-3.59 8-8 8zm0-14c-2.21 0-4 1.79-4 4h2c0-1.1.9-2 2-2s2 .9 2 2c0 2-3 1.75-3 5h2c0-2.25 3-2.5 3-5 0-2.21-1.79-4-4-4z" />
                        </svg>
                    </span></button>
            </div>
            <div id="highlight-toolbox-mode-edit">
                <button style="background-color: gainsboro;display: none" id="deleteIcon"><i class="material-icons" style="color:gray">delete</i></button>
            </div>
        </span>

    </div>

    <footer id="footerMenu">
        <a rel="prev" class="disabled" role="button" aria-labelledby="previous-label" style="top: 50%;left:0;position: fixed;height: 100px;
                    background: #d3d3d33b;">
            <i class="material-icons black-text" style="top: calc(50% - 12px);
                        position: relative;">keyboard_arrow_left</i>
        </a>
        <a rel="next" class="disabled" role="button" aria-labelledby="next-label" style="top: 50%;right:0;position: fixed;height: 100px;
                    background: #d3d3d33b;">
            <i class="material-icons black-text" style="top: calc(50% - 12px);
                        position: relative;">keyboard_arrow_right</i>
        </a>
    </footer>
    </div>

    <script>
        var getURLQueryParams = function () {
            var params = {};
            var query = window.location.search;
            if (query && query.length) {
                query = query.substring(1);
                var keyParams = query.split('&');
                for (var x = 0; x < keyParams.length; x++) {
                    var keyVal = keyParams[x].split('=');
                    if (keyVal.length > 1) {
                        params[keyVal[0]] = decodeURIComponent(keyVal[1]);
                    }
                }
            }
            return params;
        };
        var urlParams = getURLQueryParams();
        // var upLink = { url: new URL("/", window.location.href), label: "Back", ariaLabel: "Go back" };

        var injectables = [
            { type: 'style', url: '/viewer/readium-css/ReadiumCSS-before.css', r2before: true },
            { type: 'style', url: '/viewer/readium-css/ReadiumCSS-default.css', r2default: true },
            { type: 'style', url: '/viewer/readium-css/ReadiumCSS-after.css', r2after: true },
            { type: 'style', url: '/viewer/injectables/pagebreak/pagebreak.css', r2after: true },
            { type: 'script', url: 'https://cdnjs.cloudflare.com/ajax/libs/mathjax/2.7.6/MathJax.js?config=TeX-MML-AM_CHTML&latest' },
            { type: 'style', url: '/viewer/fonts/opendyslexic/opendyslexic.css', fontFamily: 'opendyslexic' },
            { type: 'script', url: '/viewer/injectables/footnotes/footnotes.js' },
            { type: 'style', url: '/viewer/injectables/footnotes/footnotes.css' },
            { type: 'style', url: '/viewer/injectables/style/style.css' },
        ]
        var userSettings = {
            // appearance: "readium-sepia-on", //readium-default-on, readium-night-on, readium-sepia-on
            // fontFamily: "sans-serif", //Original, serif, sans-serif
            // textAlignment: "justify", //"auto", "justify", "start"
            // columnCount: "auto", // "auto", "1", "2"
            // verticalScroll: "readium-scroll-off", //readium-scroll-on, readium-scroll-off,
            // fontSize: 100.0,
            // wordSpacing: 0.0,
            // letterSpacing: 0.0,
            // pageMargins: 2.0,
            // lineHeight: 1.0
        }
        var selectionMenuItems = [
            {
                id: 'anIcon',
                callback: function (selection) {
                    alert(selection)
                }
            }
        ]

        D2Reader.load({
            url: new URL(urlParams['url']),
            attributes: {
                margin: 120,
            },
            rights: {
                enableMaterial: true,
                enableBookmarks: true,
                enableAnnotations: true,
                enableTTS: true,
                enableSearch: true,
                enableTimeline: true
            },
            material: {
                settings: {
                    fontSize: true,
                    fontFamily: true,
                    appearance: true,
                    scroll: true,
                    // textAlign: true,
                    // colCount: true,
                    // wordSpacing: true,
                    // letterSpacing: true,
                    // pageMargins: true,
                    // lineHeight: true
                },
            },
            tts: {
                enableSplitter: true,
                color: "orange",
                autoScroll: true,
                voice: {
                    usePublication: false//, // true = will be used no matter if an initial language is set, false = ignore publicaiton language
                    // lang: "de_DE" // initial language, default system language will be used it this language can't be found
                    // name: "Karen" // will be only used together with the lang, if lang is not given, name will be ignored 
                },
                api: {
                    started: function () {
                        console.log("started")
                        return new Promise(function (resolve, reject) {
                            resolve
                        })
                    },
                    stopped: function () {
                        console.log("stopped")
                        return new Promise(function (resolve, reject) {
                            resolve()
                        })
                    },
                    paused: function () {
                        console.log("paused")
                        return new Promise(function (resolve, reject) {
                            resolve()
                        })
                    },
                    resumed: function () {
                        console.log("resumed")
                        return new Promise(function (resolve, reject) {
                            resolve()
                        })
                    },
                    finished: function () {
                        console.log("finished")
                        return new Promise(function (resolve, reject) {
                            resolve()
                        })
                    },
                    // updateSettings: function (userSettings) {
                    //     return new Promise(function (resolve, reject) {
                    //         resolve(
                    //             userSettings
                    //         )
                    //     })
                    // }
                }
            },
            search: {
                color: "#fce300",
                current: "#ed7138"
            },
            highlighter: {
                selectionMenuItems: selectionMenuItems,
                api: {
                    selectionMenuOpen: function () {
                        console.log("selectionMenuOpen")
                    }, 
                    selectionMenuClose: function () {
                        console.log("selectionMenuClose")
                    }, 
                }
            },
            annotations: {
<<<<<<< HEAD
            //     initialAnnotationColor: "var(--RS__highlightColor)",
            //     // initialAnnotationColor: "#ff8500",
            },
            protection: {
                enforceSupportedBrowsers: true,
                enableEncryption: true,
                enableObfuscation: true,
                disablePrint: true,
                disbaleCopy: true,
                detectInspect: true,
                clearOnInspect: false, // make sure detectInspect is true, otherwise this won't work
                disableKeys: true,
                disableContextMenu: true,
                hideTargetUrl: true,
                disableDrag: true,
                supportedBrowsers: [ // this will only be used if enforceSupportedBrowsers is true, and has nothing to do with the r2d2bc modules supported browsers
                    "Chrome", "ChromeAndroid", "Edge", "Firefox", "iOS", "Safari"
                ],
                api: {
                    // make sure detectInspect is true, otherwise this won't be called
                    // this callback will be executed in a loop while inspect is visible
                    inspectDetected: function () {
                        console.log("inspect detected")
                    }
                }
            },
            api: {
                getContent: function (href) {
                    return new Promise(function (resolve, reject) {
                        resolve(
                            // 'test, <a xmlns="http://www.w3.org/1999/xhtml" href="chapter_04.xhtml">Chapter 4</a>'
                        )
                    })
=======
                initialAnnotationColor: "var(--RS__highlightColor)",
                // initialAnnotationColor: "#ff8500",
            },
            api: {
                resourceReady: function () {
                    console.log("resourceReady")
>>>>>>> 4b3d25a3
                },
            },
            injectables: injectables,
            userSettings: userSettings,
            useLocalStorage: true // true = uses local storage, false = uses session storage (default)
        }).then(instance => {
            console.log("D2Reader loaded ", instance);
            // console.log("instance.bookmarkModule ", instance.bookmarkModule)
            // console.log("instance.annotationModule ", instance.annotationModule)
        }).catch(error => {
            console.error("error.message ", error.message);
            document.getElementById("reader-error").innerText = error.message
        });

    </script>


    <!-- START Material Scripts -->
    <!-- Compiled and minified Materialize JavaScript -->
    <script src="https://cdnjs.cloudflare.com/ajax/libs/materialize/1.0.0/js/materialize.min.js"></script>

    <noscript>
        <style>
            noscript {
                width: 100%;
                height: 100vh;
                display: flex;
                align-items: center;
                justify-content: center;
            }

            .warning {
                font-family: -apple-system, BlinkMacSystemFont, "Segoe UI", Roboto, Helvetica, Arial, sans-serif;
                font-size: 1.5rem;
                font-weight: bold;
            }
        </style>
        <p class="warning">To use this viewer, please enable JavaScript.</p>
    </noscript>
</body>

</html><|MERGE_RESOLUTION|>--- conflicted
+++ resolved
@@ -538,9 +538,8 @@
                 }
             },
             annotations: {
-<<<<<<< HEAD
-            //     initialAnnotationColor: "var(--RS__highlightColor)",
-            //     // initialAnnotationColor: "#ff8500",
+                initialAnnotationColor: "var(--RS__highlightColor)",
+                // initialAnnotationColor: "#ff8500",
             },
             protection: {
                 enforceSupportedBrowsers: true,
@@ -572,14 +571,9 @@
                             // 'test, <a xmlns="http://www.w3.org/1999/xhtml" href="chapter_04.xhtml">Chapter 4</a>'
                         )
                     })
-=======
-                initialAnnotationColor: "var(--RS__highlightColor)",
-                // initialAnnotationColor: "#ff8500",
-            },
-            api: {
+                },
                 resourceReady: function () {
                     console.log("resourceReady")
->>>>>>> 4b3d25a3
                 },
             },
             injectables: injectables,
