/*
 * Copyright 2018-2020 DITA (AM Consulting LLC)
 *
 * Licensed under the Apache License, Version 2.0 (the "License");
 * you may not use this file except in compliance with the License.
 * You may obtain a copy of the License at
 *
 * http://www.apache.org/licenses/LICENSE-2.0
 *
 * Unless required by applicable law or agreed to in writing, software
 * distributed under the License is distributed on an "AS IS" BASIS,
 * WITHOUT WARRANTIES OR CONDITIONS OF ANY KIND, either express or implied.
 * See the License for the specific language governing permissions and
 * limitations under the License.
 *
 * Developed on behalf of: Bokbasen AS (https://www.bokbasen.no), CAST (http://www.cast.org)
 * Licensed to: Bokbasen AS and CAST under one or more contributor license agreements.
 */

import * as HTMLUtilities from "../utils/HTMLUtilities";
import Annotator, { AnnotationType } from "../store/Annotator";
import IFrameNavigator, { ReaderRights } from "../navigator/IFrameNavigator";
import Publication, { Link } from "../model/Publication";
import TextHighlighter, { _highlights } from "./highlight/TextHighlighter";
import ReaderModule from "./ReaderModule";
import { addEventListenerOptional } from "../utils/EventHandler";
import { IHighlight } from "./highlight/common/highlight";
import {
  Annotation,
  AnnotationMarker,
  Bookmark,
  Locator,
} from "../model/Locator";
import { IS_DEV } from "..";
import { toast } from "materialize-css";
import { icons as IconLib } from "../utils/IconLib";
import { v4 as uuid } from "uuid";

export type Highlight = (highlight: Annotation) => Promise<Annotation>;

export interface AnnotationModuleAPI {
  addAnnotation: Highlight;
  deleteAnnotation: Highlight;
  selectedAnnotation: Highlight;
}
export interface AnnotationModuleConfig {
  initialAnnotationColor: string;
  api: AnnotationModuleAPI;
}

export interface AnnotationModuleProperties {
  annotator: Annotator;
  headerMenu: HTMLElement;
  rights: ReaderRights;
  publication: Publication;
  delegate: IFrameNavigator;
  initialAnnotations?: any;
  config: AnnotationModuleConfig;
  highlighter: TextHighlighter;
}

export default class AnnotationModule implements ReaderModule {
  private readonly annotator: Annotator | null;
  private rights: ReaderRights;
  private publication: Publication;
  private highlightsView: HTMLDivElement;
  private readonly headerMenu: HTMLElement;
  private readonly highlighter: TextHighlighter;
  private readonly initialAnnotations: any;
  private delegate: IFrameNavigator;
  config: AnnotationModuleConfig;

  public static async create(properties: AnnotationModuleProperties) {
    const annotations = new this(
      properties.annotator,
      properties.headerMenu,
      properties.rights || { enableAnnotations: false, enableTTS: false },
      properties.publication,
      properties.delegate,
      properties.initialAnnotations || null,
      properties.config,
      properties.highlighter
    );
    await annotations.start();
    return annotations;
  }

  public constructor(
    annotator: Annotator,
    headerMenu: HTMLElement,
    rights: ReaderRights,
    publication: Publication,
    delegate: IFrameNavigator,
    initialAnnotations: any | null = null,
    config: AnnotationModuleConfig | null = null,
    highlighter: TextHighlighter
  ) {
    this.annotator = annotator;
    this.rights = rights;
    this.publication = publication;
    this.headerMenu = headerMenu;
    this.delegate = delegate;
    this.initialAnnotations = initialAnnotations;
    this.highlighter = highlighter;
    this.config = config;
  }

  async stop() {
    if (IS_DEV) {
      console.log("Annotation module stop");
    }
  }

  protected async start(): Promise<void> {
    this.delegate.annotationModule = this;

    if (this.headerMenu)
      this.highlightsView = HTMLUtilities.findElement(
        this.headerMenu,
        "#container-view-highlights"
      ) as HTMLDivElement;

    if (this.initialAnnotations) {
      var highlights = this.initialAnnotations["highlights"] || null;
      if (highlights) {
        this.annotator.initAnnotations(highlights);
      }
    }
  }

  handleResize() {
    setTimeout(() => {
      this.drawHighlights();
    }, 10);
  }

  initialize() {
    return new Promise(async (resolve) => {
      await (document as any).fonts.ready;
      if (this.rights?.enableAnnotations) {
        setTimeout(() => {
          this.drawHighlights();
        }, 300);
      }
      resolve(null);
    });
  }

  async scrollToHighlight(id: any): Promise<any> {
    if (IS_DEV) {
      console.log("still need to scroll to " + id);
    }
    var position = await this.annotator.getAnnotationPosition(
      id,
      this.delegate.iframe.contentWindow as any
    );
    window.scrollTo(0, position - window.innerHeight / 3);
  }

  async deleteLocalHighlight(id: any): Promise<any> {
    if (this.annotator) {
      var deleted = await this.annotator.deleteAnnotation(id);

      if (IS_DEV) {
        console.log("Highlight deleted " + JSON.stringify(deleted));
      }
      await this.showHighlights();
      await this.drawHighlights();
      if (this.delegate.rights?.enableMaterial) {
        toast({ html: "highlight deleted" });
      }
      return deleted;
    } else {
      return new Promise<any>((resolve) => resolve(null));
    }
  }

  public async deleteAnnotation(highlight: Annotation): Promise<any> {
    this.deleteLocalHighlight(highlight.id);
  }
  public async addAnnotation(highlight: Annotation): Promise<any> {
    await this.annotator.saveAnnotation(highlight);
    await this.showHighlights();
    await this.drawHighlights();
  }

  public async deleteHighlight(highlight: Annotation): Promise<any> {
    if (this.config.api && this.config.api.deleteAnnotation) {
      this.config.api.deleteAnnotation(highlight).then(async () => {
        this.deleteLocalHighlight(highlight.id);
      });
    } else {
      this.deleteLocalHighlight(highlight.id);
    }
  }

  public async deleteSelectedHighlight(highlight: Annotation): Promise<any> {
    if (this.config.api && this.config.api.deleteAnnotation) {
      this.config.api.deleteAnnotation(highlight).then(async () => {
        this.deleteLocalHighlight(highlight.id);
      });
    } else {
      this.deleteLocalHighlight(highlight.id);
    }
  }

  public async saveAnnotation(
    highlight: IHighlight,
    marker: AnnotationMarker
  ): Promise<any> {
    if (this.annotator) {
      var tocItem = this.publication.getTOCItem(
        this.delegate.currentChapterLink.href
      );
      if (this.delegate.currentTocUrl !== null) {
        tocItem = this.publication.getTOCItem(this.delegate.currentTocUrl);
      }

      if (tocItem === null) {
        tocItem = this.publication.getTOCItemAbsolute(
          this.delegate.currentChapterLink.href
        );
      }

      const bookmarkPosition = this.delegate.view.getCurrentPosition();

      const body = HTMLUtilities.findRequiredIframeElement(
        this.delegate.iframe.contentDocument,
        "body"
      ) as HTMLBodyElement;
      const progression = highlight.position
        ? highlight.position / body.scrollHeight
        : bookmarkPosition;
      const id: string = uuid();

      const annotation: Annotation = {
        id: id,
        href: tocItem.href,
        locations: {
          progression: progression,
        },
        created: new Date(),
        type: this.delegate.currentChapterLink.type,
        title: this.delegate.currentChapterLink.title,
        highlight: highlight,
        color: this.highlighter.getColor(),
        marker: marker,
        text: {
          highlight: highlight.selectionInfo.cleanText,
        },
      };
      if (this.config.api && this.config.api.addAnnotation) {
        this.config.api.addAnnotation(annotation).then(async (result) => {
          annotation.id = result.id;
          var saved = await this.annotator.saveAnnotation(annotation);
          await this.showHighlights();
          await this.drawHighlights();
          return saved;
        });
      } else {
        var saved = await this.annotator.saveAnnotation(annotation);
        await this.showHighlights();
        await this.drawHighlights();
        return saved;
      }
    } else {
      return new Promise<any>((resolve) => resolve(null));
    }
  }

  async getAnnotations(): Promise<any> {
    let highlights: Array<any> = [];
    if (this.annotator) {
      highlights = (await this.annotator.getAnnotations()) as Array<any>;
    }
    return highlights;
  }

  public async showHighlights(): Promise<void> {
    let highlights: Array<any> = [];
    if (this.annotator) {
      highlights = (await this.annotator.getAnnotations()) as Array<any>;
      if (highlights) {
        highlights.forEach((rangeRepresentation) => {
          rangeRepresentation.highlight.marker = rangeRepresentation.marker;
          _highlights.push(rangeRepresentation.highlight);
        });
      }
    }
    if (this.highlightsView)
      this.createTree(
        AnnotationType.Annotation,
        highlights,
        this.highlightsView
      );
  }

  async drawHighlights(search: boolean = true): Promise<void> {
<<<<<<< HEAD
    if (oc(this.rights).enableAnnotations(false) && this.highlighter) {
      if (this.config.api) {
=======
    if (this.rights?.enableAnnotations && this.highlighter) {
      if (this.api) {
>>>>>>> 9597fbfa
        let highlights: Array<any> = [];
        if (this.annotator) {
          highlights = (await this.annotator.getAnnotations()) as Array<any>;
        }
        if (
          this.highlighter &&
          highlights &&
          this.delegate.iframe.contentDocument.readyState === "complete"
        ) {
          await this.highlighter.destroyAllhighlights(
            this.delegate.iframe.contentDocument
          );

          highlights.forEach(async (rangeRepresentation) => {
            rangeRepresentation.highlight.marker = rangeRepresentation.marker;

            _highlights.push(rangeRepresentation.highlight);

            const annotation: Annotation = rangeRepresentation;

            let currentLocation = this.delegate.currentChapterLink.href;

            var tocItem = this.publication.getTOCItem(currentLocation);
            if (this.delegate.currentTocUrl !== null) {
              tocItem = this.publication.getTOCItem(
                this.delegate.currentTocUrl
              );
            }

            if (tocItem === null) {
              tocItem = this.publication.getTOCItemAbsolute(
                this.delegate.currentChapterLink.href
              );
            }

            if (annotation.href === tocItem.href) {
              this.highlighter.setColor(annotation.color);

              await this.highlighter.createHighlightDom(
                this.delegate.iframe.contentWindow as any,
                rangeRepresentation.highlight
              );
            }
          });
        }
      } else {
        let highlights: Array<any> = [];
        if (this.annotator) {
          highlights = (await this.annotator.getAnnotations()) as Array<any>;
        }
        if (
          this.highlighter &&
          highlights &&
          this.delegate.iframe.contentDocument.readyState === "complete"
        ) {
          await this.highlighter.destroyAllhighlights(
            this.delegate.iframe.contentDocument
          );

          highlights.forEach(async (rangeRepresentation) => {
            rangeRepresentation.highlight.marker = rangeRepresentation.marker;

            _highlights.push(rangeRepresentation.highlight);

            const annotation: Annotation = rangeRepresentation;

            let currentLocation = this.delegate.currentChapterLink.href;

            var tocItem = this.publication.getTOCItem(currentLocation);
            if (this.delegate.currentTocUrl !== null) {
              tocItem = this.publication.getTOCItem(
                this.delegate.currentTocUrl
              );
            }

            if (tocItem === null) {
              tocItem = this.publication.getTOCItemAbsolute(
                this.delegate.currentChapterLink.href
              );
            }

            if (annotation.href === tocItem.href) {
              this.highlighter.setColor(annotation.color);

              await this.highlighter.createHighlightDom(
                this.delegate.iframe.contentWindow as any,
                rangeRepresentation.highlight
              );
            }
          });
        }
      }
      if (this.config && this.config?.initialAnnotationColor !== undefined) {
        this.highlighter.setColor(this.config.initialAnnotationColor);
      }
    }
    if (search && this.rights?.enableSearch) {
      this.delegate.searchModule.drawSearch();
    }
  }

  private createTree(
    type: AnnotationType,
    annotations: Array<any>,
    view: HTMLDivElement
  ) {
    if (annotations) {
      const self = this;
      const toc = this.publication.readingOrder;
      if (toc.length) {
        const createAnnotationTree = (
          parentElement: Element,
          links: Array<Link>
        ) => {
          let chapterList: HTMLUListElement = document.createElement("ul");
          chapterList.className = "sidenav-annotations";
          for (const link of links) {
            let chapterHeader: HTMLLIElement = document.createElement("li");
            const linkElement: HTMLAnchorElement = document.createElement("a");
            const spanElement: HTMLSpanElement = document.createElement("span");
            linkElement.tabIndex = -1;
            linkElement.className = "chapter-link";
            if (link.href) {
              const linkHref = this.publication.getAbsoluteHref(link.href);
              const tocItemAbs = this.publication.getTOCItemAbsolute(linkHref);
              linkElement.href = linkHref;
              linkElement.innerHTML = tocItemAbs.title || "";
              chapterHeader.appendChild(linkElement);
            } else {
              spanElement.innerHTML = link.title || "";
              spanElement.className = "chapter-title";
              chapterHeader.appendChild(spanElement);
            }

            addEventListenerOptional(
              linkElement,
              "click",
              (event: MouseEvent) => {
                event.preventDefault();
                event.stopPropagation();

                const position: Locator = {
                  href: linkElement.href,
                  locations: {
                    progression: 0,
                  },
                  type: link.type,
                  title: linkElement.title,
                };

                this.delegate.stopReadAloud();
                this.delegate.navigate(position);
              }
            );

            const bookmarkList: HTMLUListElement = document.createElement("ol");
            annotations.forEach(function (locator: any) {
              const href =
                link.href.indexOf("#") !== -1
                  ? link.href.slice(0, link.href.indexOf("#"))
                  : link.href;

              if (link.href && locator.href.endsWith(href)) {
                let bookmarkItem: HTMLLIElement = document.createElement("li");
                bookmarkItem.className = "annotation-item";
                let bookmarkLink: HTMLAnchorElement = document.createElement(
                  "a"
                );
                bookmarkLink.setAttribute("href", locator.href);

                if (type === AnnotationType.Annotation) {
                  bookmarkLink.className = "highlight-link";
                  let title: HTMLSpanElement = document.createElement("span");
                  let marker: HTMLSpanElement = document.createElement("span");
                  title.className = "title";
                  marker.innerHTML = locator.highlight.selectionInfo.cleanText;

                  if (
                    (locator as Annotation).marker ===
                    AnnotationMarker.Underline
                  ) {
                    if (typeof (locator as Annotation).color === "object") {
                      marker.style.setProperty(
                        "border-bottom",
                        `2px solid ${TextHighlighter.hexToRgbA(
                          (locator as Annotation).color
                        )}`,
                        "important"
                      );
                    } else {
                      marker.style.setProperty(
                        "border-bottom",
                        `2px solid ${(locator as Annotation).color}`,
                        "important"
                      );
                    }
                  } else {
                    if (typeof (locator as Annotation).color === "object") {
                      marker.style.backgroundColor = TextHighlighter.hexToRgbA(
                        (locator as Annotation).color
                      );
                    } else {
                      marker.style.backgroundColor = (locator as Annotation).color;
                    }
                  }
                  title.appendChild(marker);
                  bookmarkLink.appendChild(title);

                  let subtitle: HTMLSpanElement = document.createElement(
                    "span"
                  );
                  let formattedProgression =
                    Math.round(locator.locations.progression!! * 100) +
                    "% " +
                    "through resource";
                  subtitle.className = "subtitle";
                  subtitle.innerHTML = formattedProgression;
                  bookmarkLink.appendChild(subtitle);
                }

                let timestamp: HTMLSpanElement = document.createElement("span");
                timestamp.className = "timestamp";
                timestamp.innerHTML = AnnotationModule.readableTimestamp(
                  locator.created
                );
                bookmarkLink.appendChild(timestamp);

                addEventListenerOptional(
                  bookmarkLink,
                  "click",
                  (event: MouseEvent) => {
                    event.preventDefault();
                    event.stopPropagation();
                    self.handleAnnotationLinkClick(event, locator);
                  }
                );

                bookmarkItem.appendChild(bookmarkLink);
                if (
                  (self.delegate.sideNavExpanded &&
                    self.delegate.rights?.enableMaterial) ||
                  !self.delegate.rights?.enableMaterial
                ) {
                  let bookmarkDeleteLink: HTMLElement = document.createElement(
                    "button"
                  );
                  bookmarkDeleteLink.className = "delete";
                  bookmarkDeleteLink.innerHTML = IconLib.delete;

                  addEventListenerOptional(
                    bookmarkDeleteLink,
                    "click",
                    (event: MouseEvent) => {
                      event.preventDefault();
                      event.stopPropagation();
                      self.handleAnnotationLinkDeleteClick(
                        type,
                        event,
                        locator
                      );
                    }
                  );
                  bookmarkItem.appendChild(bookmarkDeleteLink);
                }
                bookmarkList.appendChild(bookmarkItem);
              }
            });

            if (bookmarkList.children.length > 0) {
              chapterList.appendChild(chapterHeader);
              chapterList.appendChild(bookmarkList);
            }
            if (chapterList.children.length > 0) {
              parentElement.appendChild(chapterList);
            }
            if (link.children && link.children.length > 0) {
              createAnnotationTree(parentElement, link.children);
            }
          }
        };
        view.innerHTML = "";
        createAnnotationTree(view, toc);
      }
    }
  }

  private handleAnnotationLinkClick(
    event: MouseEvent,
    locator: Bookmark
  ): void {
    if (locator) {
      locator.href = this.publication.getAbsoluteHref(locator.href);
      this.delegate.stopReadAloud();
      this.delegate.navigate(locator);
    } else {
      if (IS_DEV) {
        console.log("annotation data missing: ", event);
      }
    }
  }

  private handleAnnotationLinkDeleteClick(
    type: AnnotationType,
    event: MouseEvent,
    locator: any
  ): void {
    if (IS_DEV) {
      console.log("annotation data locator: ", locator);
    }
    if (locator) {
      if (type === AnnotationType.Annotation) {
        this.deleteHighlight(locator);
      }
    } else {
      if (IS_DEV) {
        console.log("annotation data missing: ", event);
      }
    }
  }

  private static readableTimestamp(timestamp: string) {
    const date = new Date(timestamp);
    return date.toDateString() + " " + date.toLocaleTimeString();
  }

  public async getAnnotation(highlight: IHighlight): Promise<any> {
    return this.annotator.getAnnotation(highlight);
  }
}<|MERGE_RESOLUTION|>--- conflicted
+++ resolved
@@ -296,13 +296,8 @@
   }
 
   async drawHighlights(search: boolean = true): Promise<void> {
-<<<<<<< HEAD
-    if (oc(this.rights).enableAnnotations(false) && this.highlighter) {
+    if (this.rights?.enableAnnotations && this.highlighter) {
       if (this.config.api) {
-=======
-    if (this.rights?.enableAnnotations && this.highlighter) {
-      if (this.api) {
->>>>>>> 9597fbfa
         let highlights: Array<any> = [];
         if (this.annotator) {
           highlights = (await this.annotator.getAnnotations()) as Array<any>;
