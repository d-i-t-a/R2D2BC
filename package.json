{
  "name": "@d-i-t-a/reader",
<<<<<<< HEAD
  "version": "1.5.0-alpha.2",
=======
  "version": "1.4.0",
>>>>>>> ac694d1d
  "description": "A viewer application for EPUB files.",
  "repository": "https://github.com/d-i-t-a/R2D2BC",
  "license": "Apache-2.0",
  "main": "src/index.js",
  "typings": "src/index.ts",
  "engines": {
    "node": ">8.0.0"
  },
  "publishConfig": {
    "registry": "https://registry.npmjs.org/"
  },
  "scripts": {
    "prepare": "npm run build",
    "build": "webpack --mode=production && npm run sass && cpx \"dist/*.{css,js,map,woff,woff2}\" viewer/ && cpx \"dist/injectables/**/*.{css,js,map}\" viewer/injectables/",
    "dev": "webpack --mode=development && npm run sass && cpx \"dist/*.{css,js,map,woff,woff2}\" viewer/ && cpx \"dist/injectables/**/*.{css,js,map}\" viewer/injectables/",
    "sass": "node-sass --source-map true src/styles/sass/ -o dist/",
    "examples": "rimraf examples/streamed/readers/viewer && cpx \"viewer/*.{html,css,js,map,woff,woff2}\" examples/streamed/readers/viewer && cpx \"viewer/readium-css/*.{css,js}\" examples/streamed/readers/viewer/readium-css && cpx \"viewer/fonts/*/*.{css,woff,woff2}\" examples/streamed/readers/viewer/fonts && cpx \"viewer/injectables/**/*.{css,js,map}\" examples/streamed/readers/viewer/injectables && cpx \"injectables/**/*.{css,js,map}\" examples/streamed/readers/viewer/injectables",
    "streamed": "node \"./examples/streamed/server/server-cli.inlinesourcemap.js\" ./examples/streamed/epubs/",
    "clean": "rimraf node_modules lib dist examples/streamed/readers/viewer",
    "about": "echo 'Do not update @types/parse5 to version 5 or else it will break jsdom typings!'"
  },
  "dependencies": {
    "cssesc": "^3.0.0",
    "debounce": "^1.2.0",
    "mark.js": "^8.11.1",
    "promise-polyfill": "^8.1.3",
    "sanitize-html": "^2.1.1",
    "ts-optchain": "^0.1.8",
    "whatwg-fetch": "^2.0.4"
  },
  "devDependencies": {
    "@types/chai": "^4.2.3",
    "@types/cssesc": "^3.0.0",
    "@types/debounce": "^3.0.0",
    "@types/jquery": "^3.3.31",
    "@types/jsdom": "^2.0.32",
    "@types/mark.js": "^8.11.4",
    "@types/materialize-css": "^1.0.6",
    "@types/mocha": "^5.2.7",
    "@types/node": "^10.14.22",
    "@types/pako": "^1.0.1",
    "@types/parse5": "^4.0.0",
    "@types/promise-polyfill": "^6.0.3",
    "@types/uuid": "^3.4.7",
    "braces": ">=2.3.1",
    "chai": "^4.1.2",
    "cpx": "^1.5.0",
    "express": "^4.17.1",
    "jsdom": "^9.12.0",
    "jsdom-global": "^2.1.1",
    "materialize-css": "^1.0.0",
    "minimist": ">=0.2.1",
    "mocha": "^7.2.0",
    "node-sass": "^4.14.1",
    "rangy": "^1.3.0",
    "rimraf": "^2.7.1",
    "sinon": "^6.0.1",
    "ts-loader": "^5.4.5",
    "typescript": "^3.6.4",
    "webpack": "^4.43.0",
    "webpack-cli": "^3.3.9"
  },
  "files": [
    "dist/*"
  ]
}<|MERGE_RESOLUTION|>--- conflicted
+++ resolved
@@ -1,10 +1,6 @@
 {
   "name": "@d-i-t-a/reader",
-<<<<<<< HEAD
-  "version": "1.5.0-alpha.2",
-=======
-  "version": "1.4.0",
->>>>>>> ac694d1d
+  "version": "1.5.0",
   "description": "A viewer application for EPUB files.",
   "repository": "https://github.com/d-i-t-a/R2D2BC",
   "license": "Apache-2.0",
