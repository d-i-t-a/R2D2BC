--- conflicted
+++ resolved
@@ -269,11 +269,8 @@
   injectables: Array<Injectable>;
   attributes: IFrameAttributes;
   services: PublicationServices;
-<<<<<<< HEAD
+  sample: SampleRead;
   private didInitKeyboardEventHandler: boolean = false;
-=======
-  sample: SampleRead;
->>>>>>> 4523921a
 
   public static async create(config: IFrameNavigatorConfig): Promise<any> {
     const navigator = new this(
@@ -1571,17 +1568,12 @@
           this.touchEventHandler.setupEvents(iframe.contentDocument);
           this.keyboardEventHandler.setupEvents(iframe.contentDocument);
         }
-<<<<<<< HEAD
+        this.touchEventHandler.setupEvents(this.errorMessage);
         if (!this.didInitKeyboardEventHandler) {
           this.keyboardEventHandler.delegate = this;
           this.keyboardEventHandler.keydown(document);
           this.didInitKeyboardEventHandler = true;
         }
-=======
-        this.touchEventHandler.setupEvents(this.errorMessage);
-        this.keyboardEventHandler.delegate = this;
-        this.keyboardEventHandler.keydown(document);
->>>>>>> 4523921a
       }
       if (this.view.layout !== "fixed") {
         if (this.view?.isScrollMode()) {
