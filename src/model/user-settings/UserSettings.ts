--- conflicted
+++ resolved
@@ -1106,16 +1106,10 @@
   async scroll(scroll: boolean): Promise<void> {
     const position = this.view.getCurrentPosition();
     this.verticalScroll = scroll;
-<<<<<<< HEAD
     this.userProperties.getByRef(
       ReadiumCSS.SCROLL_REF
     ).value = this.verticalScroll;
-    await this.storeProperty(
-=======
-    this.userProperties.getByRef(ReadiumCSS.SCROLL_REF).value =
-      this.verticalScroll;
     await this.saveProperty(
->>>>>>> 399c1605
       this.userProperties.getByRef(ReadiumCSS.SCROLL_REF)
     );
     await this.applyProperties();
