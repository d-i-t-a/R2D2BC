--- conflicted
+++ resolved
@@ -623,19 +623,6 @@
     };
 
     if (config.rights?.autoGeneratePositions ?? true) {
-<<<<<<< HEAD
-      var startPosition = 0;
-      var totalContentLength = 0;
-      var positions = [];
-      var weight = {};
-      await Promise.all(
-        publication.readingOrder.map(async (link) => {
-          if (
-            (publication.metadata.rendition?.layout ?? "unknown") === "fixed"
-          ) {
-            const locator: Locator = {
-              href: link.href,
-=======
       let startPosition = 0;
       let totalContentLength = 0;
       let positions = [];
@@ -647,30 +634,19 @@
           ) {
             const locator: Locator = {
               href: link.Href,
->>>>>>> 045eba4d
               locations: {
                 progression: 0,
                 position: startPosition + 1,
               },
-<<<<<<< HEAD
-              type: link.type,
-=======
               type: link.TypeLink,
->>>>>>> 045eba4d
             };
             if (IS_DEV) console.log(locator);
             positions.push(locator);
             startPosition = startPosition + 1;
           } else {
-<<<<<<< HEAD
-            var href = publication.getAbsoluteHref(link.href);
-            let length = await getContentBytesLength(href);
-            link.contentLength = length;
-=======
             let href = publication.getAbsoluteHref(link.Href);
             let length = await getContentBytesLength(href);
             (link as Link).contentLength = length;
->>>>>>> 045eba4d
             totalContentLength += length;
             let positionLength = 1024;
             let positionCount = Math.max(1, Math.ceil(length / positionLength));
@@ -692,15 +668,6 @@
           }
         })
       );
-<<<<<<< HEAD
-      if ((publication.metadata.rendition?.layout ?? "unknown") !== "fixed") {
-        publication.readingOrder.map(async (link) => {
-          if (IS_DEV) console.log(totalContentLength);
-          if (IS_DEV) console.log(link.contentLength);
-          link.contentWeight = (100 / totalContentLength) * link.contentLength;
-          weight[link.href] = link.contentWeight;
-          if (IS_DEV) console.log(link.contentWeight);
-=======
       if ((publication.Metadata.Rendition?.Layout ?? "unknown") !== "fixed") {
         publication.readingOrder.map(async (link) => {
           if (IS_DEV) console.log(totalContentLength);
@@ -709,7 +676,6 @@
             (100 / totalContentLength) * (link as Link).contentLength;
           weight[link.Href] = (link as Link).contentWeight;
           if (IS_DEV) console.log((link as Link).contentWeight);
->>>>>>> 045eba4d
         });
       }
       positions.map((locator, _index) => {
