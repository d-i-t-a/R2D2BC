--- conflicted
+++ resolved
@@ -614,58 +614,33 @@
     }
 
     if (config.rights?.autoGeneratePositions ?? true) {
-<<<<<<< HEAD
-      var startPosition = 0;
-      var totalContentLength = 0;
-      var positions = [];
-      var weight = {};
+      let startPosition = 0;
+      let totalContentLength = 0;
+      let positions = [];
+      let weight = {};
       await Promise.all(
         publication.readingOrder.map(async (link) => {
           if (
-            (publication.metadata.rendition?.layout ?? "unknown") === "fixed"
+            (publication.Metadata.Rendition?.Layout ?? "unknown") === "fixed"
           ) {
             const locator: Locator = {
-              href: link.href,
+              href: link.Href,
               locations: {
                 progression: 0,
                 position: startPosition + 1,
               },
-              type: link.type,
+              type: link.TypeLink,
             };
             if (IS_DEV) console.log(locator);
             positions.push(locator);
             startPosition = startPosition + 1;
           } else {
-            var href = publication.getAbsoluteHref(link.href);
+            // TODO: USE ZIP ARCHIVE ENTRY LENGTH !!!!! ??
+            let href = publication.getAbsoluteHref(link.Href);
             const r = await fetch(href);
             const b = await r.blob();
             let length = b.size;
-            link.contentLength = length;
-=======
-      let startPosition = 0;
-      let totalContentLength = 0;
-      let positions = [];
-      let weight = {};
-      publication.readingOrder.map(async (link, index) => {
-        if ((publication.Metadata.Rendition?.Layout ?? "unknown") === "fixed") {
-          const locator: Locator = {
-            href: link.Href,
-            locations: {
-              progression: 0,
-              position: startPosition + 1,
-            },
-            type: link.TypeLink,
-          };
-          if (IS_DEV) console.log(locator);
-          positions.push(locator);
-          startPosition = startPosition + 1;
-        } else {
-          // TODO: USE ZIP ARCHIVE ENTRY LENGTH !!!!! ??
-          let href = publication.getAbsoluteHref(link.Href);
-          await fetch(href).then(async (r) => {
-            let length = (await r.blob()).size;
             (link as Link).contentLength = length;
->>>>>>> 39b7b5dc
             totalContentLength += length;
             let positionLength = 1024;
             let positionCount = Math.max(1, Math.ceil(length / positionLength));
@@ -684,33 +659,17 @@
               positions.push(locator);
             });
             startPosition = startPosition + positionCount;
-<<<<<<< HEAD
-=======
-          });
-        }
-        if (index + 1 === publication.readingOrder.length) {
-          if (
-            (publication.Metadata.Rendition?.Layout ?? "unknown") !== "fixed"
-          ) {
-            publication.readingOrder.map(async (link) => {
-              if (IS_DEV) console.log(totalContentLength);
-              if (IS_DEV) console.log((link as Link).contentLength);
-              (link as Link).contentWeight =
-                (100 / totalContentLength) * (link as Link).contentLength;
-              weight[link.Href] = (link as Link).contentWeight;
-              if (IS_DEV) console.log((link as Link).contentWeight);
-            });
->>>>>>> 39b7b5dc
           }
         })
       );
-      if ((publication.metadata.rendition?.layout ?? "unknown") !== "fixed") {
+      if ((publication.Metadata.Rendition?.Layout ?? "unknown") !== "fixed") {
         publication.readingOrder.map(async (link) => {
           if (IS_DEV) console.log(totalContentLength);
-          if (IS_DEV) console.log(link.contentLength);
-          link.contentWeight = (100 / totalContentLength) * link.contentLength;
-          weight[link.href] = link.contentWeight;
-          if (IS_DEV) console.log(link.contentWeight);
+          if (IS_DEV) console.log((link as Link).contentLength);
+          (link as Link).contentWeight =
+            (100 / totalContentLength) * (link as Link).contentLength;
+          weight[link.Href] = (link as Link).contentWeight;
+          if (IS_DEV) console.log((link as Link).contentWeight);
         });
       }
       positions.map((locator, _index) => {
