--- conflicted
+++ resolved
@@ -40,22 +40,9 @@
 import { TaJsonDeserialize } from "./utils/JsonUtil";
 import { MediaOverlaySettings } from "./modules/mediaoverlays/MediaOverlaySettings";
 
-<<<<<<< HEAD
-var D2Settings: UserSettings;
-var D2TTSSettings: TTSSettings;
-var D2Navigator: IFrameNavigator;
-var D2Highlighter: TextHighlighter;
-var D2MediaOverlaySettings: MediaOverlaySettings;
-var BookmarkModuleInstance: BookmarkModule;
-var AnnotationModuleInstance: AnnotationModule;
-var TTSModuleInstance: TTSModule;
-var SearchModuleInstance: SearchModule;
-var ContentProtectionModuleInstance: ContentProtectionModule;
-var TimelineModuleInstance: TimelineModule;
-var MediaOverlayModuleInstance: MediaOverlayModule;
-=======
 let D2Settings: UserSettings;
 let D2TTSSettings: TTSSettings;
+let D2MediaOverlaySettings: MediaOverlaySettings;
 let D2Navigator: IFrameNavigator;
 let D2Highlighter: TextHighlighter;
 let BookmarkModuleInstance: BookmarkModule;
@@ -64,7 +51,7 @@
 let SearchModuleInstance: SearchModule;
 let ContentProtectionModuleInstance: ContentProtectionModule;
 let TimelineModuleInstance: TimelineModule;
->>>>>>> cae9d6f2
+let MediaOverlayModuleInstance: MediaOverlayModule;
 
 export const IS_DEV =
   process.env.NODE_ENV === "development" || process.env.NODE_ENV === "dev";
@@ -74,28 +61,6 @@
     console.log("unload reader");
   }
   document.body.onscroll = () => {};
-<<<<<<< HEAD
-  D2Navigator.stop();
-  D2Settings.stop();
-  if (D2Navigator.rights?.enableTTS) {
-    D2TTSSettings.stop();
-    TTSModuleInstance.stop();
-  }
-  if (D2Navigator.rights?.enableBookmarks) {
-    BookmarkModuleInstance.stop();
-  }
-  if (D2Navigator.rights?.enableAnnotations) {
-    AnnotationModuleInstance.stop();
-  }
-  if (D2Navigator.rights?.enableSearch) {
-    SearchModuleInstance.stop();
-  }
-  if (D2Navigator.rights?.enableContentProtection) {
-    ContentProtectionModuleInstance.stop();
-  }
-  if (D2Navigator.rights?.enableTimeline) {
-    TimelineModuleInstance.stop();
-=======
   await D2Navigator.stop();
   await D2Settings.stop();
   if (D2Navigator.rights?.enableTTS) {
@@ -116,26 +81,24 @@
   }
   if (D2Navigator.rights?.enableTimeline) {
     await TimelineModuleInstance.stop();
->>>>>>> cae9d6f2
   }
   if (D2Navigator.rights?.enableMediaOverlays) {
-    D2MediaOverlaySettings.stop();
-    MediaOverlayModuleInstance.stop();
-  }
-}
-<<<<<<< HEAD
-export function hasMediaOverlays() {
-  if (IS_DEV) {
-    console.log("hasMediaOverlays");
-  }
-  return D2Navigator.hasMediaOverlays;
-}
-
-=======
+    await D2MediaOverlaySettings.stop();
+    await MediaOverlayModuleInstance.stop();
+  }
+}
 exports.unload = async function () {
   await unload();
 };
->>>>>>> cae9d6f2
+export function hasMediaOverlays() {
+  if (IS_DEV) {
+    console.log("hasMediaOverlays");
+  }
+  return D2Navigator.hasMediaOverlays;
+}
+exports.hasMediaOverlays = function () {
+  return hasMediaOverlays();
+};
 export function startReadAloud() {
   if (IS_DEV) {
     console.log("startReadAloud");
@@ -337,11 +300,7 @@
   if (IS_DEV) {
     console.log("publicationLanguage");
   }
-<<<<<<< HEAD
   return D2Navigator.publication.Metadata.Language;
-=======
-  return D2Navigator.publication.metadata.language;
->>>>>>> cae9d6f2
 }
 exports.publicationLanguage = function () {
   return publicationLanguage();
@@ -350,11 +309,7 @@
   if (IS_DEV) {
     console.log("resetSettings");
   }
-<<<<<<< HEAD
-  D2Settings.resetUserSettings();
-=======
   await D2Settings.resetUserSettings();
->>>>>>> cae9d6f2
 }
 exports.resetUserSettings = async function () {
   await resetUserSettings();
@@ -363,11 +318,7 @@
   if (IS_DEV) {
     console.log("applyUserSettings");
   }
-<<<<<<< HEAD
-  D2Settings.applyUserSettings(userSettings);
-=======
   await D2Settings.applyUserSettings(userSettings);
->>>>>>> cae9d6f2
 }
 exports.applyUserSettings = async function (userSettings) {
   await applyUserSettings(userSettings);
@@ -391,20 +342,12 @@
     if (IS_DEV) {
       console.log("increase " + incremental);
     }
-<<<<<<< HEAD
-    D2TTSSettings.increase(incremental);
-=======
     await D2TTSSettings.increase(incremental);
->>>>>>> cae9d6f2
   } else {
     if (IS_DEV) {
       console.log("increase " + incremental);
     }
-<<<<<<< HEAD
-    D2Settings.increase(incremental);
-=======
     await D2Settings.increase(incremental);
->>>>>>> cae9d6f2
   }
 }
 exports.increase = async function (incremental) {
@@ -420,20 +363,12 @@
     if (IS_DEV) {
       console.log("decrease " + incremental);
     }
-<<<<<<< HEAD
-    D2TTSSettings.decrease(incremental);
-=======
     await D2TTSSettings.decrease(incremental);
->>>>>>> cae9d6f2
   } else {
     if (IS_DEV) {
       console.log("decrease " + incremental);
     }
-<<<<<<< HEAD
-    D2Settings.decrease(incremental);
-=======
     await D2Settings.decrease(incremental);
->>>>>>> cae9d6f2
   }
 }
 exports.decrease = async function (incremental) {
@@ -450,11 +385,7 @@
     if (IS_DEV) {
       console.log("resetSettings");
     }
-<<<<<<< HEAD
-    D2TTSSettings.resetTTSSettings();
-=======
     await D2TTSSettings.resetTTSSettings();
->>>>>>> cae9d6f2
   }
 }
 exports.resetTTSSettings = async function () {
@@ -465,11 +396,7 @@
     if (IS_DEV) {
       console.log("applyTTSSettings");
     }
-<<<<<<< HEAD
-    D2TTSSettings.applyTTSSettings(ttsSettings);
-=======
     await D2TTSSettings.applyTTSSettings(ttsSettings);
->>>>>>> cae9d6f2
   }
 }
 exports.applyTTSSettings = async function (ttsSettings) {
@@ -480,11 +407,7 @@
     if (IS_DEV) {
       console.log("set " + key + " value " + value);
     }
-<<<<<<< HEAD
-    D2TTSSettings.applyTTSSetting(key, value);
-=======
     await D2TTSSettings.applyTTSSetting(key, value);
->>>>>>> cae9d6f2
   }
 }
 exports.applyTTSSetting = async function (key, value) {
@@ -492,32 +415,33 @@
 };
 export async function applyPreferredVoice(value) {
   if (D2Navigator.rights?.enableTTS) {
-<<<<<<< HEAD
-    D2TTSSettings.applyPreferredVoice(value);
-  }
-}
-
-export async function resetSyncSettings() {
+    await D2TTSSettings.applyPreferredVoice(value);
+  }
+}
+exports.applyPreferredVoice = async function (value) {
+  await applyPreferredVoice(value);
+};
+export async function resetMediaOverlaySettings() {
   if (D2Navigator.rights?.enableMediaOverlays) {
     if (IS_DEV) {
-      console.log("resetSyncSettings");
-    }
-    D2MediaOverlaySettings.resetMediaOverlaySettings();
-  }
-}
+      console.log("resetMediaOverlaySettings");
+    }
+    await D2MediaOverlaySettings.resetMediaOverlaySettings();
+  }
+}
+exports.resetMediaOverlaySettings = async function () {
+  await resetMediaOverlaySettings();
+};
 export async function applyMediaOverlaySettings(setting) {
   if (D2Navigator.rights?.enableMediaOverlays) {
     if (IS_DEV) {
       console.log("applyMediaOverlaySettings");
     }
-    D2MediaOverlaySettings.applyMediaOverlaySettings(setting);
-=======
-    await D2TTSSettings.applyPreferredVoice(value);
->>>>>>> cae9d6f2
-  }
-}
-exports.applyPreferredVoice = async function (value) {
-  await applyPreferredVoice(value);
+    await D2MediaOverlaySettings.applyMediaOverlaySettings(setting);
+  }
+}
+exports.applyMediaOverlaySettings = async function (setting) {
+  await applyMediaOverlaySettings(setting);
 };
 export function goTo(locator) {
   if (IS_DEV) {
@@ -586,11 +510,7 @@
   if (IS_DEV) {
     console.log("scroll " + value);
   }
-<<<<<<< HEAD
-  D2Settings.scroll(value);
-=======
   await D2Settings.scroll(value);
->>>>>>> cae9d6f2
 }
 exports.scroll = async function (value) {
   await scroll(value);
@@ -713,11 +633,7 @@
           startPosition = startPosition + 1;
         } else {
           // TODO: USE ZIP ARCHIVE ENTRY LENGTH !!!!! ??
-<<<<<<< HEAD
-          var href = publication.getAbsoluteHref(link.Href);
-=======
-          let href = publication.getAbsoluteHref(link.href);
->>>>>>> cae9d6f2
+          let href = publication.getAbsoluteHref(link.Href);
           await fetch(href).then(async (r) => {
             let length = (await r.blob()).size;
             (link as Link).contentLength = length;
@@ -923,7 +839,6 @@
       });
     }
 
-<<<<<<< HEAD
     // MediaOverlay Module
     if (config.rights?.enableMediaOverlays) {
       D2MediaOverlaySettings = await MediaOverlaySettings.create({
@@ -940,8 +855,6 @@
       });
     }
 
-=======
->>>>>>> cae9d6f2
     return new Promise((resolve) => resolve(D2Navigator));
   } else {
     throw new Error("Browser not supported");
