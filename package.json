{
  "name": "@d-i-t-a/reader",
<<<<<<< HEAD
  "version": "1.12.0-alpha.2",
=======
  "version": "1.11.0-beta.8",
>>>>>>> e9f6b7fc
  "description": "A viewer application for EPUB files.",
  "repository": "https://github.com/d-i-t-a/R2D2BC",
  "license": "Apache-2.0",
  "main": "dist/reader.js",
  "typings": "dist/index.d.ts",
  "engines": {
    "node": ">8.0.0"
  },
  "publishConfig": {
    "registry": "https://registry.npmjs.org/"
  },
  "scripts": {
    "prepare": "npm run build",
    "build": "webpack --mode=production && npm run sass && cpx \"dist/*.{css,js,map,woff,woff2}\" viewer/ && cpx \"injectables/**/*.{css,js}\" viewer/injectables/ && cpx \"dist/injectables/**/*.{css,js,map}\" viewer/injectables/",
    "dev": "webpack --mode=development && npm run sass && cpx \"dist/*.{css,js,map,woff,woff2}\" viewer/ && cpx \"injectables/**/*.{css,js}\" viewer/injectables/ && cpx \"dist/injectables/**/*.{css,js,map}\" viewer/injectables/",
    "sass": "node-sass --source-map true src/styles/sass/ -o dist/",
    "examples": "rimraf examples/streamed/readers/viewer && cpx \"viewer/*.{html,css,js,map,woff,woff2}\" examples/streamed/readers/viewer && cpx \"viewer/readium-css/*.{css,js}\" examples/streamed/readers/viewer/readium-css && cpx \"viewer/fonts/*/*.{css,woff,woff2}\" examples/streamed/readers/viewer/fonts && cpx \"viewer/injectables/**/*.{css,js,map}\" examples/streamed/readers/viewer/injectables && cpx \"injectables/**/*.{css,js,map}\" examples/streamed/readers/viewer/injectables",
    "streamed": "node \"./examples/streamed/server/server-cli.inlinesourcemap.js\" ./examples/streamed/epubs/",
    "clean": "rimraf node_modules lib dist examples/streamed/readers/viewer",
    "start": "http-server viewer",
    "lint": "eslint '*/**/*.{js,ts,tsx}' --quiet --fix"
  },
  "dependencies": {
    "browserslist-useragent": "^3.0.3",
    "cssesc": "^3.0.0",
    "debounce": "^1.2.1",
    "detect-browser": "^5.2.0",
    "devtools-detector": "^2.0.6",
    "jscrypto": "0.0.1",
    "lodash.clonedeep": "^4.5.0",
    "mark.js": "^8.11.1",
    "promise-polyfill": "^8.2.0",
    "r2-shared-js": "^1.0.51",
    "sanitize-html": "^2.3.3",
    "sentence-splitter": "^3.2.1",
    "whatwg-fetch": "^3.6.2"
  },
  "browserslist": {
    "production": [
      "last 1 chrome version",
      "last 1 safari version",
      "last 1 edge version"
    ],
    "development": [
      "last 1 chrome version",
      "last 1 safari version",
      "last 1 edge version"
    ]
  },
  "devDependencies": {
    "@types/chai": "^4.2.15",
    "@types/cssesc": "^3.0.0",
    "@types/debounce": "^3.0.0",
    "@types/jquery": "^3.5.5",
    "@types/mark.js": "^8.11.5",
    "@types/materialize-css": "^1.0.8",
    "@types/mocha": "^8.2.2",
    "@types/pako": "^1.0.1",
    "@types/parse5": "^6.0.0",
    "@types/promise-polyfill": "^6.0.3",
    "@types/sanitize-html": "^1.27.1",
    "@types/uuid": "^8.3.0",
    "@typescript-eslint/eslint-plugin": "^4.21.0",
    "@typescript-eslint/parser": "^4.21.0",
    "babel-eslint": "^10.1.0",
    "braces": ">=3.0.2",
    "browserslist-useragent-regexp": "^3.0.0",
    "chai": "^4.3.4",
    "cpx": "^1.2.1",
    "eslint": "^7.23.0",
    "eslint-config-prettier": "^8.1.0",
    "eslint-config-react-app": "^6.0.0",
    "eslint-plugin-flowtype": "^5.6.0",
    "eslint-plugin-import": "^2.22.1",
    "eslint-plugin-jsx-a11y": "^6.4.1",
    "eslint-plugin-prettier": "^3.3.1",
    "eslint-plugin-react": "^7.23.2",
    "eslint-plugin-react-hooks": "^4.2.0",
    "express": "^4.17.1",
    "http-server": "^0.12.3",
    "materialize-css": "^1.0.0",
    "minimist": ">=1.2.5",
    "mocha": "^8.3.2",
    "node-sass": "^6.0.0",
    "npm-force-resolutions": "0.0.10",
    "prettier": "^2.2.1",
    "process": "0.11.10",
    "rangy": "^1.3.0",
    "rimraf": "^3.0.2",
    "sinon": "^10.0.0",
    "ta-json-x": "^2.5.3",
    "ts-loader": "^8.0.18",
    "typescript": "^4.2.3",
    "webpack": "^5.27.2",
    "webpack-cli": "^4.5.0"
  },
  "files": [
    "dist/*"
  ],
  "resolutions": {
    "braces": "3.0.2"
  },
  "prettier": {
    "printWidth": 80,
    "semi": true,
    "singleQuote": false,
    "trailingComma": "es5"
  }
}<|MERGE_RESOLUTION|>--- conflicted
+++ resolved
@@ -1,10 +1,6 @@
 {
   "name": "@d-i-t-a/reader",
-<<<<<<< HEAD
   "version": "1.12.0-alpha.2",
-=======
-  "version": "1.11.0-beta.8",
->>>>>>> e9f6b7fc
   "description": "A viewer application for EPUB files.",
   "repository": "https://github.com/d-i-t-a/R2D2BC",
   "license": "Apache-2.0",
