/*
 * Copyright 2018-2020 DITA (AM Consulting LLC)
 *
 * Licensed under the Apache License, Version 2.0 (the "License");
 * you may not use this file except in compliance with the License.
 * You may obtain a copy of the License at
 *
 * http://www.apache.org/licenses/LICENSE-2.0
 *
 * Unless required by applicable law or agreed to in writing, software
 * distributed under the License is distributed on an "AS IS" BASIS,
 * WITHOUT WARRANTIES OR CONDITIONS OF ANY KIND, either express or implied.
 * See the License for the specific language governing permissions and
 * limitations under the License.
 *
 * Developed on behalf of: DITA and Bibliotheca LLC (https://www.bibliotheca.com)
 * Licensed to: Bibliotheca LLC, Bokbasen AS and CAST under one or more contributor license agreements.
 */

import * as HTMLUtilities from "../../utils/HTMLUtilities";
import Publication from "../../model/Publication";
import IFrameNavigator from "../../navigator/IFrameNavigator";
import ReaderModule from "../ReaderModule";
import {
  addEventListenerOptional,
  removeEventListenerOptional,
} from "../../utils/EventHandler";
<<<<<<< HEAD
import { Locator, Locations } from "../../model/Locator";
import { IS_DEV } from "../../utils";
import { searchDocDomSeek, reset } from "./searchWithDomSeek";
import TextHighlighter from "../highlight/TextHighlighter";
import { HighlightType } from "../highlight/common/highlight";
=======
import { AnnotationMarker, Locations, Locator } from "../../model/Locator";
import { IS_DEV } from "../../utils";
import { reset, searchDocDomSeek } from "./searchWithDomSeek";
import TextHighlighter, {
  DEFAULT_BACKGROUND_COLOR,
} from "../highlight/TextHighlighter";
import { HighlightType, IHighlight } from "../highlight/common/highlight";
import { ISelectionInfo } from "../highlight/common/selection";
import { SHA256 } from "jscrypto";
>>>>>>> 115e4f40

export interface SearchModuleAPI {}

export interface SearchModuleProperties {
  color?: string;
  current?: string;
  hideLayer?: boolean;
}

export interface SearchModuleConfig extends SearchModuleProperties {
  api?: SearchModuleAPI;
  publication: Publication;
  headerMenu: HTMLElement;
  delegate: IFrameNavigator;
  highlighter: TextHighlighter;
}

export default class SearchModule implements ReaderModule {
  private properties: SearchModuleProperties;
  // @ts-ignore
  private api: SearchModuleAPI;
  private publication: Publication;
  private readonly headerMenu: HTMLElement;
  private delegate: IFrameNavigator;
  private searchInput: HTMLInputElement;
  private searchGo: HTMLElement;
  private currentChapterSearchResult: any = [];
  private bookSearchResult: any = [];
  private currentSearchHighlights: any = [];
  private highlighter: TextHighlighter;

  public static async create(config: SearchModuleConfig) {
    const search = new this(
      config.headerMenu,
      config.delegate,
      config.publication,
      config as SearchModuleProperties,
      config.api,
      config.highlighter
    );

    await search.start();
    return search;
  }

  private constructor(
    headerMenu: HTMLElement,
    delegate: IFrameNavigator,
    publication: Publication,
    properties: SearchModuleProperties,
    api: SearchModuleAPI,
    highlighter: TextHighlighter
  ) {
    this.delegate = delegate;
    this.headerMenu = headerMenu;
    this.publication = publication;
    this.properties = properties;
    this.api = api;
    this.highlighter = highlighter;
  }

  async stop() {
    if (IS_DEV) {
      console.log("Search module stop");
    }
    removeEventListenerOptional(
      this.searchInput,
      "keypress",
      this.handleSearch.bind(this)
    );
    removeEventListenerOptional(
      this.searchGo,
      "click",
      this.handleSearch.bind(this)
    );
  }

  protected async start(): Promise<void> {
    this.delegate.searchModule = this;

    if (this.headerMenu) {
      this.searchInput = HTMLUtilities.findElement(
        this.headerMenu,
        "#searchInput"
      ) as HTMLInputElement;
      addEventListenerOptional(
        this.searchInput,
        "keypress",
        this.handleSearch.bind(this)
      );

      this.searchGo = HTMLUtilities.findElement(
        this.headerMenu,
        "#searchGo"
      ) as HTMLElement;
      addEventListenerOptional(
        this.searchGo,
        "click",
        this.handleSearch.bind(this)
      );

      // CONTROL
      var menuSearch = HTMLUtilities.findElement(
        this.headerMenu,
        "#menu-button-search"
      ) as HTMLLinkElement;
      if (menuSearch) menuSearch.parentElement.style.removeProperty("display");
    }
    setTimeout(() => {
      this.properties.hideLayer
        ? this.delegate.hideLayer("search")
        : this.delegate.showLayer("search");
    }, 10);
  }

  private async handleSearch(event: any): Promise<void> {
    if (event.key === "Enter" || event.type === "click") {
      await this.handleSearchChapter();
      await this.handleSearchBook();
    }
  }

  async handleSearchChapter(index?: number) {
    var self = this;
    var searchVal = this.searchInput.value;
    let currentLocation = this.delegate.currentChapterLink.href;
    const spineItem = this.publication.getSpineItem(currentLocation);
    var searchResultDiv = HTMLUtilities.findElement(
      this.headerMenu,
      "#searchResultChapter"
    ) as HTMLDivElement;

    self.currentChapterSearchResult = [];
    self.currentSearchHighlights = [];
    var localSearchResultChapter: any = [];
    if (this.delegate.rights?.enableContentProtection) {
      this.delegate.contentProtectionModule.deactivate();
    }
    await this.searchAndPaintChapter(searchVal, index, async (result) => {
      localSearchResultChapter = result;
      goToResultPage(1);
      if (this.delegate.rights?.enableContentProtection) {
        this.delegate.contentProtectionModule.recalculate(200);
      }
    });

    async function goToResultPage(page: number) {
      searchResultDiv.innerHTML = null;
      var paginated: {
        page: number;
        per_page: number;
        pre_page: number;
        next_page: number;
        total: number;
        total_pages: number;
        data: any[];
      };
      paginated = self.paginate(localSearchResultChapter, page, 5);
      if (paginated.total === 0) {
        const linkElement: HTMLAnchorElement = document.createElement("a");
        linkElement.className = "collection-item";
        linkElement.innerHTML = "nothing found"; //self.delegate.translateModule.reader_search_nothing_found
        searchResultDiv.appendChild(linkElement);
      } else {
        for (let index = 0; index < paginated.data.length; index++) {
          const linkElement: HTMLAnchorElement = document.createElement("a");
          const element = paginated.data[index];
          linkElement.className = "collection-item";
          linkElement.href = spineItem.Href;
          linkElement.innerHTML =
            "..." +
            element.textBefore +
            "<mark>" +
            element.textMatch +
            "</mark>" +
            element.textAfter +
            "..."; //   element.chapter_highlight
          addEventListenerOptional(
            linkElement,
            "click",
            (event: MouseEvent) => {
              event.preventDefault();
              event.stopPropagation();
              self.jumpToMark(index + page * 5 - 5);
            }
          );
          searchResultDiv.appendChild(linkElement);
        }
        let div: HTMLDivElement = document.createElement("div");
        div.style.textAlign = "center";
        div.style.marginTop = "10px";

        let pagination: HTMLUListElement = document.createElement("ul");
        pagination.className = "pagination";

        let previousResultPage: HTMLLIElement = document.createElement("li");
        previousResultPage.className = "disabled";

        previousResultPage.innerHTML = '<a href="#!">left</a>';
        if (paginated.pre_page != null) {
          previousResultPage.className = "waves-effect";
          addEventListenerOptional(
            previousResultPage,
            "click",
            (event: MouseEvent) => {
              event.preventDefault();
              event.stopPropagation();
              goToResultPage(paginated.pre_page);
            }
          );
        }
        pagination.appendChild(previousResultPage);

        var activeElement: HTMLLIElement;
        for (let index = 1; index <= paginated.total_pages; index++) {
          let element: HTMLLIElement = document.createElement("li");
          element.className = "waves-effect";
          if (index === paginated.page) {
            element.className = "active";
            activeElement = element;
          }
          element.innerHTML = '<a href="#!">' + index + "</a>";

          addEventListenerOptional(element, "click", (event: MouseEvent) => {
            event.preventDefault();
            event.stopPropagation();
            activeElement.className = "waves-effect";
            element.className = "active";
            activeElement = element;
            goToResultPage(index);
          });

          pagination.appendChild(element);
        }

        let nextResultPage: HTMLLIElement = document.createElement("li");
        nextResultPage.className = "disabled";
        nextResultPage.innerHTML = '<a href="#!">right</a>';
        if (paginated.next_page != null) {
          nextResultPage.className = "waves-effect";
          addEventListenerOptional(
            nextResultPage,
            "click",
            (event: MouseEvent) => {
              event.preventDefault();
              event.stopPropagation();
              goToResultPage(paginated.next_page);
            }
          );
        }
        pagination.appendChild(nextResultPage);
        div.appendChild(pagination);
        searchResultDiv.appendChild(div);
      }
    }
  }

  // Search Current Resource
  async searchAndPaintChapter(
    term: string,
    index: number = 0,
    callback: (result: any) => any
  ) {
    const linkHref = this.publication.getAbsoluteHref(
      this.publication.readingOrder[this.delegate.currentResource()].Href
    );
    let tocItem = this.publication.getTOCItem(linkHref);
    if (tocItem === null) {
      tocItem = this.publication.readingOrder[this.delegate.currentResource()];
    }
    var localSearchResultChapter: any = [];

    // clear search results // needs more works
    this.highlighter.destroyHighlights(HighlightType.Search);
    if (this.delegate.rights?.enableSearch) {
      this.drawSearch();
    }
    var i = 0;

    var href = this.publication.getAbsoluteHref(tocItem.Href);
    await fetch(href)
      .then((r) => r.text())
      .then(async (_data) => {
        // ({ data, tocItem });
        // TODO: this seems to break with obfuscation
        // var parser = new DOMParser();
        // var doc = parser.parseFromString(data, "text/html");
        searchDocDomSeek(
          term,
          this.delegate.iframes[0].contentDocument,
          tocItem.Href,
          tocItem.Title
        ).then((result) => {
          // searchDocDomSeek(searchVal, doc, tocItem.href, tocItem.title).then(result => {
          result.forEach((searchItem) => {
            var selectionInfo = {
              rangeInfo: searchItem.rangeInfo,
              cleanText: null,
              rawText: null,
              range: null,
            };
            setTimeout(() => {
              var highlight;
              if (i === index) {
                highlight = this.createSearchHighlight(
                  selectionInfo,
                  this.properties?.current
                );
                this.jumpToMark(index);
              } else {
                highlight = this.createSearchHighlight(
                  selectionInfo,
                  this.properties?.color
                );
              }
              searchItem.highlight = highlight;
              localSearchResultChapter.push(searchItem);
              this.currentChapterSearchResult.push(searchItem);
              this.currentSearchHighlights.push(highlight);
              i++;
            }, 500);
          });
          setTimeout(() => {
            callback(localSearchResultChapter);
          }, 500);
        });
      });
  }

  createSearchHighlight(selectionInfo: ISelectionInfo, color: string) {
    try {
      var createColor: any = color;
      if (TextHighlighter.isHexColor(createColor)) {
        createColor = TextHighlighter.hexToRgbChannels(createColor);
      }

      const uniqueStr = `${selectionInfo.rangeInfo.startContainerElementCssSelector}${selectionInfo.rangeInfo.startContainerChildTextNodeIndex}${selectionInfo.rangeInfo.startOffset}${selectionInfo.rangeInfo.endContainerElementCssSelector}${selectionInfo.rangeInfo.endContainerChildTextNodeIndex}${selectionInfo.rangeInfo.endOffset}`;
      const sha256Hex = SHA256.hash(uniqueStr);
      const id = "R2_SEARCH_" + sha256Hex;

      var pointerInteraction = false;
      const highlight: IHighlight = {
        color: createColor ? createColor : DEFAULT_BACKGROUND_COLOR,
        id,
        pointerInteraction,
        selectionInfo,
        marker: AnnotationMarker.Highlight,
        type: HighlightType.Search,
      };

      let highlightDom = this.highlighter.createHighlightDom(
        this.delegate.iframes[0].contentWindow as any,
        highlight
      );
      highlight.position = parseInt(
        (
          (highlightDom.hasChildNodes
            ? highlightDom.childNodes[0]
            : highlightDom) as HTMLDivElement
        ).style.top.replace("px", "")
      );
      return highlight;
    } catch (e) {
      throw "Can't create highlight: " + e;
    }
  }

  clearSearch() {
    this.currentChapterSearchResult = [];
    this.currentSearchHighlights = [];
    this.highlighter.destroyHighlights(HighlightType.Search);
  }

  async search(term: string, current: boolean): Promise<any> {
    this.currentChapterSearchResult = [];
    this.currentSearchHighlights = [];
    this.bookSearchResult = [];
    reset();

    this.searchAndPaintChapter(term, 0, async () => {});

    var chapter = this.searchChapter(term);
    var book = this.searchBook(term);

    if (current) {
      return chapter;
    } else {
      return book;
    }
  }
  async goToSearchID(href: string, index: number, current: boolean) {
    var filteredIndex = index;
    var item;
    let currentLocation = this.delegate.currentChapterLink.href;
    var absolutehref = this.publication.getAbsoluteHref(href);
    let filteredIndexes = this.bookSearchResult.filter(
      (el: any) => el.href === href
    );

    if (current) {
      item = this.currentChapterSearchResult.filter(
        (el: any) => el.uuid === index
      )[0];
      filteredIndex = this.currentChapterSearchResult.findIndex(
        (el: any) => el.uuid === index
      );
    } else {
      item = filteredIndexes.filter((el: any) => el.uuid === index)[0];
      filteredIndex = filteredIndexes.findIndex((el: any) => el.uuid === index);
    }
    if (item !== undefined) {
      if (currentLocation === absolutehref) {
        this.jumpToMark(filteredIndex);
      } else {
        let locations: Locations = {
          progression: 0,
        };

        const position: Locator = {
          href: absolutehref,
          // type: link.type,
          locations: locations,
          title: "title",
        };
        // TODO search index and total progression.
        // position.locations.totalProgression = self.delegate.calculateTotalProgresion(position)
        // position.locations.index = filteredIndex

        this.delegate.navigate(position);
        // Navigate to new chapter and search only in new current chapter,
        // this should refresh thesearch result of current chapter and highlight the selected index
        setTimeout(() => {
          this.searchAndPaintChapter(
            item.textMatch,
            filteredIndex,
            async () => {}
          );
        }, 300);
      }
    }
  }

  async goToSearchIndex(href: string, index: number, current: boolean) {
    var filteredIndex = index;
    var item;
    let currentLocation = this.delegate.currentChapterLink.href;
    var absolutehref = this.publication.getAbsoluteHref(href);
    let filteredIndexes = this.bookSearchResult.filter(
      (el: any) => el.href === href
    );

    if (current) {
      item = this.currentChapterSearchResult[filteredIndex];
    } else {
      item = filteredIndexes[filteredIndex];
    }
    if (item !== undefined) {
      if (currentLocation === absolutehref) {
        this.jumpToMark(filteredIndex);
      } else {
        let locations: Locations = {
          progression: 0,
        };

        const position: Locator = {
          href: absolutehref,
          // type: link.type,
          locations: locations,
          title: "title",
        };
        // TODO search index and total progression.
        // position.locations.totalProgression = self.delegate.calculateTotalProgresion(position)
        // position.locations.index = filteredIndex

        this.delegate.navigate(position);
        // Navigate to new chapter and search only in new current chapter,
        // this should refresh thesearch result of current chapter and highlight the selected index
        setTimeout(() => {
          this.searchAndPaintChapter(
            item.textMatch,
            filteredIndex,
            async () => {}
          );
        }, 300);
      }
    }
  }

  private async handleSearchBook() {
    var self = this;
    var searchVal = this.searchInput.value;
    // var searchResult = undefined
    var searchResultBook = HTMLUtilities.findElement(
      self.headerMenu,
      "#searchResultBook"
    ) as HTMLDivElement;
    goToResultPage(1);

    async function goToResultPage(page: number) {
      searchResultBook.innerHTML = null;
      var paginated: {
        page: number;
        per_page: number;
        pre_page: number;
        next_page: number;
        total: number;
        total_pages: number;
        data: any[];
      };
      var localSearchResultBook = await self.searchBook(searchVal);
      paginated = self.paginate(localSearchResultBook, page, 5);

      if (paginated.total === 0) {
        const linkElement: HTMLAnchorElement = document.createElement("a");
        linkElement.className = "collection-item";
        linkElement.innerHTML = "nothing found"; //self.delegate.translateModule.reader_search_nothing_found
        searchResultBook.appendChild(linkElement);
      } else {
        const paginatedGrouped = groupBy(paginated.data, (item) => item.href);
        paginatedGrouped.forEach((chapter) => {
          const divElement: HTMLDivElement = document.createElement("div");
          divElement.style.marginBottom = "10px";

          if (chapter[0].title) {
            const spanElement: HTMLSpanElement = document.createElement("span");
            spanElement.className = "collection-item";
            spanElement.style.display = "block";
            spanElement.innerHTML = chapter[0].title;
            divElement.appendChild(spanElement);
          }

          searchResultBook.appendChild(divElement);
          chapter.forEach((searchItem) => {
            const linkElement: HTMLAnchorElement = document.createElement("a");
            linkElement.className = "collection-item";

            var href = self.publication.getAbsoluteHref(searchItem.href);

            linkElement.innerHTML =
              "..." +
              searchItem.textBefore +
              "<mark>" +
              searchItem.textMatch +
              "</mark>" +
              searchItem.textAfter +
              "..."; //searchItem.chapter_highlight
            addEventListenerOptional(
              linkElement,
              "click",
              (event: MouseEvent) => {
                event.preventDefault();
                event.stopPropagation();

                let filteredIndexes = localSearchResultBook.filter(
                  (el: any) => el.href === searchItem.href
                );
                const filteredIndex = filteredIndexes.findIndex(
                  (el: any) => el === searchItem
                );

                let currentLocation = self.delegate.currentChapterLink.href;

                if (currentLocation === href) {
                  self.jumpToMark(filteredIndex);
                } else {
                  let locations: Locations = {
                    progression: 0,
                  };

                  const position: Locator = {
                    href: href,
                    // type: link.type,
                    locations: locations,
                    title: "title",
                  };
                  // TODO search index and total progression.
                  // position.locations.totalProgression = self.delegate.calculateTotalProgresion(position)
                  // position.locations.index = filteredIndex

                  self.delegate.navigate(position);
                  // Navigate to new chapter and search only in new current chapter,
                  // this should refresh thesearch result of current chapter and highlight the selected index
                  setTimeout(() => {
                    self.handleSearchChapter(filteredIndex);
                  }, 300);
                }
              }
            );
            divElement.appendChild(linkElement);
          });
        });

        let div: HTMLDivElement = document.createElement("div");
        div.style.textAlign = "center";
        div.style.marginTop = "10px";

        let pagination: HTMLUListElement = document.createElement("ul");
        pagination.className = "pagination";

        let previousResultPage: HTMLLIElement = document.createElement("li");
        previousResultPage.className = "disabled";
        previousResultPage.innerHTML = '<a href="#!">left</a>';
        if (paginated.pre_page != null) {
          previousResultPage.className = "waves-effect";
          addEventListenerOptional(
            previousResultPage,
            "click",
            (event: MouseEvent) => {
              event.preventDefault();
              event.stopPropagation();
              goToResultPage(paginated.pre_page);
            }
          );
        }
        pagination.appendChild(previousResultPage);

        var activeElement: HTMLLIElement;
        for (let index = 1; index <= paginated.total_pages; index++) {
          let element: HTMLLIElement = document.createElement("li");
          element.className = "waves-effect";
          if (index === paginated.page) {
            element.className = "active";
            activeElement = element;
          }
          element.innerHTML = '<a href="#!">' + index + "</a>";

          addEventListenerOptional(element, "click", (event: MouseEvent) => {
            event.preventDefault();
            event.stopPropagation();
            activeElement.className = "waves-effect";
            element.className = "active";
            activeElement = element;
            goToResultPage(index);
          });

          pagination.appendChild(element);
        }

        let nextResultPage: HTMLLIElement = document.createElement("li");
        nextResultPage.className = "disabled";
        nextResultPage.innerHTML = '<a href="#!">right</a>';
        if (paginated.next_page != null) {
          nextResultPage.className = "waves-effect";
          addEventListenerOptional(
            nextResultPage,
            "click",
            (event: MouseEvent) => {
              event.preventDefault();
              event.stopPropagation();
              goToResultPage(paginated.next_page);
            }
          );
        }
        pagination.appendChild(nextResultPage);
        div.appendChild(pagination);
        searchResultBook.appendChild(div);
      }
    }

    function groupBy<T, K>(list: T[], getKey: (item: T) => K) {
      const map = new Map<K, T[]>();
      list.forEach((item) => {
        const key = getKey(item);
        const collection = map.get(key);
        if (!collection) {
          map.set(key, [item]);
        } else {
          collection.push(item);
        }
      });
      return Array.from(map.values());
    }
  }
  // Search Entire Book
  async searchBook(term: string): Promise<any> {
    this.bookSearchResult = [];

    var localSearchResultBook: any = [];
    for (let index = 0; index < this.publication.readingOrder.length; index++) {
      const linkHref = this.publication.getAbsoluteHref(
        this.publication.readingOrder[index].Href
      );
      let tocItem = this.publication.getTOCItem(linkHref);
      if (tocItem === null) {
        tocItem = this.publication.readingOrder[index];
      }
      var href = this.publication.getAbsoluteHref(tocItem.Href);
      await fetch(href)
        .then((r) => r.text())
        .then(async (data) => {
          // ({ data, tocItem });
          var parser = new DOMParser();
          var doc = parser.parseFromString(data, "application/xhtml+xml");
          searchDocDomSeek(term, doc, tocItem.Href, tocItem.Title).then(
            (result) => {
              result.forEach((searchItem) => {
                localSearchResultBook.push(searchItem);
                this.bookSearchResult.push(searchItem);
              });
            }
          );
        });

      if (index === this.publication.readingOrder.length - 1) {
        return localSearchResultBook;
      }
    }
  }
  async searchChapter(term: string): Promise<any> {
    var localSearchResultBook: any = [];
    const linkHref = this.publication.getAbsoluteHref(
      this.publication.readingOrder[this.delegate.currentResource()].Href
    );
    let tocItem = this.publication.getTOCItem(linkHref);
    if (tocItem === null) {
      tocItem = this.publication.readingOrder[this.delegate.currentResource()];
    }
    var href = this.publication.getAbsoluteHref(tocItem.Href);
    await fetch(href)
      .then((r) => r.text())
      .then(async (data) => {
        // ({ data, tocItem });
        var parser = new DOMParser();
        var doc = parser.parseFromString(data, "application/xhtml+xml");
        searchDocDomSeek(term, doc, tocItem.Href, tocItem.Title).then(
          (result) => {
            result.forEach((searchItem) => {
              localSearchResultBook.push(searchItem);
            });
          }
        );
      });

    return localSearchResultBook;
  }

  drawSearch() {
    setTimeout(() => {
      this.currentSearchHighlights = [];
      this.currentChapterSearchResult.forEach((searchItem) => {
        var selectionInfo = {
          rangeInfo: searchItem.rangeInfo,
          cleanText: null,
          rawText: null,
          range: null,
        };
        var highlight = this.createSearchHighlight(
          selectionInfo,
          this.properties?.color
        );
        searchItem.highlight = highlight;
        this.currentSearchHighlights.push(highlight);
      });
    }, 100);
  }

  async handleResize() {
    await this.highlighter.destroyHighlights(HighlightType.Search);
    this.drawSearch();
  }

  jumpToMark(index: number) {
    setTimeout(() => {
      if (this.currentChapterSearchResult.length) {
        var current = this.currentChapterSearchResult[index];
        this.currentSearchHighlights.forEach((highlight) => {
          var createColor: any = this.properties?.color;
          if (TextHighlighter.isHexColor(createColor)) {
            createColor = TextHighlighter.hexToRgbChannels(createColor);
          }
          highlight.color = createColor;
        });
        var currentColor: any = this.properties?.current;
        if (TextHighlighter.isHexColor(currentColor)) {
          currentColor = TextHighlighter.hexToRgbChannels(currentColor);
        }
        current.highlight.color = currentColor;
        this.highlighter.setAndResetSearchHighlight(
          current.highlight,
          this.currentSearchHighlights
        );

        this.delegate.view.goToCssSelector(
          current.rangeInfo.startContainerElementCssSelector
        );
        this.delegate.updatePositionInfo();
      }
    }, 200);
  }

  paginate(items: Array<any>, page: number, per_page: number) {
    let _page = page || 1,
      _per_page = per_page || 10,
      offset = (_page - 1) * _per_page,
      paginatedItems = items.slice(offset).slice(0, _per_page),
      total_pages = Math.ceil(items.length / _per_page);
    return {
      page: _page,
      per_page: _per_page,
      pre_page: _page - 1 ? _page - 1 : null,
      next_page: total_pages > _page ? _page + 1 : null,
      total: items.length,
      total_pages: total_pages,
      data: paginatedItems,
    };
  }
}<|MERGE_RESOLUTION|>--- conflicted
+++ resolved
@@ -25,13 +25,6 @@
   addEventListenerOptional,
   removeEventListenerOptional,
 } from "../../utils/EventHandler";
-<<<<<<< HEAD
-import { Locator, Locations } from "../../model/Locator";
-import { IS_DEV } from "../../utils";
-import { searchDocDomSeek, reset } from "./searchWithDomSeek";
-import TextHighlighter from "../highlight/TextHighlighter";
-import { HighlightType } from "../highlight/common/highlight";
-=======
 import { AnnotationMarker, Locations, Locator } from "../../model/Locator";
 import { IS_DEV } from "../../utils";
 import { reset, searchDocDomSeek } from "./searchWithDomSeek";
@@ -41,7 +34,6 @@
 import { HighlightType, IHighlight } from "../highlight/common/highlight";
 import { ISelectionInfo } from "../highlight/common/selection";
 import { SHA256 } from "jscrypto";
->>>>>>> 115e4f40
 
 export interface SearchModuleAPI {}
 
@@ -397,11 +389,9 @@
         highlight
       );
       highlight.position = parseInt(
-        (
-          (highlightDom.hasChildNodes
-            ? highlightDom.childNodes[0]
-            : highlightDom) as HTMLDivElement
-        ).style.top.replace("px", "")
+        ((highlightDom.hasChildNodes
+          ? highlightDom.childNodes[0]
+          : highlightDom) as HTMLDivElement).style.top.replace("px", "")
       );
       return highlight;
     } catch (e) {
