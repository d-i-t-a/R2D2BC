--- conflicted
+++ resolved
@@ -282,21 +282,12 @@
     D2Settings.decrease(incremental);
   }
 }
-<<<<<<< HEAD
-export async function publisher(on) {
-  if (IS_DEV) {
-    console.log("publisher " + on);
-  }
-  D2Settings.publisher(on);
-}
-=======
 // export async function publisher(on) {
 //   if (IS_DEV) {
 //     console.log("publisher " + on);
 //   }
 //   R2Settings.publisher(on);
 // }
->>>>>>> d4e99e5b
 export async function resetTTSSettings() {
   if (D2Navigator.rights?.enableTTS) {
     if (IS_DEV) {
