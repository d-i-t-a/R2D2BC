--- conflicted
+++ resolved
@@ -37,9 +37,7 @@
 import { Publication } from "./model/Publication";
 import { convertAndCamel, Link } from "./model/Link";
 import { TaJsonDeserialize } from "./utils/JsonUtil";
-import { delay } from "./utils";
 import { MediaOverlaySettings } from "./modules/mediaoverlays/MediaOverlaySettings";
-import InspectorProtectionModule from "./modules/protection/InspectorProtectionModule";
 
 let D2Settings: UserSettings;
 let D2TTSSettings: TTSSettings;
@@ -61,7 +59,7 @@
   if (IS_DEV) {
     console.log("unload reader");
   }
-  document.body.onscroll = () => {};
+  document.body.onscroll = () => { };
   await D2Navigator.stop();
   await D2Settings.stop();
   if (D2Navigator.rights?.enableTTS) {
@@ -578,38 +576,10 @@
     useLocalStorage: config.useLocalStorage,
   });
 
-<<<<<<< HEAD
-  if (
-    (config.protection?.enforceSupportedBrowsers &&
-      supportedBrowsers.test(navigator.userAgent)) ||
-    !config.protection?.enforceSupportedBrowsers
-  ) {
-    if (config.protection?.detectInspect) {
-      InspectorProtectionModule.start({
-        api: config.protection?.api ?? {},
-        clearOnInspect: config.protection?.clearOnInspect ?? false,
-      });
-      await delay(1200);
-    }
-
-    let mainElement = document.getElementById("D2Reader-Container");
-    let headerMenu = document.getElementById("headerMenu");
-    let footerMenu = document.getElementById("footerMenu");
-    let webpubManifestUrl = config.url;
-    let store = new LocalStorageStore({
-      prefix: webpubManifestUrl.href,
-      useLocalStorage: config.useLocalStorage,
-    });
-    let settingsStore = new LocalStorageStore({
-      prefix: "r2d2bc-reader",
-      useLocalStorage: config.useLocalStorage,
-    });
-=======
   let settingsStore = new LocalStorageStore({
     prefix: "r2d2bc-reader",
     useLocalStorage: config.useLocalStorage,
   });
->>>>>>> 72a03d7e
 
   let annotator = new LocalAnnotator({ store: store });
 
