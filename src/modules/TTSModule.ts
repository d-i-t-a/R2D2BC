--- conflicted
+++ resolved
@@ -37,20 +37,11 @@
         this.synth.cancel()
         this.synth.speak(utterance);
         utterance.onend = function () {      
-<<<<<<< HEAD
             console.log("utterance ended");
             self.annotationModule.highlighter.doneSpeaking(false)
         }    
     }
     speakAll(selectionInfo:any, node:any, color:any, callback: () => void): any {        
-=======
-            if (IS_DEV) console.log("utterance ended");
-            self.annotationModule.highlighter.doneSpeaking()
-        }    
-    }
-    speakAll(selectionInfo: string | undefined , callback: () => void): any {        
-        if (IS_DEV) console.log(selectionInfo)
->>>>>>> f9767b50
         var self = this
 
         const splittingResult =  Splitting({
@@ -90,14 +81,9 @@
         }
             
         utterance.onend = function () {      
-<<<<<<< HEAD
-            console.log("utterance ended");
+            if (IS_DEV) console.log("utterance ended");
             splittingResult[0].words[splittingResult[0].words.length-1].style.background = "none"
             self.annotationModule.highlighter.doneSpeaking(true)
-=======
-            if (IS_DEV) console.log("utterance ended");
-            self.annotationModule.highlighter.doneSpeaking()
->>>>>>> f9767b50
         }    
         callback()
     }
