/*
 * Copyright 2018-2020 DITA (AM Consulting LLC)
 *
 * Licensed under the Apache License, Version 2.0 (the "License");
 * you may not use this file except in compliance with the License.
 * You may obtain a copy of the License at
 *
 * http://www.apache.org/licenses/LICENSE-2.0
 *
 * Unless required by applicable law or agreed to in writing, software
 * distributed under the License is distributed on an "AS IS" BASIS,
 * WITHOUT WARRANTIES OR CONDITIONS OF ANY KIND, either express or implied.
 * See the License for the specific language governing permissions and
 * limitations under the License.
 *
 * Developed on behalf of: CAST (http://www.cast.org)
 * Licensed to: Bokbasen AS and CAST under one or more contributor license agreements.
 */

import Store from "../../store/Store";
import {
  UserProperty,
  UserProperties,
  Stringable,
  Switchable,
  Incremental,
  JSONable,
} from "../../model/user-settings/UserProperties";
import * as HTMLUtilities from "../../utils/HTMLUtilities";
<<<<<<< HEAD
import { IS_DEV } from "../../utils";
=======
import { IS_DEV } from "../..";
import IFrameNavigator, { ReaderRights } from "../../navigator/IFrameNavigator";
import TextHighlighter from "../highlight/TextHighlighter";
>>>>>>> 399c1605
import { addEventListenerOptional } from "../../utils/EventHandler";

export interface TTSModuleAPI {
  started: any;
  stopped: any;
  paused: any;
  resumed: any;
  finished: any;
  updateSettings: any;
}
export interface TTSModuleProperties {
  enableSplitter?: boolean;
  color?: string;
  autoScroll?: boolean;
  rate?: number;
  pitch?: number;
  volume?: number;
  voice?: TTSVoice;
}

export interface TTSModuleConfig extends TTSModuleProperties {
  delegate: IFrameNavigator;
  headerMenu: HTMLElement;
  rights: ReaderRights;
  tts: TTSSettings;
  highlighter: TextHighlighter;
  api: TTSModuleAPI;
}

export class TTSREFS {
  static readonly COLOR_REF = "color";
  static readonly AUTO_SCROLL_REF = "autoscroll";
  static readonly RATE_REF = "rate";
  static readonly PITCH_REF = "pitch";
  static readonly VOLUME_REF = "volume";
  static readonly VOICE_REF = "voice";

  static readonly COLOR_KEY = "tts-" + TTSREFS.COLOR_REF;
  static readonly AUTO_SCROLL_KEY = "tts-" + TTSREFS.AUTO_SCROLL_REF;
  static readonly RATE_KEY = "tts-" + TTSREFS.RATE_REF;
  static readonly PITCH_KEY = "tts-" + TTSREFS.PITCH_REF;
  static readonly VOLUME_KEY = "tts-" + TTSREFS.VOLUME_REF;
  static readonly VOICE_KEY = "tts-" + TTSREFS.VOICE_REF;
}

export interface TTSSettingsConfig {
  store: Store;
  initialTTSSettings?: TTSModuleProperties;
  headerMenu: HTMLElement;
  api?: TTSModuleAPI;
}

export interface TTSVoice {
  usePublication: boolean;
  name?: string;
  lang?: string;
}

export interface ITTSUserSettings {
  enableSplitter?: boolean;
  color?: string;
  autoScroll?: boolean;
  rate?: number;
  pitch?: number;
  volume?: number;
  voice?: TTSVoice;
}

export type TTSIncrementable = "pitch" | "rate" | "volume";

export class TTSSettings implements ITTSUserSettings {
  private readonly store: Store;
  private readonly TTSSETTINGS = "ttsSetting";

  color = "orange";
  autoScroll = true;
  rate = 1.0;
  pitch = 1.0;
  volume = 1.0;

  voice: TTSVoice = {
    usePublication: true,
  };

  userProperties: UserProperties;

  private settingsChangeCallback: (key?: string) => void = () => {};
  private restartCallback: (key?: string) => void = () => {};

  private settingsView: HTMLDivElement;
  private readonly headerMenu: HTMLElement;
  private speechRate: HTMLInputElement;
  private speechPitch: HTMLInputElement;
  private speechVolume: HTMLInputElement;
  private speechAutoScroll: HTMLInputElement;

  private readonly api: TTSModuleAPI;

  public static async create(config: TTSSettingsConfig): Promise<any> {
    const settings = new this(config.store, config.headerMenu, config.api);

    if (config.initialTTSSettings) {
      let initialTTSSettings = config.initialTTSSettings;

      if (initialTTSSettings?.rate) {
        settings.rate = initialTTSSettings.rate;
        if (IS_DEV) console.log(settings.rate);
      }
      if (initialTTSSettings?.pitch) {
        settings.pitch = initialTTSSettings.pitch;
        if (IS_DEV) console.log(settings.pitch);
      }
      if (initialTTSSettings?.volume) {
        settings.volume = initialTTSSettings.volume;
        if (IS_DEV) console.log(settings.volume);
      }
      if (initialTTSSettings?.color) {
        settings.color = initialTTSSettings.color;
        if (IS_DEV) console.log(settings.color);
      }
      if (initialTTSSettings?.autoScroll) {
        settings.autoScroll = initialTTSSettings.autoScroll;
        if (IS_DEV) console.log(settings.autoScroll);
      }
      if (initialTTSSettings?.voice) {
        settings.voice = initialTTSSettings.voice;
        if (IS_DEV) console.log(settings.voice);
      }
    }

    await settings.initializeSelections();
    return new Promise((resolve) => resolve(settings));
  }

  protected constructor(
    store: Store,
    headerMenu: HTMLElement,
    api: TTSModuleAPI
  ) {
    this.store = store;
    this.api = api;
    this.headerMenu = headerMenu;
    this.initialise();
  }

  enableSplitter?: boolean;

  stop() {
    if (IS_DEV) {
      console.log("tts settings stop");
    }
  }

  private async initialise() {
    this.autoScroll =
      (await this.getProperty(TTSREFS.AUTO_SCROLL_KEY)) != null
        ? ((await this.getProperty(TTSREFS.AUTO_SCROLL_KEY)) as Switchable)
            .value
        : this.autoScroll;

    this.rate =
      (await this.getProperty(TTSREFS.RATE_KEY)) != null
        ? ((await this.getProperty(TTSREFS.RATE_KEY)) as Incremental).value
        : this.rate;
    this.pitch =
      (await this.getProperty(TTSREFS.PITCH_KEY)) != null
        ? ((await this.getProperty(TTSREFS.PITCH_KEY)) as Incremental).value
        : this.pitch;
    this.volume =
      (await this.getProperty(TTSREFS.VOLUME_KEY)) != null
        ? ((await this.getProperty(TTSREFS.VOLUME_KEY)) as Incremental).value
        : this.volume;

    this.color =
      (await this.getProperty(TTSREFS.COLOR_KEY)) != null
        ? ((await this.getProperty(TTSREFS.COLOR_KEY)) as Stringable).value
        : this.color;
    this.voice =
      (await this.getProperty(TTSREFS.VOICE_REF)) != null
        ? ((await this.getProperty(TTSREFS.VOICE_REF)) as JSONable).value
        : this.voice;

    this.userProperties = this.getTTSSettings();
  }

  private async reset() {
    this.color = "orange";
    this.autoScroll = true;
    this.rate = 1.0;
    this.pitch = 1.0;
    this.volume = 1.0;

    this.voice = {
      usePublication: true,
    };

    this.userProperties = this.getTTSSettings();
  }

  private async initializeSelections(): Promise<void> {
    if (this.headerMenu)
      this.settingsView = HTMLUtilities.findElement(
        this.headerMenu,
        "#container-view-tts-settings"
      ) as HTMLDivElement;
  }

  setControls() {
    if (this.settingsView) this.renderControls(this.settingsView);
  }

  private renderControls(element: HTMLElement): void {
    if (this.headerMenu)
      this.speechRate = HTMLUtilities.findElement(
        this.headerMenu,
        "#speechRate"
      ) as HTMLInputElement;
    if (this.headerMenu)
      this.speechPitch = HTMLUtilities.findElement(
        this.headerMenu,
        "#speechPitch"
      ) as HTMLInputElement;
    if (this.headerMenu)
      this.speechVolume = HTMLUtilities.findElement(
        this.headerMenu,
        "#speechVolume"
      ) as HTMLInputElement;

    if (this.headerMenu)
      this.speechAutoScroll = HTMLUtilities.findElement(
        this.headerMenu,
        "#autoScroll"
      ) as HTMLInputElement;

    if (this.speechRate) this.speechRate.value = this.rate.toString();
    if (this.speechPitch) this.speechPitch.value = this.pitch.toString();
    if (this.speechVolume) this.speechVolume.value = this.volume.toString();
    if (this.speechAutoScroll) this.speechAutoScroll.checked = this.autoScroll;

    // Clicking the settings view outside the ul hides it, but clicking inside the ul keeps it up.
    addEventListenerOptional(
      HTMLUtilities.findElement(element, "ul"),
      "click",
      (event: Event) => {
        event.stopPropagation();
      }
    );
  }

  public onSettingsChange(callback: () => void) {
    this.settingsChangeCallback = callback;
  }

<<<<<<< HEAD
  private async setupEvents(): Promise<void> {
    addEventListenerOptional(
      this.rateButtons["decrease"],
      "click",
      (event: MouseEvent) => {
        if (IS_DEV) console.log(TTSREFS.RATE_REF);
        (this.userProperties.getByRef(
          TTSREFS.RATE_REF
        ) as Incremental).decrement();
        this.storeProperty(this.userProperties.getByRef(TTSREFS.RATE_REF));
        this.settingsChangeCallback();
        event.preventDefault();
      }
    );
    addEventListenerOptional(
      this.rateButtons["increase"],
      "click",
      (event: MouseEvent) => {
        if (IS_DEV) console.log(TTSREFS.RATE_REF);
        (this.userProperties.getByRef(
          TTSREFS.RATE_REF
        ) as Incremental).increment();
        this.storeProperty(this.userProperties.getByRef(TTSREFS.RATE_REF));
        this.settingsChangeCallback();
        event.preventDefault();
      }
    );
    addEventListenerOptional(
      this.pitchButtons["decrease"],
      "click",
      (event: MouseEvent) => {
        if (IS_DEV) console.log(TTSREFS.PITCH_REF);
        (this.userProperties.getByRef(
          TTSREFS.PITCH_REF
        ) as Incremental).decrement();
        this.storeProperty(this.userProperties.getByRef(TTSREFS.PITCH_REF));
        this.settingsChangeCallback();
        event.preventDefault();
      }
    );
    addEventListenerOptional(
      this.pitchButtons["increase"],
      "click",
      (event: MouseEvent) => {
        if (IS_DEV) console.log(TTSREFS.PITCH_REF);
        (this.userProperties.getByRef(
          TTSREFS.PITCH_REF
        ) as Incremental).increment();
        this.storeProperty(this.userProperties.getByRef(TTSREFS.PITCH_REF));
        this.settingsChangeCallback();
        event.preventDefault();
      }
    );
    addEventListenerOptional(
      this.volumeButtons["decrease"],
      "click",
      (event: MouseEvent) => {
        if (IS_DEV) console.log(TTSREFS.VOLUME_REF);
        (this.userProperties.getByRef(
          TTSREFS.VOLUME_REF
        ) as Incremental).decrement();
        this.storeProperty(this.userProperties.getByRef(TTSREFS.VOLUME_REF));
        this.settingsChangeCallback();
        event.preventDefault();
      }
    );
    addEventListenerOptional(
      this.volumeButtons["increase"],
      "click",
      (event: MouseEvent) => {
        if (IS_DEV) console.log(TTSREFS.VOLUME_REF);
        (this.userProperties.getByRef(
          TTSREFS.VOLUME_REF
        ) as Incremental).increment();
        this.storeProperty(this.userProperties.getByRef(TTSREFS.VOLUME_REF));
        this.settingsChangeCallback();
        event.preventDefault();
      }
    );
=======
  public onRestart(callback: () => void) {
    this.restartCallback = callback;
>>>>>>> 399c1605
  }

  private async storeProperty(property: UserProperty): Promise<void> {
    this.updateUserSettings();
    this.saveProperty(property);
  }

  private async updateUserSettings() {
    var ttsSettings: ITTSUserSettings = {
      rate: this.userProperties.getByRef(TTSREFS.RATE_REF).value,
      pitch: this.userProperties.getByRef(TTSREFS.PITCH_REF).value,
      volume: this.userProperties.getByRef(TTSREFS.VOLUME_REF).value,
      voice: this.userProperties.getByRef(TTSREFS.VOLUME_REF).value,
      color: this.userProperties.getByRef(TTSREFS.COLOR_REF).value,
      autoScroll: this.userProperties.getByRef(TTSREFS.AUTO_SCROLL_REF).value,
    };
    this.applyTTSSettings(ttsSettings);
    if (this.api?.updateSettings) {
      this.api?.updateSettings(ttsSettings).then(async (settings) => {
        if (IS_DEV) {
          console.log("api updated tts settings", settings);
        }
      });
    }
  }

  private getTTSSettings(): UserProperties {
    var userProperties = new UserProperties();

    userProperties.addSwitchable(
      "tts-auto-scroll-off",
      "tts-auto-scroll-on",
      this.autoScroll,
      TTSREFS.AUTO_SCROLL_REF,
      TTSREFS.AUTO_SCROLL_KEY
    );
    userProperties.addIncremental(
      this.rate,
      0.1,
      10,
      0.1,
      "",
      TTSREFS.RATE_REF,
      TTSREFS.RATE_KEY
    );
    userProperties.addIncremental(
      this.pitch,
      0.1,
      2,
      0.1,
      "",
      TTSREFS.PITCH_REF,
      TTSREFS.PITCH_KEY
    );
    userProperties.addIncremental(
      this.volume,
      0.1,
      1,
      0.1,
      "",
      TTSREFS.VOLUME_REF,
      TTSREFS.VOLUME_KEY
    );
    userProperties.addStringable(
      this.color,
      TTSREFS.COLOR_REF,
      TTSREFS.COLOR_KEY
    );
    userProperties.addJSONable(
      JSON.stringify(this.voice),
      TTSREFS.VOICE_REF,
      TTSREFS.VOICE_KEY
    );

    return userProperties;
  }

  private async saveProperty(property: any): Promise<any> {
    let savedProperties = await this.store.get(this.TTSSETTINGS);
    if (savedProperties) {
      let array = JSON.parse(savedProperties);
      array = array.filter((el: any) => el.name !== property.name);
      array.push(property);
      await this.store.set(this.TTSSETTINGS, JSON.stringify(array));
    } else {
      let array = [];
      array.push(property);
      await this.store.set(this.TTSSETTINGS, JSON.stringify(array));
    }
    return new Promise((resolve) => resolve(property));
  }

  async getProperty(name: string): Promise<UserProperty> {
    let array = await this.store.get(this.TTSSETTINGS);
    if (array) {
      let properties = JSON.parse(array) as Array<UserProperty>;
      properties = properties.filter((el: UserProperty) => el.name === name);
      if (properties.length === 0) {
        return null;
      }
      return properties[0];
    }
    return null;
  }

  async resetTTSSettings(): Promise<void> {
    await this.store.remove(this.TTSSETTINGS);
    await this.reset();
    this.settingsChangeCallback();
    this.restartCallback();
  }

  async applyTTSSettings(ttsSettings: ITTSUserSettings): Promise<void> {
    if (ttsSettings.rate) {
      if (IS_DEV) console.log("rate " + this.rate);
      this.rate = ttsSettings.rate;
      this.userProperties.getByRef(TTSREFS.RATE_REF).value = this.rate;
      await this.saveProperty(this.userProperties.getByRef(TTSREFS.RATE_REF));
      this.settingsChangeCallback();
      this.restartCallback();
    }
    if (ttsSettings.pitch) {
      if (IS_DEV) console.log("pitch " + this.pitch);
      this.pitch = ttsSettings.pitch;
      this.userProperties.getByRef(TTSREFS.PITCH_REF).value = this.pitch;
      await this.saveProperty(this.userProperties.getByRef(TTSREFS.PITCH_REF));
      this.settingsChangeCallback();
      this.restartCallback();
    }
    if (ttsSettings.volume) {
      if (IS_DEV) console.log("volume " + this.volume);
      this.volume = ttsSettings.volume;
      this.userProperties.getByRef(TTSREFS.VOLUME_REF).value = this.volume;
      await this.saveProperty(this.userProperties.getByRef(TTSREFS.VOLUME_REF));
      this.settingsChangeCallback();
      this.restartCallback();
    }

    if (ttsSettings.color) {
      this.color = ttsSettings.color;
      this.userProperties.getByRef(TTSREFS.COLOR_REF).value = this.color;
      await this.saveProperty(this.userProperties.getByRef(TTSREFS.COLOR_REF));
      this.settingsChangeCallback();
    }
    if (ttsSettings.autoScroll !== undefined) {
      if (IS_DEV) console.log("autoScroll " + this.autoScroll);
      this.autoScroll = ttsSettings.autoScroll;
      this.userProperties.getByRef(
        TTSREFS.AUTO_SCROLL_REF
      ).value = this.autoScroll;
      await this.saveProperty(
        this.userProperties.getByRef(TTSREFS.AUTO_SCROLL_REF)
      );
      this.settingsChangeCallback();
    }
    if (ttsSettings.voice) {
      if (IS_DEV) console.log("voice " + this.voice);
      this.voice = ttsSettings.voice;
      this.userProperties.getByRef(TTSREFS.VOICE_REF).value = this.voice;
      await this.saveProperty(this.userProperties.getByRef(TTSREFS.VOICE_REF));
      this.settingsChangeCallback();
      this.restartCallback();
    }
  }

  async applyPreferredVoice(value: string) {
    var name =
      value.indexOf(":") !== -1
        ? value.slice(0, value.indexOf(":"))
        : undefined;
    var lang =
      value.indexOf(":") !== -1 ? value.slice(value.indexOf(":") + 1) : value;
    if (name !== undefined && lang !== undefined) {
      await this.applyTTSSetting("voice", {
        usePublication: true,
        name: name,
        lang: lang,
      });
    } else if (lang !== undefined && name === undefined) {
      await this.applyTTSSetting("voice", { usePublication: true, lang: lang });
    }
  }

  async applyTTSSetting(key: string, value: any) {
    if (key === TTSREFS.COLOR_REF) {
      this.color = value;
      this.userProperties.getByRef(TTSREFS.COLOR_REF).value = this.color;
      await this.saveProperty(this.userProperties.getByRef(TTSREFS.COLOR_REF));
      this.settingsChangeCallback();
    } else if (key === TTSREFS.AUTO_SCROLL_REF) {
      this.autoScroll = value;
      this.userProperties.getByRef(
        TTSREFS.AUTO_SCROLL_REF
      ).value = this.autoScroll;
      await this.saveProperty(
        this.userProperties.getByRef(TTSREFS.AUTO_SCROLL_REF)
      );
      this.settingsChangeCallback();
    } else if (key === TTSREFS.VOICE_REF) {
      this.voice = value;
      this.userProperties.getByRef(TTSREFS.VOICE_REF).value = this.voice;
      await this.saveProperty(this.userProperties.getByRef(TTSREFS.VOICE_REF));
      this.settingsChangeCallback();
      this.restartCallback();
    }
  }

  async increase(incremental: TTSIncrementable): Promise<void> {
    if (incremental === "rate") {
      (this.userProperties.getByRef(
        TTSREFS.RATE_REF
      ) as Incremental).increment();
      await this.storeProperty(this.userProperties.getByRef(TTSREFS.RATE_REF));
      this.settingsChangeCallback();
      this.restartCallback();
    } else if (incremental === "pitch") {
      (this.userProperties.getByRef(
        TTSREFS.PITCH_REF
      ) as Incremental).increment();
      await this.storeProperty(this.userProperties.getByRef(TTSREFS.PITCH_REF));
      this.settingsChangeCallback();
      this.restartCallback();
    } else if (incremental === "volume") {
      (this.userProperties.getByRef(
        TTSREFS.VOLUME_REF
      ) as Incremental).increment();
      await this.storeProperty(
        this.userProperties.getByRef(TTSREFS.VOLUME_REF)
      );
      this.settingsChangeCallback();
      this.restartCallback();
    }
  }

  async decrease(incremental: string): Promise<void> {
    if (incremental === "rate") {
      (this.userProperties.getByRef(
        TTSREFS.RATE_REF
      ) as Incremental).decrement();
      await this.storeProperty(this.userProperties.getByRef(TTSREFS.RATE_REF));
      this.settingsChangeCallback();
      this.restartCallback();
    } else if (incremental === "pitch") {
      (this.userProperties.getByRef(
        TTSREFS.PITCH_REF
      ) as Incremental).decrement();
      await this.storeProperty(this.userProperties.getByRef(TTSREFS.PITCH_REF));
      this.settingsChangeCallback();
      this.restartCallback();
    } else if (incremental === "volume") {
      (this.userProperties.getByRef(
        TTSREFS.VOLUME_REF
      ) as Incremental).decrement();
      await this.storeProperty(
        this.userProperties.getByRef(TTSREFS.VOLUME_REF)
      );
      this.settingsChangeCallback();
      this.restartCallback();
    }
  }
}<|MERGE_RESOLUTION|>--- conflicted
+++ resolved
@@ -27,13 +27,9 @@
   JSONable,
 } from "../../model/user-settings/UserProperties";
 import * as HTMLUtilities from "../../utils/HTMLUtilities";
-<<<<<<< HEAD
 import { IS_DEV } from "../../utils";
-=======
-import { IS_DEV } from "../..";
 import IFrameNavigator, { ReaderRights } from "../../navigator/IFrameNavigator";
 import TextHighlighter from "../highlight/TextHighlighter";
->>>>>>> 399c1605
 import { addEventListenerOptional } from "../../utils/EventHandler";
 
 export interface TTSModuleAPI {
@@ -287,90 +283,8 @@
     this.settingsChangeCallback = callback;
   }
 
-<<<<<<< HEAD
-  private async setupEvents(): Promise<void> {
-    addEventListenerOptional(
-      this.rateButtons["decrease"],
-      "click",
-      (event: MouseEvent) => {
-        if (IS_DEV) console.log(TTSREFS.RATE_REF);
-        (this.userProperties.getByRef(
-          TTSREFS.RATE_REF
-        ) as Incremental).decrement();
-        this.storeProperty(this.userProperties.getByRef(TTSREFS.RATE_REF));
-        this.settingsChangeCallback();
-        event.preventDefault();
-      }
-    );
-    addEventListenerOptional(
-      this.rateButtons["increase"],
-      "click",
-      (event: MouseEvent) => {
-        if (IS_DEV) console.log(TTSREFS.RATE_REF);
-        (this.userProperties.getByRef(
-          TTSREFS.RATE_REF
-        ) as Incremental).increment();
-        this.storeProperty(this.userProperties.getByRef(TTSREFS.RATE_REF));
-        this.settingsChangeCallback();
-        event.preventDefault();
-      }
-    );
-    addEventListenerOptional(
-      this.pitchButtons["decrease"],
-      "click",
-      (event: MouseEvent) => {
-        if (IS_DEV) console.log(TTSREFS.PITCH_REF);
-        (this.userProperties.getByRef(
-          TTSREFS.PITCH_REF
-        ) as Incremental).decrement();
-        this.storeProperty(this.userProperties.getByRef(TTSREFS.PITCH_REF));
-        this.settingsChangeCallback();
-        event.preventDefault();
-      }
-    );
-    addEventListenerOptional(
-      this.pitchButtons["increase"],
-      "click",
-      (event: MouseEvent) => {
-        if (IS_DEV) console.log(TTSREFS.PITCH_REF);
-        (this.userProperties.getByRef(
-          TTSREFS.PITCH_REF
-        ) as Incremental).increment();
-        this.storeProperty(this.userProperties.getByRef(TTSREFS.PITCH_REF));
-        this.settingsChangeCallback();
-        event.preventDefault();
-      }
-    );
-    addEventListenerOptional(
-      this.volumeButtons["decrease"],
-      "click",
-      (event: MouseEvent) => {
-        if (IS_DEV) console.log(TTSREFS.VOLUME_REF);
-        (this.userProperties.getByRef(
-          TTSREFS.VOLUME_REF
-        ) as Incremental).decrement();
-        this.storeProperty(this.userProperties.getByRef(TTSREFS.VOLUME_REF));
-        this.settingsChangeCallback();
-        event.preventDefault();
-      }
-    );
-    addEventListenerOptional(
-      this.volumeButtons["increase"],
-      "click",
-      (event: MouseEvent) => {
-        if (IS_DEV) console.log(TTSREFS.VOLUME_REF);
-        (this.userProperties.getByRef(
-          TTSREFS.VOLUME_REF
-        ) as Incremental).increment();
-        this.storeProperty(this.userProperties.getByRef(TTSREFS.VOLUME_REF));
-        this.settingsChangeCallback();
-        event.preventDefault();
-      }
-    );
-=======
   public onRestart(callback: () => void) {
     this.restartCallback = callback;
->>>>>>> 399c1605
   }
 
   private async storeProperty(property: UserProperty): Promise<void> {
