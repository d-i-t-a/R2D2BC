/*
 * Copyright 2018-2020 DITA (AM Consulting LLC)
 *
 * Licensed under the Apache License, Version 2.0 (the "License");
 * you may not use this file except in compliance with the License.
 * You may obtain a copy of the License at
 *
 * http://www.apache.org/licenses/LICENSE-2.0
 *
 * Unless required by applicable law or agreed to in writing, software
 * distributed under the License is distributed on an "AS IS" BASIS,
 * WITHOUT WARRANTIES OR CONDITIONS OF ANY KIND, either express or implied.
 * See the License for the specific language governing permissions and
 * limitations under the License.
 *
 * Developed on behalf of: DITA
 * Licensed to: Bokbasen AS and CAST under one or more contributor license agreements.
 */

import { Locator } from "./Locator";
import { Link } from "./Link";
import { Publication as R2Publication } from "r2-shared-js/dist/es6-es2015/src/models/publication";
import { Link as R2Link } from "r2-shared-js/dist/es6-es2015/src/models/publication-link";
import { JsonObject } from "ta-json-x";
<<<<<<< HEAD
import { TaJsonDeserialize } from "../utils/JsonUtil";
import { GetContentBytesLength } from "../navigator/IFrameNavigator";
=======
import { SampleRead } from "../navigator/IFrameNavigator";
>>>>>>> 9a8b3387

@JsonObject()
export default class Publication extends R2Publication {
  manifestUrl: URL;

  public positions: Array<Locator>;

<<<<<<< HEAD
  /**
   * Initialize a publication from a manifest URL
   */
  static async fromUrl(url: URL): Promise<Publication> {
    const response = await fetch(url.href, {
      credentials: "same-origin",
    });
    const manifestJSON = await response.json();
    let publication = TaJsonDeserialize<Publication>(manifestJSON, Publication);
    publication.manifestUrl = url;
    return publication;
  }

  get readingOrder(): Link[] | undefined {
=======
  sample: SampleRead;
  get readingOrder() {
>>>>>>> 9a8b3387
    return this.Spine;
  }
  get tableOfContents() {
    if (this.sample?.isSampleRead && this.positions?.length > 0) {
      return this.limitedTOC();
    }
    return this.TOC;
  }

  private limitedTOC() {
    function disableChildren(item) {
      for (let index = 0; index < item.Children.length; index++) {
        let child = item.Children[index];
        child.Href = undefined;
        if (child.Children) {
          disableChildren(child);
        }
      }
    }

    let toc = this.TOC.map((item) => {
      if (item.Href) {
        const positions = this.positionsByHref(this.getRelativeHref(item.Href));
        if (positions?.length > 0) {
          const locator = positions[0];
          let progress = Math.round(locator.locations.totalProgression * 100);
          let valid = progress <= this.sample?.limit;
          if (!valid) {
            item.Href = undefined;
            if (item.Children) {
              disableChildren(item);
            }
          }
        }
      }
      return item;
    });
    return toc;
  }

  get landmarks() {
    return this.Landmarks;
  }
  get pageList() {
    return this.PageList;
  }
  get isFixedLayout() {
    return this.Metadata.Rendition?.Layout === "fixed";
  }
  get isReflowable() {
    return !this.isFixedLayout;
  }
  get layout(): "fixed" | "reflowable" {
    return this.isFixedLayout ? "fixed" : "reflowable";
  }
  get hasMediaOverlays(): boolean {
    return this.readingOrder
      ? this.readingOrder.filter((el: Link) => el.Properties?.MediaOverlay)
          .length > 0
      : false;
  }

  public getStartLink(): Link | null {
    if (this.readingOrder.length > 0) {
      return this.readingOrder[0] as Link;
    }
    return null;
  }

  public getPreviousSpineItem(href: string): Link | null {
    const index = this.getSpineIndex(href);
    if (index !== null && index > 0) {
      return this.readingOrder[index - 1] as Link;
    }
    return null;
  }

  public getNextSpineItem(href: string): Link | null {
    const index = this.getSpineIndex(href);
    if (index !== null && index < this.readingOrder.length - 1) {
      return this.readingOrder[index + 1] as Link;
    }
    return null;
  }

  public getSpineItem(href: string): Link | null {
    const index = this.getSpineIndex(href);
    if (index !== null) {
      return this.readingOrder[index] as Link;
    }
    return null;
  }

  public getSpineIndex(href: string): number | null {
    return this.readingOrder.findIndex(
      (item) =>
        item.Href && this.getAbsoluteHref(item.Href) === href
    );
  }

  public getAbsoluteHref(href: string): string {
    return new URL(href, this.manifestUrl.href).href;
  }

  public getRelativeHref(href: string): string | null {
    const manifest = this.manifestUrl.href.replace("/manifest.json", "");
    let h = href.replace(manifest, "");
    if (h.indexOf("#") > 0) {
      h = h.slice(0, h.indexOf("#"));
    }
    if (h.charAt(0) === "/") {
      h = h.substring(1);
    }
    return h;
  }

  public getTOCItemAbsolute(href: string): Link | null {
    const absolute = this.getAbsoluteHref(href);
    const findItem = (href: string, links: Array<R2Link>): Link | null => {
      for (let index = 0; index < links.length; index++) {
        const item = links[index] as Link;
        if (item.Href) {
          const hrefAbsolutre =
            item.Href.indexOf("#") !== -1
              ? item.Href.slice(0, item.Href.indexOf("#"))
              : item.Href;
          const itemUrl = this.getAbsoluteHref(hrefAbsolutre);
          if (itemUrl === href) {
            return item;
          }
        }
        if (item.Children) {
          const childItem = findItem(href, item.Children);
          if (childItem !== null) {
            return childItem;
          }
        }
      }
      return null;
    };
    let link = findItem(absolute, this.tableOfContents);
    if (link === null) {
      link = findItem(absolute, this.readingOrder);
    }
    return link;
  }

  public getTOCItem(href: string): Link | null {
    const findItem = (href: string, links: Array<R2Link>): Link | null => {
      for (let index = 0; index < links.length; index++) {
        const item = links[index] as Link;
        if (item.Href) {
          const itemUrl = this.getAbsoluteHref(item.Href);
          if (itemUrl === href) {
            return item;
          }
        }
        if (item.Children) {
          const childItem = findItem(href, item.Children);
          if (childItem !== null) {
            return childItem;
          }
        }
      }
      return null;
    };
    let link = findItem(href, this.tableOfContents);
    if (link === null) {
      link = findItem(href, this.readingOrder);
    }
    if (link === null) {
      if (href.indexOf("#") !== -1) {
        const newResource = href.slice(0, href.indexOf("#"));
        link = findItem(newResource, this.tableOfContents);
        if (link === null) {
          link = findItem(newResource, this.readingOrder);
        }
      }
    }
    return link;
  }

  /**
   * positionsByHref
   */
  public positionsByHref(href: string) {
    const decodedHref = decodeURI(href) ?? "";
    return this.positions?.filter((p: Locator) => decodedHref.includes(p.href));
  }

  /**
   * Fetches the contents to build up the positions manually,
   * at least for fluid layout pubs
   */
  async autoGeneratePositions(
    // allows passing in custom login to get length of resource, but defaults
    // to fetching the resource
    getContentBytesLength: GetContentBytesLength = fetchContentBytesLength
  ) {
    let startPosition = 0;
    let totalContentLength = 0;
    const positions: Locator[] = [];

    /**
     * For each item in the reading order, get its length and calculate
     * the number of positions in it, then add them all up into the totals.
     */
    for (const link of this.readingOrder) {
      // if it is fixed layout, there is no need to fetch, each item is
      // just a single page.
      if (this.isFixedLayout) {
        const locator: Locator = {
          href: link.Href,
          locations: {
            progression: 0,
            position: startPosition + 1,
          },
          type: link.TypeLink,
        };
        positions.push(locator);
        startPosition = startPosition + 1;
      } else {
        let href = this.getAbsoluteHref(link.Href);
        let length = await getContentBytesLength(href);
        link.contentLength = length;
        totalContentLength += length;
        let positionLength = 1024;
        let positionCount = Math.max(1, Math.ceil(length / positionLength));
        // create a locator for every position and push it into the positions array
        for (let position = 0; position < positionCount; position++) {
          const locator: Locator = {
            href: link.Href,
            locations: {
              progression: position / positionCount,
              position: startPosition + (position + 1),
            },
            type: link.TypeLink,
          };
          positions.push(locator);
        }
        startPosition = startPosition + positionCount;
      }
    }

    // update the link.contentWeight to be a portion of the total and
    // build up a map of link weights for non fixed layout publications
    var totalweight = 0;
    if (this.isReflowable) {
      for (const link of this.readingOrder) {
        // bail out if the link is missing it's content length somehow
        if (!link.contentLength) {
          console.error("Link is missing contentLength", link);
          return;
        }
        // I (Kristo) don't totally know what this formula is saying...
        link.contentWeight = (100 / totalContentLength) * link.contentLength;
        totalweight = totalweight + link.contentWeight;
      }
    }

    // Once you have all the positions, you can update all the progressions and total progressions and remaining.
    for (const locator of positions) {
      const resource = positions.filter(
        (el: Locator) => el.href === decodeURI(locator.href)
      );
      const positionIndex = Math.ceil(
        locator.locations.progression * (resource.length - 1)
      );
      locator.locations.totalProgression =
        (locator.locations.position - 1) / positions.length;
      locator.locations.remainingPositions = Math.abs(
        positionIndex - (resource.length - 1)
      );
      locator.locations.totalRemainingPositions = Math.abs(
        locator.locations.position - 1 - (positions.length - 1)
      );
    }

    this.positions = positions;
  }

  /**
   * Fetches the positions from a given service href
   */
  async fetchPositionsFromService(href: string) {
    const result = await fetch(href);
    const content = await result.json();
    this.positions = content.positions;
  }

  /**
   * Fetches weights from a given service href
   */
  async fetchWeightsFromService(href: string) {
    if (this.isFixedLayout) {
      console.warn(
        "Not fetching weights from service for fixed layout publication."
      );
      return;
    }
    const result = await fetch(href);
    const weights = await result.json();
    this.readingOrder.forEach((link) => {
      (link as Link).contentWeight = weights[link.Href];
    });
  }
}

const fetchContentBytesLength = async (href: string): Promise<number> => {
  const r = await fetch(href);
  const b = await r.blob();
  return b.size;
};<|MERGE_RESOLUTION|>--- conflicted
+++ resolved
@@ -22,20 +22,17 @@
 import { Publication as R2Publication } from "r2-shared-js/dist/es6-es2015/src/models/publication";
 import { Link as R2Link } from "r2-shared-js/dist/es6-es2015/src/models/publication-link";
 import { JsonObject } from "ta-json-x";
-<<<<<<< HEAD
 import { TaJsonDeserialize } from "../utils/JsonUtil";
 import { GetContentBytesLength } from "../navigator/IFrameNavigator";
-=======
 import { SampleRead } from "../navigator/IFrameNavigator";
->>>>>>> 9a8b3387
 
 @JsonObject()
 export default class Publication extends R2Publication {
   manifestUrl: URL;
 
   public positions: Array<Locator>;
-
-<<<<<<< HEAD
+  sample: SampleRead;
+
   /**
    * Initialize a publication from a manifest URL
    */
@@ -50,10 +47,6 @@
   }
 
   get readingOrder(): Link[] | undefined {
-=======
-  sample: SampleRead;
-  get readingOrder() {
->>>>>>> 9a8b3387
     return this.Spine;
   }
   get tableOfContents() {
@@ -149,8 +142,7 @@
 
   public getSpineIndex(href: string): number | null {
     return this.readingOrder.findIndex(
-      (item) =>
-        item.Href && this.getAbsoluteHref(item.Href) === href
+      (item) => item.Href && this.getAbsoluteHref(item.Href) === href
     );
   }
 
