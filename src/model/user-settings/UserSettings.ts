/*
 * Copyright 2018-2020 DITA (AM Consulting LLC)
 *
 * Licensed under the Apache License, Version 2.0 (the "License");
 * you may not use this file except in compliance with the License.
 * You may obtain a copy of the License at
 *
 * http://www.apache.org/licenses/LICENSE-2.0
 *
 * Unless required by applicable law or agreed to in writing, software
 * distributed under the License is distributed on an "AS IS" BASIS,
 * WITHOUT WARRANTIES OR CONDITIONS OF ANY KIND, either express or implied.
 * See the License for the specific language governing permissions and
 * limitations under the License.
 *
 * Developed on behalf of: Bokbasen AS (https://www.bokbasen.no), CAST (http://www.cast.org)
 * Licensed to: Bokbasen AS and CAST under one or more contributor license agreements.
 */

import Store from "../../store/Store";
import {
  Enumerable,
  Incremental,
  Switchable,
  UserProperties,
  UserProperty,
} from "./UserProperties";
import { ReadiumCSS } from "./ReadiumCSS";
import * as HTMLUtilities from "../../utils/HTMLUtilities";
import { IS_DEV } from "../..";
import { addEventListenerOptional } from "../../utils/EventHandler";
<<<<<<< HEAD
import { NavigatorAPI, ReaderUI } from "../../navigator/IFrameNavigator";
import { oc } from "ts-optchain";
=======
import { ReaderUI } from "../../navigator/IFrameNavigator";
>>>>>>> 9597fbfa
import ReflowableBookView from "../../views/ReflowableBookView";
import FixedBookView from "../../views/FixedBookView";
import BookView from "../../views/BookView";


export interface UserSettingsConfig {
  /** Store to save the user's selections in. */
  store: Store;
  initialUserSettings: InitialUserSettings;
  headerMenu: HTMLElement;
  material: ReaderUI;
  api: NavigatorAPI;
  layout: string;
}
export interface UserSettingsUIConfig {
  fontSize?: boolean;
  fontFamily?: boolean;
  fontOverride: boolean;
  appearance?: boolean;
  scroll?: boolean;
  advancedSettings: boolean;
  textAlign?: boolean;
  colCount?: boolean;
  wordSpacing?: boolean;
  letterSpacing?: boolean;
  pageMargins: boolean;
  lineHeight: boolean;
}

/**
 * The shape of the UserSettings class.
 */
export interface IUserSettings {
  fontSize: number;
  fontOverride: boolean;
  fontFamily: number;
  appearance: any;
  verticalScroll: boolean;

  //Advanced settings
  publisherDefaults: boolean;
  textAlignment: number;
  columnCount: number;
  wordSpacing: number;
  letterSpacing: number;
  pageMargins: number;
  lineHeight: number;
}

/**
 * The settings that someone might pass in when instantiating
 * the reader. Differs from the internal settings values for
 * backwards compatibility.
 */
export interface InitialUserSettings {
  fontSize: number;
  fontOverride: boolean;
  fontFamily: number;
  appearance: any;
  verticalScroll?:
    | boolean
    | "readium-scroll-on"
    | "readium-scroll-off"
    | "scroll"
    | "paginated";

  //Advanced settings
  publisherDefaults: boolean;
  textAlignment: number;
  columnCount: number;
  wordSpacing: number;
  letterSpacing: number;
  pageMargins: number;
  lineHeight: number;
}

export class UserSettings implements IUserSettings {
  async isPaginated() {
    let scroll =
      (await this.getProperty(ReadiumCSS.SCROLL_KEY)) != null
        ? ((await this.getProperty(ReadiumCSS.SCROLL_KEY)) as Switchable).value
        : this.verticalScroll;
    return scroll === false;
  }
  async isScrollMode() {
    let scroll =
      (await this.getProperty(ReadiumCSS.SCROLL_KEY)) != null
        ? ((await this.getProperty(ReadiumCSS.SCROLL_KEY)) as Switchable).value
        : this.verticalScroll;
    return scroll === true;
  }

  private readonly store: Store;
  private readonly USERSETTINGS = "userSetting";

  private static appearanceValues = [
    "readium-default-on",
    "readium-sepia-on",
    "readium-night-on",
  ];
  private static fontFamilyValues = ["Original", "serif", "sans-serif"];
  private static readonly textAlignmentValues = ["auto", "justify", "start"];
  private static readonly columnCountValues = ["auto", "1", "2"];

  fontSize = 100.0;
  fontOverride = false;
  fontFamily = 0;
  appearance: any = 0;
  verticalScroll = true;

  //Advanced settings
  publisherDefaults = true;
  textAlignment = 0;
  columnCount = 0;
  wordSpacing = 0.0;
  letterSpacing = 0.0;
  pageMargins = 2.0;
  lineHeight = 1.0;

  userProperties: UserProperties;

  private fontButtons: { [key: string]: HTMLButtonElement };
  private fontSizeButtons: { [key: string]: HTMLButtonElement };
  private themeButtons: { [key: string]: HTMLButtonElement };
  private viewButtons: { [key: string]: HTMLButtonElement };

  view: BookView;

  private settingsChangeCallback: () => void = () => {};
  private viewChangeCallback: () => void = () => {};

  private settingsView: HTMLDivElement;
  private readonly headerMenu: HTMLElement;
  private material: ReaderUI | null = null;
  api: NavigatorAPI;

  private iframe: HTMLIFrameElement;

  public static async create(config: UserSettingsConfig): Promise<any> {
    const settings = new this(
      config.store,
      config.headerMenu,
      config.material,
      config.api,
      config.layout
    );

    if (config.initialUserSettings) {
      var initialUserSettings = config.initialUserSettings;
      if (initialUserSettings.verticalScroll !== undefined) {
        settings.verticalScroll = this.parseScrollSetting(
          initialUserSettings.verticalScroll
        );
        if (IS_DEV) console.log(settings.verticalScroll);
      }
      if (initialUserSettings.appearance) {
        settings.appearance = UserSettings.appearanceValues.findIndex(
          (el: any) => el === initialUserSettings.appearance
        );
        if (IS_DEV) console.log(settings.appearance);
      }
      if (initialUserSettings.fontSize) {
        settings.fontSize = initialUserSettings.fontSize;
        if (IS_DEV) console.log(settings.fontSize);
      }
      if (initialUserSettings.fontFamily) {
        settings.fontFamily = UserSettings.fontFamilyValues.findIndex(
          (el: any) => el === initialUserSettings.fontFamily
        );
        if (IS_DEV) console.log(settings.fontFamily);
        if (settings.fontFamily !== 0) {
          settings.fontOverride = true;
        }
      }
      if (initialUserSettings.textAlignment) {
        settings.textAlignment = UserSettings.textAlignmentValues.findIndex(
          (el: any) => el === initialUserSettings.textAlignment
        );
        settings.publisherDefaults = false;
        if (IS_DEV) console.log(settings.textAlignment);
      }
      if (initialUserSettings.columnCount) {
        settings.columnCount = UserSettings.columnCountValues.findIndex(
          (el: any) => el === initialUserSettings.columnCount
        );
        if (IS_DEV) console.log(settings.columnCount);
      }
      if (initialUserSettings.wordSpacing) {
        settings.wordSpacing = initialUserSettings.wordSpacing;
        settings.publisherDefaults = false;
        if (IS_DEV) console.log(settings.wordSpacing);
      }
      if (initialUserSettings.letterSpacing) {
        settings.letterSpacing = initialUserSettings.letterSpacing;
        settings.publisherDefaults = false;
        if (IS_DEV) console.log(settings.letterSpacing);
      }
      if (initialUserSettings.pageMargins) {
        settings.pageMargins = initialUserSettings.pageMargins;
        settings.publisherDefaults = false;
        if (IS_DEV) console.log(settings.pageMargins);
      }
      if (initialUserSettings.lineHeight) {
        settings.lineHeight = initialUserSettings.lineHeight;
        settings.publisherDefaults = false;
        if (IS_DEV) console.log(settings.lineHeight);
      }
    }
    await settings.initializeSelections();
    return new Promise((resolve) => resolve(settings));
  }

  protected constructor(
    store: Store,
    headerMenu: HTMLElement,
    material: ReaderUI,
    api: NavigatorAPI,
    layout: string
  ) {
    this.store = store;

    this.view =
      layout === "fixed"
        ? new FixedBookView(this.store)
        : new ReflowableBookView(this.store);

    this.headerMenu = headerMenu;
    this.material = material;
    this.api = api;
    this.initialise();
  }

  async stop() {
    if (IS_DEV) {
      console.log("book settings stop");
    }
  }

  private async initialise() {
    this.appearance =
      (await this.getProperty(ReadiumCSS.APPEARANCE_KEY)) != null
        ? ((await this.getProperty(ReadiumCSS.APPEARANCE_KEY)) as Enumerable)
            .value
        : this.appearance;
    this.verticalScroll =
      (await this.getProperty(ReadiumCSS.SCROLL_KEY)) != null
        ? ((await this.getProperty(ReadiumCSS.SCROLL_KEY)) as Switchable).value
        : this.verticalScroll;
    this.fontFamily =
      (await this.getProperty(ReadiumCSS.FONT_FAMILY_KEY)) != null
        ? ((await this.getProperty(ReadiumCSS.FONT_FAMILY_KEY)) as Enumerable)
            .value
        : this.fontFamily;
    if (this.fontFamily !== 0) {
      this.fontOverride = true;
    }
    this.publisherDefaults =
      (await this.getProperty(ReadiumCSS.PUBLISHER_DEFAULT_KEY)) != null
        ? ((await this.getProperty(
            ReadiumCSS.PUBLISHER_DEFAULT_KEY
          )) as Switchable).value
        : this.publisherDefaults;
    this.textAlignment =
      (await this.getProperty(ReadiumCSS.TEXT_ALIGNMENT_KEY)) != null
        ? ((await this.getProperty(
            ReadiumCSS.TEXT_ALIGNMENT_KEY
          )) as Enumerable).value
        : this.textAlignment;
    this.columnCount =
      (await this.getProperty(ReadiumCSS.COLUMN_COUNT_KEY)) != null
        ? ((await this.getProperty(ReadiumCSS.COLUMN_COUNT_KEY)) as Enumerable)
            .value
        : this.columnCount;

    this.fontSize =
      (await this.getProperty(ReadiumCSS.FONT_SIZE_KEY)) != null
        ? ((await this.getProperty(ReadiumCSS.FONT_SIZE_KEY)) as Incremental)
            .value
        : this.fontSize;
    this.wordSpacing =
      (await this.getProperty(ReadiumCSS.WORD_SPACING_KEY)) != null
        ? ((await this.getProperty(ReadiumCSS.WORD_SPACING_KEY)) as Incremental)
            .value
        : this.wordSpacing;
    this.letterSpacing =
      (await this.getProperty(ReadiumCSS.LETTER_SPACING_KEY)) != null
        ? ((await this.getProperty(
            ReadiumCSS.LETTER_SPACING_KEY
          )) as Incremental).value
        : this.letterSpacing;
    this.pageMargins =
      (await this.getProperty(ReadiumCSS.PAGE_MARGINS_KEY)) != null
        ? ((await this.getProperty(ReadiumCSS.PAGE_MARGINS_KEY)) as Incremental)
            .value
        : this.pageMargins;
    this.lineHeight =
      (await this.getProperty(ReadiumCSS.LINE_HEIGHT_KEY)) != null
        ? ((await this.getProperty(ReadiumCSS.LINE_HEIGHT_KEY)) as Incremental)
            .value
        : this.lineHeight;
    this.userProperties = this.getUserSettings();
  }

  private async reset() {
    this.appearance = 0;
    this.verticalScroll = true;
    this.fontSize = 100.0;
    this.fontOverride = false;
    this.fontFamily = 0;

    //Advanced settings
    this.publisherDefaults = true;
    this.textAlignment = 0;
    this.columnCount = 0;
    this.wordSpacing = 0.0;
    this.letterSpacing = 0.0;
    this.pageMargins = 2.0;
    this.lineHeight = 1.0;

    this.userProperties = this.getUserSettings();

    const html = HTMLUtilities.findRequiredIframeElement(
      this.iframe.contentDocument,
      "html"
    ) as any;
    const rootElement = document.documentElement;
    const body = HTMLUtilities.findRequiredElement(
      rootElement,
      "body"
    ) as HTMLBodyElement;

    // Apply publishers default
    html.style.removeProperty(ReadiumCSS.PUBLISHER_DEFAULT_KEY);
    // Apply font size
    html.style.removeProperty(ReadiumCSS.FONT_SIZE_KEY);
    // Apply word spacing
    html.style.removeProperty(ReadiumCSS.WORD_SPACING_KEY);
    // Apply letter spacing
    html.style.removeProperty(ReadiumCSS.LETTER_SPACING_KEY);
    // Apply column count
    html.style.removeProperty(ReadiumCSS.COLUMN_COUNT_KEY);
    // Apply text alignment
    html.style.removeProperty(ReadiumCSS.TEXT_ALIGNMENT_KEY);
    // Apply line height
    html.style.removeProperty(ReadiumCSS.LINE_HEIGHT_KEY);
    // Apply page margins
    html.style.removeProperty(ReadiumCSS.PAGE_MARGINS_KEY);

    // Apply appearance
    html.style.removeProperty(ReadiumCSS.APPEARANCE_KEY);
    HTMLUtilities.setAttr(rootElement, "data-viewer-theme", "day");
    HTMLUtilities.setAttr(body, "data-viewer-theme", "day");

    // Apply font family
    html.style.removeProperty(ReadiumCSS.FONT_FAMILY_KEY);
    HTMLUtilities.setAttr(html, "data-viewer-font", "publisher");
    html.style.setProperty(ReadiumCSS.FONT_OVERRIDE_KEY, "readium-font-off");
  }

  private async initializeSelections(): Promise<void> {
    if (this.headerMenu)
      this.settingsView = HTMLUtilities.findElement(
        this.headerMenu,
        "#container-view-settings"
      ) as HTMLDivElement;
    if ((await this.getProperty(ReadiumCSS.SCROLL_KEY)) != null) {
      (
        await this.getProperty(ReadiumCSS.SCROLL_KEY)
      ).value = this.verticalScroll;
    } else {
      await this.saveProperty(
        new Switchable(
          "readium-scroll-on",
          "readium-scroll-off",
          this.verticalScroll,
          ReadiumCSS.SCROLL_REF,
          ReadiumCSS.SCROLL_KEY
        )
      );
    }
  }

  async applyProperties(): Promise<any> {
    if (
      (this.view.delegate.publication.metadata.rendition?.layout ??
        "unknown") !== "fixed"
    ) {
      const html = HTMLUtilities.findRequiredIframeElement(
        this.iframe.contentDocument,
        "html"
      ) as any;
      const rootElement = document.documentElement;
      const body = HTMLUtilities.findRequiredElement(
        rootElement,
        "body"
      ) as HTMLBodyElement;

      // Apply publishers default
      if (await this.getProperty(ReadiumCSS.PUBLISHER_DEFAULT_KEY)) {
        html.style.setProperty(
          ReadiumCSS.PUBLISHER_DEFAULT_KEY,
          this.userProperties
            .getByRef(ReadiumCSS.PUBLISHER_DEFAULT_REF)
            .toString()
        );
      }
      // Apply font size
      if (await this.getProperty(ReadiumCSS.FONT_SIZE_KEY)) {
        html.style.setProperty(
          ReadiumCSS.FONT_SIZE_KEY,
          this.userProperties.getByRef(ReadiumCSS.FONT_SIZE_REF).toString()
        );
      }
      // Apply word spacing
      if (await this.getProperty(ReadiumCSS.WORD_SPACING_KEY)) {
        html.style.setProperty(
          ReadiumCSS.PUBLISHER_DEFAULT_KEY,
          "readium-advanced-on"
        );
        html.style.setProperty(
          ReadiumCSS.WORD_SPACING_KEY,
          this.userProperties.getByRef(ReadiumCSS.WORD_SPACING_REF).toString()
        );
      }
      // Apply letter spacing
      if (await this.getProperty(ReadiumCSS.LETTER_SPACING_KEY)) {
        html.style.setProperty(
          ReadiumCSS.PUBLISHER_DEFAULT_KEY,
          "readium-advanced-on"
        );
        html.style.setProperty(
          ReadiumCSS.LETTER_SPACING_KEY,
          this.userProperties.getByRef(ReadiumCSS.LETTER_SPACING_REF).toString()
        );
      }
      // Apply column count
      if (await this.getProperty(ReadiumCSS.COLUMN_COUNT_KEY)) {
        html.style.setProperty(
          ReadiumCSS.COLUMN_COUNT_KEY,
          this.userProperties.getByRef(ReadiumCSS.COLUMN_COUNT_REF).toString()
        );
      }
      // Apply text alignment
      if (await this.getProperty(ReadiumCSS.TEXT_ALIGNMENT_KEY)) {
        if (
          this.userProperties
            .getByRef(ReadiumCSS.TEXT_ALIGNMENT_REF)
            .toString() === "auto"
        ) {
          html.style.removeProperty(ReadiumCSS.TEXT_ALIGNMENT_KEY);
        } else {
          html.style.setProperty(
            ReadiumCSS.PUBLISHER_DEFAULT_KEY,
            "readium-advanced-on"
          );
          html.style.setProperty(
            ReadiumCSS.TEXT_ALIGNMENT_KEY,
            this.userProperties
              .getByRef(ReadiumCSS.TEXT_ALIGNMENT_REF)
              .toString()
          );
        }
      }
      // Apply line height
      if (await this.getProperty(ReadiumCSS.LINE_HEIGHT_KEY)) {
        html.style.setProperty(
          ReadiumCSS.PUBLISHER_DEFAULT_KEY,
          "readium-advanced-on"
        );
        html.style.setProperty(
          ReadiumCSS.LINE_HEIGHT_KEY,
          this.userProperties.getByRef(ReadiumCSS.LINE_HEIGHT_REF).toString()
        );
      }
      // Apply page margins
      if (await this.getProperty(ReadiumCSS.PAGE_MARGINS_KEY)) {
        html.style.setProperty(
          ReadiumCSS.PUBLISHER_DEFAULT_KEY,
          "readium-advanced-on"
        );
        html.style.setProperty(
          ReadiumCSS.PAGE_MARGINS_KEY,
          this.userProperties.getByRef(ReadiumCSS.PAGE_MARGINS_REF).toString()
        );
      }

      // Apply appearance
      if (await this.getProperty(ReadiumCSS.APPEARANCE_KEY)) {
        html.style.setProperty(
          ReadiumCSS.APPEARANCE_KEY,
          this.userProperties.getByRef(ReadiumCSS.APPEARANCE_REF).toString()
        );
        if (
          this.userProperties.getByRef(ReadiumCSS.APPEARANCE_REF).value === 0
        ) {
          HTMLUtilities.setAttr(rootElement, "data-viewer-theme", "day");
          HTMLUtilities.setAttr(body, "data-viewer-theme", "day");
        } else if (
          this.userProperties.getByRef(ReadiumCSS.APPEARANCE_REF).value === 1
        ) {
          HTMLUtilities.setAttr(rootElement, "data-viewer-theme", "sepia");
          HTMLUtilities.setAttr(body, "data-viewer-theme", "sepia");
        } else if (
          this.userProperties.getByRef(ReadiumCSS.APPEARANCE_REF).value === 2
        ) {
          HTMLUtilities.setAttr(rootElement, "data-viewer-theme", "night");
          HTMLUtilities.setAttr(body, "data-viewer-theme", "night");
        }
      } else {
        html.style.setProperty(
          ReadiumCSS.APPEARANCE_KEY,
          this.userProperties.getByRef(ReadiumCSS.APPEARANCE_REF).toString()
        );
        HTMLUtilities.setAttr(rootElement, "data-viewer-theme", "day");
        HTMLUtilities.setAttr(body, "data-viewer-theme", "day");
      }
      // Apply font family
      if (await this.getProperty(ReadiumCSS.FONT_FAMILY_KEY)) {
        html.style.setProperty(
          ReadiumCSS.FONT_FAMILY_KEY,
          this.userProperties.getByRef(ReadiumCSS.FONT_FAMILY_REF).toString()
        );
        if (
          this.userProperties.getByRef(ReadiumCSS.FONT_FAMILY_REF).value === 0
        ) {
          HTMLUtilities.setAttr(html, "data-viewer-font", "publisher");
          html.style.setProperty(
            ReadiumCSS.FONT_OVERRIDE_KEY,
            "readium-font-off"
          );
        } else if (
          this.userProperties.getByRef(ReadiumCSS.FONT_FAMILY_REF).value === 1
        ) {
          HTMLUtilities.setAttr(html, "data-viewer-font", "serif");
          html.style.setProperty(
            ReadiumCSS.FONT_OVERRIDE_KEY,
            "readium-font-on"
          );
        } else if (
          this.userProperties.getByRef(ReadiumCSS.FONT_FAMILY_REF).value === 2
        ) {
          HTMLUtilities.setAttr(html, "data-viewer-font", "sans");
          html.style.setProperty(
            ReadiumCSS.FONT_OVERRIDE_KEY,
            "readium-font-on"
          );
        } else {
          HTMLUtilities.setAttr(
            html,
            "data-viewer-font",
            this.userProperties.getByRef(ReadiumCSS.FONT_FAMILY_REF).toString()
          );
          html.style.setProperty(
            ReadiumCSS.FONT_OVERRIDE_KEY,
            "readium-font-on"
          );
        }
      } else {
        html.style.setProperty(
          ReadiumCSS.FONT_FAMILY_KEY,
          this.userProperties.getByRef(ReadiumCSS.FONT_FAMILY_REF).toString()
        );
        HTMLUtilities.setAttr(html, "data-viewer-font", "publisher");
        html.style.setProperty(
          ReadiumCSS.FONT_OVERRIDE_KEY,
          "readium-font-off"
        );
      }

      if (await this.getProperty(ReadiumCSS.SCROLL_KEY)) {
        if (
          this.userProperties.getByRef(ReadiumCSS.SCROLL_REF).value === true
        ) {
          html.style.setProperty("--USER__scroll", "readium-scroll-on");
        } else {
          html.style.setProperty("--USER__scroll", "readium-scroll-off");
        }
      } else {
        html.style.setProperty("--USER__scroll", "readium-scroll-on");
      }
      this.isScrollMode().then((scroll) => {
        this.view.setMode(scroll);
      });
    }
  }

  setIframe(iframe: HTMLIFrameElement) {
    this.iframe = iframe;
    this.view.iframe = iframe;
    if (this.settingsView) this.renderControls(this.settingsView);
  }

  private renderControls(element: HTMLElement): void {
    if (this.material?.settings.fontSize) {
      this.fontSizeButtons = {};
      for (const fontSizeName of ["decrease", "increase"]) {
        this.fontSizeButtons[fontSizeName] = HTMLUtilities.findElement(
          element,
          "#" + fontSizeName + "-font"
        ) as HTMLButtonElement;
      }
    } else {
      HTMLUtilities.findElement(element, "#container-view-fontsize")?.remove();
    }
    if (this.material?.settings.fontFamily) {
      this.fontButtons = {};
      this.fontButtons[0] = HTMLUtilities.findElement(
        element,
        "#publisher-font"
      ) as HTMLButtonElement;
      this.fontButtons[1] = HTMLUtilities.findElement(
        element,
        "#serif-font"
      ) as HTMLButtonElement;
      this.fontButtons[2] = HTMLUtilities.findElement(
        element,
        "#sans-font"
      ) as HTMLButtonElement;
      if (UserSettings.fontFamilyValues.length > 3) {
        for (
          let index = 3;
          index < UserSettings.fontFamilyValues.length;
          index++
        ) {
          this.fontButtons[index] = HTMLUtilities.findElement(
            element,
            "#" + UserSettings.fontFamilyValues[index] + "-font"
          ) as HTMLButtonElement;
        }
      }
      this.updateFontButtons();
    } else {
      HTMLUtilities.findElement(
        element,
        "#container-view-fontfamily"
      )?.remove();
    }

    if (this.material?.settings.appearance) {
      this.themeButtons = {};
      this.themeButtons[0] = HTMLUtilities.findElement(
        element,
        "#day-theme"
      ) as HTMLButtonElement;
      this.themeButtons[1] = HTMLUtilities.findElement(
        element,
        "#sepia-theme"
      ) as HTMLButtonElement;
      this.themeButtons[2] = HTMLUtilities.findElement(
        element,
        "#night-theme"
      ) as HTMLButtonElement;
      if (UserSettings.appearanceValues.length > 3) {
        for (
          let index = 3;
          index < UserSettings.appearanceValues.length;
          index++
        ) {
          this.themeButtons[index] = HTMLUtilities.findElement(
            element,
            "#" + UserSettings.appearanceValues[index] + "-theme"
          ) as HTMLButtonElement;
        }
      }
    } else {
      HTMLUtilities.findElement(
        element,
        "#container-view-appearance"
      )?.remove();
    }

    if (this.material?.settings.scroll) {
      this.viewButtons = {};
      this.viewButtons[0] = HTMLUtilities.findElement(
        element,
        "#view-scroll"
      ) as HTMLButtonElement;
      this.viewButtons[1] = HTMLUtilities.findElement(
        element,
        "#view-paginated"
      ) as HTMLButtonElement;
      this.updateViewButtons();
    } else {
      HTMLUtilities.findElement(element, "#container-view-scroll")?.remove();
    }

    this.setupEvents();

    // Clicking the settings view outside the ul hides it, but clicking inside the ul keeps it up.
    addEventListenerOptional(
      HTMLUtilities.findElement(element, "ul"),
      "click",
      (event: Event) => {
        event.stopPropagation();
      }
    );
  }

  public onSettingsChange(callback: () => void) {
    this.settingsChangeCallback = callback;
  }

  public onViewChange(callback: () => void) {
    this.viewChangeCallback = callback;
  }

  private async setupEvents(): Promise<void> {
    if (this.material?.settings.fontSize) {
      addEventListenerOptional(
        this.fontSizeButtons["decrease"],
        "click",
        async (event: MouseEvent) => {
          (this.userProperties.getByRef(
            ReadiumCSS.FONT_SIZE_REF
          ) as Incremental).decrement();
          await this.storeProperty(
            this.userProperties.getByRef(ReadiumCSS.FONT_SIZE_REF)
          );
          this.applyProperties();
          this.settingsChangeCallback();
          event.preventDefault();
        }
      );
      addEventListenerOptional(
        this.fontSizeButtons["increase"],
        "click",
        async (event: MouseEvent) => {
          (this.userProperties.getByRef(
            ReadiumCSS.FONT_SIZE_REF
          ) as Incremental).increment();
          await this.storeProperty(
            this.userProperties.getByRef(ReadiumCSS.FONT_SIZE_REF)
          );
          this.applyProperties();
          this.settingsChangeCallback();
          event.preventDefault();
        }
      );
    }

    if (this.material?.settings.fontFamily) {
      for (
        let index = 0;
        index < UserSettings.fontFamilyValues.length;
        index++
      ) {
        const button = this.fontButtons[index];
        if (button) {
          addEventListenerOptional(button, "click", (event: MouseEvent) => {
            this.userProperties.getByRef(
              ReadiumCSS.FONT_FAMILY_REF
            ).value = index;
            this.storeProperty(
              this.userProperties.getByRef(ReadiumCSS.FONT_FAMILY_REF)
            );
            this.applyProperties();
            this.updateFontButtons();
            this.settingsChangeCallback();
            event.preventDefault();
          });
        }
      }
    }

    if (this.material?.settings.appearance) {
      for (
        let index = 0;
        index < UserSettings.appearanceValues.length;
        index++
      ) {
        const button = this.themeButtons[index];
        if (button) {
          addEventListenerOptional(button, "click", (event: MouseEvent) => {
            this.userProperties.getByRef(
              ReadiumCSS.APPEARANCE_REF
            ).value = index;
            this.storeProperty(
              this.userProperties.getByRef(ReadiumCSS.APPEARANCE_REF)
            );
            this.applyProperties();
            this.settingsChangeCallback();
            event.preventDefault();
          });
        }
      }
    }

    if (this.material?.settings.scroll) {
      for (let index = 0; index < 2; index++) {
        const button = this.viewButtons[index];
        if (button) {
          addEventListenerOptional(button, "click", (event: MouseEvent) => {
            const position = this.view.getCurrentPosition();
            this.userProperties.getByRef(ReadiumCSS.SCROLL_REF).value =
              index === 0;
            this.storeProperty(
              this.userProperties.getByRef(ReadiumCSS.SCROLL_REF)
            );
            this.applyProperties();
            this.updateViewButtons();
            this.view.setMode(index === 0);
            this.view.goToPosition(position);
            event.preventDefault();
            this.viewChangeCallback();
          });
        }
      }
    }
  }

  private async updateFontButtons(): Promise<void> {
    if (this.material?.settings.fontFamily) {
      for (
        let index = 0;
        index < UserSettings.fontFamilyValues.length;
        index++
      ) {
        this.fontButtons[index].className = this.fontButtons[
          index
        ].className.replace(" active", "");
      }
      if (this.userProperties) {
        if (
          this.fontButtons[
            await this.userProperties.getByRef(ReadiumCSS.FONT_FAMILY_REF).value
          ]
        )
          this.fontButtons[
            await this.userProperties.getByRef(ReadiumCSS.FONT_FAMILY_REF).value
          ].className += " active";
      }
    }
  }

  private async updateViewButtons(): Promise<void> {
    if (this.material?.settings.scroll) {
      for (let index = 0; index < 2; index++) {
        this.viewButtons[index].className = this.viewButtons[
          index
        ].className.replace(" active", "");
      }

      if (this.userProperties) {
        const index =
          this.userProperties.getByRef(ReadiumCSS.SCROLL_REF).value === true
            ? 0
            : 1;
        if (this.viewButtons[index])
          this.viewButtons[index].className += " active";
      }
    }
  }

  private async storeProperty(property: UserProperty): Promise<void> {
    this.updateUserSettings();
    this.saveProperty(property);
  }

  addAppearance(appearance: string): any {
    UserSettings.appearanceValues.push(appearance);
    this.applyProperties();
  }
  addFont(fontFamily: string): any {
    if (UserSettings.fontFamilyValues.includes(fontFamily)) {
      // ignore
    } else {
      UserSettings.fontFamilyValues.push(fontFamily);
      this.applyProperties();

      if (this.settingsView && this.material?.settings.fontFamily) {
        const index = UserSettings.fontFamilyValues.length - 1;
        this.fontButtons[index] = HTMLUtilities.findElement(
          this.settingsView,
          "#" + fontFamily + "-font"
        ) as HTMLButtonElement;
        const button = this.fontButtons[index];
        if (button) {
          addEventListenerOptional(button, "click", (event: MouseEvent) => {
            this.userProperties.getByRef(
              ReadiumCSS.FONT_FAMILY_REF
            ).value = index;
            this.storeProperty(
              this.userProperties.getByRef(ReadiumCSS.FONT_FAMILY_REF)
            );
            this.applyProperties();
            this.updateFontButtons();
            this.settingsChangeCallback();
            event.preventDefault();
          });
        }
        this.updateFontButtons();
        this.updateViewButtons();
      }
    }
  }

  private async updateUserSettings() {
    var userSettings = {
      fontFamily:
        UserSettings.fontFamilyValues[
          await this.userProperties.getByRef(ReadiumCSS.FONT_FAMILY_REF).value
        ],
      fontSize: this.userProperties.getByRef(ReadiumCSS.FONT_SIZE_REF).value,
      appearance:
        UserSettings.appearanceValues[
          await this.userProperties.getByRef(ReadiumCSS.APPEARANCE_REF).value
        ],
      textAlignment:
        UserSettings.textAlignmentValues[
          await this.userProperties.getByRef(ReadiumCSS.TEXT_ALIGNMENT_REF)
            .value
        ],
      columnCount:
        UserSettings.columnCountValues[
          await this.userProperties.getByRef(ReadiumCSS.COLUMN_COUNT_REF).value
        ],
      wordSpacing: this.userProperties.getByRef(ReadiumCSS.WORD_SPACING_REF)
        .value,
      letterSpacing: this.userProperties.getByRef(ReadiumCSS.LETTER_SPACING_REF)
        .value,
      publisherDefault: this.userProperties.getByRef(
        ReadiumCSS.PUBLISHER_DEFAULT_REF
      ).value,
      verticalScroll: this.userProperties.getByRef(ReadiumCSS.SCROLL_REF).value,
    };
    if (this.api && this.api.updateSettings) {
      this.api.updateSettings(userSettings).then((_) => {
        if (IS_DEV) {
          console.log("api updated user settings", userSettings);
        }
      });
    }
  }

  private getUserSettings(): UserProperties {
    var userProperties = new UserProperties();
    // Publisher default system
    userProperties.addSwitchable(
      "readium-advanced-off",
      "readium-advanced-on",
      this.publisherDefaults,
      ReadiumCSS.PUBLISHER_DEFAULT_REF,
      ReadiumCSS.PUBLISHER_DEFAULT_KEY
    );
    // Font override
    userProperties.addSwitchable(
      "readium-font-on",
      "readium-font-off",
      this.fontOverride,
      ReadiumCSS.FONT_OVERRIDE_REF,
      ReadiumCSS.FONT_OVERRIDE_KEY
    );
    // Column count
    userProperties.addEnumerable(
      this.columnCount,
      UserSettings.columnCountValues,
      ReadiumCSS.COLUMN_COUNT_REF,
      ReadiumCSS.COLUMN_COUNT_KEY
    );
    // Appearance
    userProperties.addEnumerable(
      this.appearance,
      UserSettings.appearanceValues,
      ReadiumCSS.APPEARANCE_REF,
      ReadiumCSS.APPEARANCE_KEY
    );
    // Page margins
    userProperties.addIncremental(
      this.pageMargins,
      0.5,
      4,
      0.25,
      "",
      ReadiumCSS.PAGE_MARGINS_REF,
      ReadiumCSS.PAGE_MARGINS_KEY
    );
    // Text alignment
    userProperties.addEnumerable(
      this.textAlignment,
      UserSettings.textAlignmentValues,
      ReadiumCSS.TEXT_ALIGNMENT_REF,
      ReadiumCSS.TEXT_ALIGNMENT_KEY
    );
    // Font family
    userProperties.addEnumerable(
      this.fontFamily,
      UserSettings.fontFamilyValues,
      ReadiumCSS.FONT_FAMILY_REF,
      ReadiumCSS.FONT_FAMILY_KEY
    );
    // Font size
    userProperties.addIncremental(
      this.fontSize,
      100,
      300,
      25,
      "%",
      ReadiumCSS.FONT_SIZE_REF,
      ReadiumCSS.FONT_SIZE_KEY
    );
    // Line height
    userProperties.addIncremental(
      this.lineHeight,
      1,
      2,
      0.25,
      "em",
      ReadiumCSS.LINE_HEIGHT_REF,
      ReadiumCSS.LINE_HEIGHT_KEY
    );
    // Word spacing
    userProperties.addIncremental(
      this.wordSpacing,
      0,
      0,
      0.25,
      "rem",
      ReadiumCSS.WORD_SPACING_REF,
      ReadiumCSS.WORD_SPACING_KEY
    );
    // Letter spacing
    userProperties.addIncremental(
      this.letterSpacing,
      0,
      0.5,
      0.0625,
      "em",
      ReadiumCSS.LETTER_SPACING_REF,
      ReadiumCSS.LETTER_SPACING_KEY
    );
    // Scroll
    userProperties.addSwitchable(
      "readium-scroll-on",
      "readium-scroll-off",
      this.verticalScroll,
      ReadiumCSS.SCROLL_REF,
      ReadiumCSS.SCROLL_KEY
    );

    return userProperties;
  }

  private async saveProperty(property: UserProperty): Promise<any> {
    let savedProperties = await this.store.get(this.USERSETTINGS);
    if (savedProperties) {
      let array = JSON.parse(savedProperties);
      array = array.filter((el: any) => el.name !== property.name);
      if (property.value !== undefined) {
        array.push(property);
      }
      await this.store.set(this.USERSETTINGS, JSON.stringify(array));
    } else {
      let array = [];
      array.push(property);
      await this.store.set(this.USERSETTINGS, JSON.stringify(array));
    }
    return new Promise((resolve) => resolve(property));
  }

  async getProperty(name: string): Promise<UserProperty> {
    let array = await this.store.get(this.USERSETTINGS);
    if (array) {
      let properties = JSON.parse(array) as Array<UserProperty>;
      properties = properties.filter((el: UserProperty) => el.name === name);
      if (properties.length === 0) {
        return null;
      }
      return properties[0];
    }
    return null;
  }

  async resetUserSettings(): Promise<void> {
    await this.store.remove(this.USERSETTINGS);
    await this.reset();
    this.settingsChangeCallback();
  }

  async currentSettings() {
    return {
      appearance:
        UserSettings.appearanceValues[
          this.userProperties.getByRef(ReadiumCSS.APPEARANCE_REF).value
        ], //readium-default-on, readium-night-on, readium-sepia-on
      fontFamily:
        UserSettings.fontFamilyValues[
          this.userProperties.getByRef(ReadiumCSS.FONT_FAMILY_REF).value
        ], //Original, serif, sans-serif
      textAlignment:
        UserSettings.textAlignmentValues[
          this.userProperties.getByRef(ReadiumCSS.TEXT_ALIGNMENT_REF).value
        ], //"auto", "justify", "start"
      columnCount:
        UserSettings.columnCountValues[
          this.userProperties.getByRef(ReadiumCSS.COLUMN_COUNT_REF).value
        ], // "auto", "1", "2"
      verticalScroll: this.verticalScroll,
      fontSize: this.fontSize,
      wordSpacing: this.wordSpacing,
      letterSpacing: this.letterSpacing,
      pageMargins: this.pageMargins,
      lineHeight: this.lineHeight,
    };
  }

  async applyUserSettings(userSettings: UserSettings): Promise<void> {
    if (userSettings.appearance) {
      var a: string;
      if (
        userSettings.appearance === "day" ||
        userSettings.appearance === "readium-default-on"
      ) {
        a = UserSettings.appearanceValues[0];
      } else if (
        userSettings.appearance === "sepia" ||
        userSettings.appearance === "readium-sepia-on"
      ) {
        a = UserSettings.appearanceValues[1];
      } else if (
        userSettings.appearance === "night" ||
        userSettings.appearance === "readium-night-on"
      ) {
        a = UserSettings.appearanceValues[2];
      } else {
        a = userSettings.appearance;
      }
      this.appearance = UserSettings.appearanceValues.findIndex(
        (el: any) => el === a
      );
      this.userProperties.getByRef(
        ReadiumCSS.APPEARANCE_REF
      ).value = this.appearance;
      this.storeProperty(
        this.userProperties.getByRef(ReadiumCSS.APPEARANCE_REF)
      );
    }

    if (userSettings.fontSize) {
      this.fontSize = userSettings.fontSize;
      this.userProperties.getByRef(
        ReadiumCSS.FONT_SIZE_REF
      ).value = this.fontSize;
      this.storeProperty(
        this.userProperties.getByRef(ReadiumCSS.FONT_SIZE_REF)
      );
    }

    if (userSettings.fontFamily) {
      this.fontFamily = UserSettings.fontFamilyValues.findIndex(
        (el: any) => el === userSettings.fontFamily
      );
      this.userProperties.getByRef(
        ReadiumCSS.FONT_FAMILY_REF
      ).value = this.fontFamily;
      this.storeProperty(
        this.userProperties.getByRef(ReadiumCSS.FONT_FAMILY_REF)
      );
    }

    if (userSettings.letterSpacing) {
      this.letterSpacing = userSettings.letterSpacing;
      this.userProperties.getByRef(
        ReadiumCSS.LETTER_SPACING_REF
      ).value = this.letterSpacing;
      this.storeProperty(
        this.userProperties.getByRef(ReadiumCSS.LETTER_SPACING_REF)
      );
    }

    if (userSettings.wordSpacing) {
      this.wordSpacing = userSettings.wordSpacing;
      this.userProperties.getByRef(
        ReadiumCSS.WORD_SPACING_REF
      ).value = this.wordSpacing;
      this.storeProperty(
        this.userProperties.getByRef(ReadiumCSS.WORD_SPACING_REF)
      );
    }

    if (userSettings.columnCount) {
      this.columnCount = UserSettings.columnCountValues.findIndex(
        (el: any) => el === userSettings.columnCount
      );
      this.userProperties.getByRef(
        ReadiumCSS.COLUMN_COUNT_REF
      ).value = this.columnCount;
      this.storeProperty(
        this.userProperties.getByRef(ReadiumCSS.COLUMN_COUNT_REF)
      );
    }

    if (userSettings.textAlignment) {
      this.textAlignment = UserSettings.textAlignmentValues.findIndex(
        (el: any) => el === userSettings.textAlignment
      );
      this.userProperties.getByRef(
        ReadiumCSS.TEXT_ALIGNMENT_REF
      ).value = this.textAlignment;
      this.storeProperty(
        this.userProperties.getByRef(ReadiumCSS.TEXT_ALIGNMENT_REF)
      );
    }

    if (userSettings.lineHeight) {
      this.lineHeight = userSettings.lineHeight;
      this.userProperties.getByRef(
        ReadiumCSS.LINE_HEIGHT_REF
      ).value = this.lineHeight;
      this.storeProperty(
        this.userProperties.getByRef(ReadiumCSS.LINE_HEIGHT_REF)
      );
    }

    if (userSettings.pageMargins) {
      this.pageMargins = userSettings.pageMargins;
      this.userProperties.getByRef(
        ReadiumCSS.PAGE_MARGINS_REF
      ).value = this.pageMargins;
      this.storeProperty(
        this.userProperties.getByRef(ReadiumCSS.PAGE_MARGINS_REF)
      );
    }
    this.applyProperties();
    this.settingsChangeCallback();

    setTimeout(async () => {
      if (userSettings.verticalScroll !== undefined) {
        const position = this.view.getCurrentPosition();
        this.verticalScroll = UserSettings.parseScrollSetting(
          userSettings.verticalScroll
        );
        this.userProperties.getByRef(
          ReadiumCSS.SCROLL_REF
        ).value = this.verticalScroll;
        this.saveProperty(this.userProperties.getByRef(ReadiumCSS.SCROLL_REF));
        this.applyProperties();
        this.view.setMode(this.verticalScroll);
        this.view.goToPosition(position);
        this.viewChangeCallback();
      }
    }, 10);
  }

  /**
   * Parses a scroll setting from a variety of inputs to a simple boolean
   */
  private static parseScrollSetting(
    inputSetting: InitialUserSettings["verticalScroll"]
  ): boolean {
    switch (inputSetting) {
      case true:
      case "scroll":
      case "readium-scroll-on":
        return true;
      case false:
      case "paginated":
      case "readium-scroll-off":
        return false;
    }
  }

  async scroll(scroll: boolean): Promise<void> {
    const position = this.view.getCurrentPosition();
    this.verticalScroll = scroll;
    this.userProperties.getByRef(
      ReadiumCSS.SCROLL_REF
    ).value = this.verticalScroll;
    this.saveProperty(this.userProperties.getByRef(ReadiumCSS.SCROLL_REF));
    this.applyProperties();
    if (this.material?.settings.scroll) {
      this.updateViewButtons();
    }
    this.view.setMode(scroll);
    this.view.goToPosition(position);
    this.viewChangeCallback();
  }

  async increase(incremental): Promise<void> {
    if (incremental === "fontSize") {
      (this.userProperties.getByRef(
        ReadiumCSS.FONT_SIZE_REF
      ) as Incremental).increment();
      this.storeProperty(
        this.userProperties.getByRef(ReadiumCSS.FONT_SIZE_REF)
      );
    } else if (incremental === "letterSpacing") {
      (this.userProperties.getByRef(
        ReadiumCSS.LETTER_SPACING_REF
      ) as Incremental).increment();
      this.storeProperty(
        this.userProperties.getByRef(ReadiumCSS.LETTER_SPACING_REF)
      );
    } else if (incremental === "wordSpacing") {
      (this.userProperties.getByRef(
        ReadiumCSS.WORD_SPACING_REF
      ) as Incremental).increment();
      this.storeProperty(
        this.userProperties.getByRef(ReadiumCSS.WORD_SPACING_REF)
      );
    } else if (incremental === "lineHeight") {
      (this.userProperties.getByRef(
        ReadiumCSS.LINE_HEIGHT_REF
      ) as Incremental).increment();
      this.storeProperty(
        this.userProperties.getByRef(ReadiumCSS.LINE_HEIGHT_REF)
      );
    }
    this.applyProperties();
    this.settingsChangeCallback();
  }

  async decrease(incremental): Promise<void> {
    if (incremental === "fontSize") {
      (this.userProperties.getByRef(
        ReadiumCSS.FONT_SIZE_REF
      ) as Incremental).decrement();
      this.storeProperty(
        this.userProperties.getByRef(ReadiumCSS.FONT_SIZE_REF)
      );
    } else if (incremental === "letterSpacing") {
      (this.userProperties.getByRef(
        ReadiumCSS.LETTER_SPACING_REF
      ) as Incremental).decrement();
      this.storeProperty(
        this.userProperties.getByRef(ReadiumCSS.LETTER_SPACING_REF)
      );
    } else if (incremental === "wordSpacing") {
      (this.userProperties.getByRef(
        ReadiumCSS.WORD_SPACING_REF
      ) as Incremental).decrement();
      this.storeProperty(
        this.userProperties.getByRef(ReadiumCSS.WORD_SPACING_REF)
      );
    } else if (incremental === "lineHeight") {
      (this.userProperties.getByRef(
        ReadiumCSS.LINE_HEIGHT_REF
      ) as Incremental).decrement();
      this.storeProperty(
        this.userProperties.getByRef(ReadiumCSS.LINE_HEIGHT_REF)
      );
    }
    this.applyProperties();
    this.settingsChangeCallback();
  }

  async publisher(on): Promise<void> {
    this.userProperties.getByRef(ReadiumCSS.PUBLISHER_DEFAULT_REF).value = on;
    this.storeProperty(
      this.userProperties.getByRef(ReadiumCSS.PUBLISHER_DEFAULT_REF)
    );
    this.applyProperties();
  }
}<|MERGE_RESOLUTION|>--- conflicted
+++ resolved
@@ -29,16 +29,10 @@
 import * as HTMLUtilities from "../../utils/HTMLUtilities";
 import { IS_DEV } from "../..";
 import { addEventListenerOptional } from "../../utils/EventHandler";
-<<<<<<< HEAD
 import { NavigatorAPI, ReaderUI } from "../../navigator/IFrameNavigator";
-import { oc } from "ts-optchain";
-=======
-import { ReaderUI } from "../../navigator/IFrameNavigator";
->>>>>>> 9597fbfa
 import ReflowableBookView from "../../views/ReflowableBookView";
 import FixedBookView from "../../views/FixedBookView";
 import BookView from "../../views/BookView";
-
 
 export interface UserSettingsConfig {
   /** Store to save the user's selections in. */
