--- conflicted
+++ resolved
@@ -132,14 +132,9 @@
 }
 
 export interface TextHighlighterConfig extends TextHighlighterProperties {
-<<<<<<< HEAD
   delegate?: IFrameNavigator;
   api?: TextSelectorAPI;
-=======
-  delegate: IFrameNavigator;
-  api: TextSelectorAPI;
   layerSettings: LayerSettings;
->>>>>>> 115e4f40
 }
 
 export default class TextHighlighter {
@@ -1183,7 +1178,9 @@
               }
               self.callbackComplete();
             }
-            itemElement.addEventListener("click", itemEvent);
+            if (itemElement) {
+              itemElement.addEventListener("click", itemEvent);
+            }
           });
         }
       }
@@ -1841,21 +1838,10 @@
           highlightParent = container.querySelector(`#${highlight.id}`);
         }
 
-<<<<<<< HEAD
-        let nodeList = highlightParent.getElementsByClassName(
-          CLASS_HIGHLIGHT_ICON
-        );
-
-        if (nodeList.length > 0) {
-          const tooltip = nodeList
-            .item(0)
-            .getElementsByClassName("icon-tooltip");
-          if (tooltip.length > 0) {
-            (tooltip.item(0) as HTMLElement).style.removeProperty("display");
-=======
         if (highlightParent) {
-          let nodeList =
-            highlightParent.getElementsByClassName(CLASS_HIGHLIGHT_ICON);
+          let nodeList = highlightParent.getElementsByClassName(
+            CLASS_HIGHLIGHT_ICON
+          );
           if (nodeList.length > 0) {
             const tooltip = nodeList
               .item(0)
@@ -1863,7 +1849,6 @@
             if (tooltip.length > 0) {
               (tooltip.item(0) as HTMLElement).style.removeProperty("display");
             }
->>>>>>> 115e4f40
           }
         }
       }
@@ -1970,22 +1955,13 @@
         }
       }
 
-<<<<<<< HEAD
-      if (highlight.type !== HighlightType.Popup) {
-        let highlightParent = _highlightsContainer.querySelector(
-          `#${highlight.id}`
-        );
-        let nodeList = highlightParent.getElementsByClassName(
-          CLASS_HIGHLIGHT_ICON
-        );
-=======
       if (highlight.type !== HighlightType.Definition) {
         let highlightParent = doc
           .getElementById(HighlightContainer.R2_ID_HIGHLIGHTS_CONTAINER)
           .querySelector(`#${highlight.id}`);
-        let nodeList =
-          highlightParent.getElementsByClassName(CLASS_HIGHLIGHT_ICON);
->>>>>>> 115e4f40
+        let nodeList = highlightParent.getElementsByClassName(
+          CLASS_HIGHLIGHT_ICON
+        );
         if (nodeList.length > 0) {
           const tooltip = nodeList
             .item(0)
@@ -2041,20 +2017,12 @@
             } else {
               highlightArea.classList.remove("hover");
             }
-<<<<<<< HEAD
-            let highlightParent = _highlightsSearchContainer.querySelector(
-              `#${highlight.id}`
-            );
+            let highlightParent = doc
+              .getElementById(HighlightContainer.R2_ID_SEARCH_CONTAINER)
+              .querySelector(`#${highlight.id}`);
             let nodeList = highlightParent.getElementsByClassName(
               CLASS_HIGHLIGHT_ICON
             );
-=======
-            let highlightParent = doc
-              .getElementById(HighlightContainer.R2_ID_SEARCH_CONTAINER)
-              .querySelector(`#${highlight.id}`);
-            let nodeList =
-              highlightParent.getElementsByClassName(CLASS_HIGHLIGHT_ICON);
->>>>>>> 115e4f40
             if (nodeList.length > 0) {
               const tooltip = nodeList
                 .item(0)
@@ -2089,20 +2057,12 @@
           } else {
             highlightArea.classList.remove("hover");
           }
-<<<<<<< HEAD
-          let highlightParent = _highlightsSearchContainer.querySelector(
-            `#${highlight.id}`
-          );
+          let highlightParent = doc
+            .getElementById(HighlightContainer.R2_ID_SEARCH_CONTAINER)
+            .querySelector(`#${highlight.id}`);
           let nodeList = highlightParent.getElementsByClassName(
             CLASS_HIGHLIGHT_ICON
           );
-=======
-          let highlightParent = doc
-            .getElementById(HighlightContainer.R2_ID_SEARCH_CONTAINER)
-            .querySelector(`#${highlight.id}`);
-          let nodeList =
-            highlightParent.getElementsByClassName(CLASS_HIGHLIGHT_ICON);
->>>>>>> 115e4f40
           if (nodeList.length > 0) {
             const tooltip = nodeList
               .item(0)
@@ -2201,127 +2161,6 @@
       }
     }
     if (!foundHighlight || !foundElement) {
-<<<<<<< HEAD
-      if (_highlightsContainer) {
-        const highlightBoundings = _highlightsContainer.querySelectorAll(
-          `.${CLASS_HIGHLIGHT_BOUNDING_AREA}`
-        );
-        for (const highlightBounding of highlightBoundings) {
-          this.resetHighlightBoundingStyle(
-            win,
-            highlightBounding as HTMLElement
-          );
-        }
-      }
-      if (_highlightsSearchContainer) {
-        const highlightBoundings2 = _highlightsSearchContainer.querySelectorAll(
-          `.${CLASS_HIGHLIGHT_BOUNDING_AREA}`
-        );
-        for (const highlightBounding of highlightBoundings2) {
-          this.resetHighlightBoundingStyle(
-            win,
-            highlightBounding as HTMLElement
-          );
-        }
-      }
-      if (_highlightsReadAloudContainer) {
-        const highlightBoundings3 = _highlightsReadAloudContainer.querySelectorAll(
-          `.${CLASS_HIGHLIGHT_BOUNDING_AREA}`
-        );
-        for (const highlightBounding of highlightBoundings3) {
-          this.resetHighlightBoundingStyle(
-            win,
-            highlightBounding as HTMLElement
-          );
-        }
-      }
-      if (_highlightsPageBreakContainer) {
-        const highlightBoundings4 = _highlightsPageBreakContainer.querySelectorAll(
-          `.${CLASS_HIGHLIGHT_BOUNDING_AREA}`
-        );
-        for (const highlightBounding of highlightBoundings4) {
-          this.resetHighlightBoundingStyle(
-            win,
-            highlightBounding as HTMLElement
-          );
-        }
-      }
-      if (_highlightsPopupContainer) {
-        const highlightBoundings5 = _highlightsPopupContainer.querySelectorAll(
-          `.${CLASS_HIGHLIGHT_BOUNDING_AREA}`
-        );
-        for (const highlightBounding of highlightBoundings5) {
-          this.resetHighlightBoundingStyle(
-            win,
-            highlightBounding as HTMLElement
-          );
-        }
-      }
-
-      if (_highlightsContainer) {
-        const allHighlightAreas = Array.from(
-          _highlightsContainer.querySelectorAll(`.${CLASS_HIGHLIGHT_AREA}`)
-        );
-        for (const highlightArea of allHighlightAreas) {
-          this.resetHighlightAreaStyle(
-            win,
-            highlightArea as HTMLElement,
-            ID_HIGHLIGHTS_CONTAINER
-          );
-        }
-      }
-      if (_highlightsSearchContainer) {
-        const allHighlightAreas2 = Array.from(
-          _highlightsSearchContainer.querySelectorAll(
-            `.${CLASS_HIGHLIGHT_AREA}`
-          )
-        );
-        for (const highlightArea of allHighlightAreas2) {
-          this.resetHighlightAreaStyle(
-            win,
-            highlightArea as HTMLElement,
-            ID_SEARCH_CONTAINER
-          );
-        }
-      }
-      if (_highlightsReadAloudContainer) {
-        const allHighlightAreas3 = Array.from(
-          _highlightsReadAloudContainer.querySelectorAll(
-            `.${CLASS_HIGHLIGHT_AREA}`
-          )
-        );
-        for (const highlightArea of allHighlightAreas3) {
-          this.resetHighlightAreaStyle(
-            win,
-            highlightArea as HTMLElement,
-            ID_READALOUD_CONTAINER
-          );
-        }
-      }
-      if (_highlightsPageBreakContainer) {
-        const allHighlightAreas4 = Array.from(
-          _highlightsPageBreakContainer.querySelectorAll(
-            `.${CLASS_HIGHLIGHT_AREA}`
-          )
-        );
-        for (const highlightArea of allHighlightAreas4) {
-          this.resetHighlightAreaStyle(
-            win,
-            highlightArea as HTMLElement,
-            ID_PAGEBREAK_CONTAINER
-          );
-        }
-      }
-      if (_highlightsPopupContainer) {
-        const allHighlightAreas5 = Array.from(
-          _highlightsPopupContainer.querySelectorAll(`.${CLASS_HIGHLIGHT_AREA}`)
-        );
-        for (const highlightArea of allHighlightAreas5) {
-          this.resetHighlightAreaStyle(
-            win,
-            highlightArea as HTMLElement,
-            ID_POPUP_CONTAINER
-=======
       for (let id in HighlightContainer) {
         let container = doc.getElementById(id);
         if (container) {
@@ -2336,7 +2175,6 @@
           }
           const allHighlightAreas = Array.from(
             container.querySelectorAll(`.${CLASS_HIGHLIGHT_AREA}`)
->>>>>>> 115e4f40
           );
           for (const highlightArea of allHighlightAreas) {
             this.resetHighlightAreaStyle(win, highlightArea as HTMLElement, id);
@@ -2352,24 +2190,6 @@
         const foundElementHighlightAreas = Array.from(
           foundElement.querySelectorAll(`.${CLASS_HIGHLIGHT_AREA}`)
         );
-<<<<<<< HEAD
-        const allHighlightAreas = _highlightsContainer.querySelectorAll(
-          `.${CLASS_HIGHLIGHT_AREA}`
-        );
-        const allHighlightAreas2 = _highlightsSearchContainer.querySelectorAll(
-          `.${CLASS_HIGHLIGHT_AREA}`
-        );
-        const allHighlightAreas3 = _highlightsReadAloudContainer.querySelectorAll(
-          `.${CLASS_HIGHLIGHT_AREA}`
-        );
-        const allHighlightAreas4 = _highlightsPageBreakContainer.querySelectorAll(
-          `.${CLASS_HIGHLIGHT_AREA}`
-        );
-        const allHighlightAreas5 = _highlightsPopupContainer.querySelectorAll(
-          `.${CLASS_HIGHLIGHT_AREA}`
-        );
-=======
->>>>>>> 115e4f40
 
         for (let id in HighlightContainer) {
           let container = doc.getElementById(id);
@@ -2398,24 +2218,6 @@
         const foundElementHighlightBounding = foundElement.querySelector(
           `.${CLASS_HIGHLIGHT_BOUNDING_AREA}`
         );
-<<<<<<< HEAD
-        const allHighlightBoundings = _highlightsContainer.querySelectorAll(
-          `.${CLASS_HIGHLIGHT_BOUNDING_AREA}`
-        );
-        const allHighlightBoundings2 = _highlightsSearchContainer.querySelectorAll(
-          `.${CLASS_HIGHLIGHT_BOUNDING_AREA}`
-        );
-        const allHighlightBoundings3 = _highlightsReadAloudContainer.querySelectorAll(
-          `.${CLASS_HIGHLIGHT_BOUNDING_AREA}`
-        );
-        const allHighlightBoundings4 = _highlightsPageBreakContainer.querySelectorAll(
-          `.${CLASS_HIGHLIGHT_BOUNDING_AREA}`
-        );
-        const allHighlightBoundings5 = _highlightsPopupContainer.querySelectorAll(
-          `.${CLASS_HIGHLIGHT_BOUNDING_AREA}`
-        );
-=======
->>>>>>> 115e4f40
 
         for (let id in HighlightContainer) {
           let container = doc.getElementById(id);
@@ -2728,145 +2530,7 @@
 
     const highlightContainer = doc.getElementById(id);
     if (highlightContainer) {
-<<<<<<< HEAD
-      highlightContainer.remove();
-    }
-  }
-
-  recreateAllHighlightsRaw(win: IReadiumIFrameWindow) {
-    this.hideAllhighlights(win.document);
-    for (const highlight of _highlights) {
-      this.createHighlightDom(win, highlight);
-    }
-  }
-
-  recreateAllHighlightsDebounced = debounce((win: IReadiumIFrameWindow) => {
-    this.recreateAllHighlightsRaw(win);
-  }, 500);
-
-  recreateAllHighlights(win: IReadiumIFrameWindow) {
-    this.hideAllhighlights(win.document);
-    this.recreateAllHighlightsDebounced(win);
-  }
-
-  createPopupHighlight(selectionInfo: ISelectionInfo, item: Definition) {
-    try {
-      let createColor: any = this.delegate.definitionsModule.properties.color;
-      if (TextHighlighter.isHexColor(createColor)) {
-        createColor = TextHighlighter.hexToRgbChannels(createColor);
-      }
-
-      const uniqueStr = `${selectionInfo.rangeInfo.startContainerElementCssSelector}${selectionInfo.rangeInfo.startContainerChildTextNodeIndex}${selectionInfo.rangeInfo.startOffset}${selectionInfo.rangeInfo.endContainerElementCssSelector}${selectionInfo.rangeInfo.endContainerChildTextNodeIndex}${selectionInfo.rangeInfo.endOffset}`;
-      const sha256Hex = SHA256.hash(uniqueStr);
-      const id = "R2_POPUP_" + sha256Hex;
-
-      this.destroyHighlight(this.delegate.iframes[0].contentDocument, id);
-      const highlight: IHighlight = {
-        color: createColor ? createColor : DEFAULT_BACKGROUND_COLOR,
-        id,
-        pointerInteraction: true,
-        selectionInfo,
-        marker: AnnotationMarker.Underline,
-        type: HighlightType.Popup,
-      };
-      _highlights.push(highlight);
-
-      let highlightDom = this.createHighlightDom(
-        this.delegate.iframes[0].contentWindow as any,
-        highlight
-      );
-      if (item.definition) {
-        highlightDom.dataset.definition = item.definition;
-      }
-      highlightDom.dataset.order = String(item.order);
-      highlight.definition = item;
-      highlight.position = parseInt(
-        ((highlightDom.hasChildNodes
-          ? highlightDom.childNodes[0]
-          : highlightDom) as HTMLDivElement).style.top.replace("px", "")
-      );
-      return highlight;
-    } catch (e) {
-      throw "Can't create popup highlight: " + e;
-    }
-  }
-
-  createSearchHighlight(selectionInfo: ISelectionInfo, color: string) {
-    try {
-      var createColor: any = color;
-      if (TextHighlighter.isHexColor(createColor)) {
-        createColor = TextHighlighter.hexToRgbChannels(createColor);
-      }
-
-      const uniqueStr = `${selectionInfo.rangeInfo.startContainerElementCssSelector}${selectionInfo.rangeInfo.startContainerChildTextNodeIndex}${selectionInfo.rangeInfo.startOffset}${selectionInfo.rangeInfo.endContainerElementCssSelector}${selectionInfo.rangeInfo.endContainerChildTextNodeIndex}${selectionInfo.rangeInfo.endOffset}`;
-      const sha256Hex = SHA256.hash(uniqueStr);
-      const id = "R2_SEARCH_" + sha256Hex;
-
-      var pointerInteraction = false;
-      const highlight: IHighlight = {
-        color: createColor ? createColor : DEFAULT_BACKGROUND_COLOR,
-        id,
-        pointerInteraction,
-        selectionInfo,
-        marker: AnnotationMarker.Highlight,
-        type: HighlightType.Search,
-      };
-      _highlights.push(highlight);
-
-      let highlightDom = this.createHighlightDom(
-        this.delegate.iframes[0].contentWindow as any,
-        highlight
-      );
-      highlight.position = parseInt(
-        ((highlightDom.hasChildNodes
-          ? highlightDom.childNodes[0]
-          : highlightDom) as HTMLDivElement).style.top.replace("px", "")
-      );
-      return highlight;
-    } catch (e) {
-      throw "Can't create highlight: " + e;
-    }
-  }
-  createPageBreakHighlight(selectionInfo: ISelectionInfo, title: string) {
-    try {
-      const uniqueStr = `${selectionInfo.rangeInfo.startContainerElementCssSelector}${selectionInfo.rangeInfo.startContainerChildTextNodeIndex}${selectionInfo.rangeInfo.startOffset}${selectionInfo.rangeInfo.endContainerElementCssSelector}${selectionInfo.rangeInfo.endContainerChildTextNodeIndex}${selectionInfo.rangeInfo.endOffset}`;
-      const sha256Hex = SHA256.hash(uniqueStr);
-      const id = "R2_PAGEBREAK_" + sha256Hex;
-
-      var pointerInteraction = false;
-
-      const highlight: IHighlight = {
-        color: "#000000",
-        id,
-        pointerInteraction,
-        selectionInfo,
-        marker: AnnotationMarker.Custom,
-        icon: {
-          id: `pageBreak`,
-          title: title,
-          color: `#000000`,
-          position: "left",
-        },
-        type: HighlightType.PageBreak,
-      };
-      _highlights.push(highlight);
-
-      let highlightDom = this.createHighlightDom(
-        this.delegate.iframes[0].contentWindow as any,
-        highlight
-      );
-      highlight.position = parseInt(
-        ((highlightDom.hasChildNodes
-          ? highlightDom.childNodes[0]
-          : highlightDom) as HTMLDivElement).style.top.replace("px", "")
-      );
-      return highlight;
-    } catch (e) {
-      throw "Can't create highlight: " + e;
-=======
-      // highlightContainer.remove();
       this.removeAllChildNodes(highlightContainer);
->>>>>>> 115e4f40
     }
   }
 
