--- conflicted
+++ resolved
@@ -1245,15 +1245,6 @@
           );
         }
       }
-<<<<<<< HEAD
-      if (this.delegate.tts?.enableSplitter) {
-        const selection = self.dom(iframe.contentDocument.body).getSelection();
-        selection.removeAllRanges();
-        var toolbox = document.getElementById("highlight-toolbox");
-        toolbox.style.display = "none";
-        this.selectionMenuClosed();
-      }
-=======
       const selection = self
         .dom(self.delegate.iframes[0].contentDocument.body)
         .getSelection();
@@ -1261,7 +1252,6 @@
       const toolbox = document.getElementById("highlight-toolbox");
       toolbox.style.display = "none";
       this.selectionMenuClosed();
->>>>>>> e9f6b7fc
     }
   }
   stopReadAloud(iframeIndex: number) {
