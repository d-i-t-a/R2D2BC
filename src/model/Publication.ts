--- conflicted
+++ resolved
@@ -115,13 +115,6 @@
   }
   public getRelativeHref(href: string): string | null {
     const manifest = this.manifestUrl.href.replace("/manifest.json", ""); //new URL(this.manifestUrl.href, this.manifestUrl.href).href;
-<<<<<<< HEAD
-    const hrefWithoutRoot = href.replace(manifest, "");
-    if (hrefWithoutRoot.charAt(0) === "/") {
-      return hrefWithoutRoot.substring(1);
-    }
-    return hrefWithoutRoot;
-=======
     let h = href.replace(manifest, "");
     if (h.indexOf("#") > 0) {
       h = h.slice(0, h.indexOf("#"));
@@ -130,7 +123,6 @@
       h = h.substring(1);
     }
     return h;
->>>>>>> 72a03d7e
   }
 
   public getTOCItemAbsolute(href: string): Link | null {
