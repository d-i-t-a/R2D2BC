--- conflicted
+++ resolved
@@ -44,14 +44,9 @@
   store: Store;
   initialUserSettings: InitialUserSettings;
   headerMenu: HTMLElement;
-<<<<<<< HEAD
   material?: ReaderUI;
   api?: NavigatorAPI;
-=======
-  material: ReaderUI;
-  api: NavigatorAPI;
-  injectables: Array<Injectable>;
->>>>>>> ef1c9478
+  injectables?: Array<Injectable>;
   layout: string;
 }
 export interface UserSettingsUIConfig {
@@ -356,47 +351,6 @@
     //         ReadiumCSS.PUBLISHER_DEFAULT_KEY
     //       )) as Switchable).value
     //     : this.publisherDefaults;
-<<<<<<< HEAD
-    this.textAlignment =
-      (await this.getProperty(ReadiumCSS.TEXT_ALIGNMENT_KEY)) != null
-        ? ((await this.getProperty(
-            ReadiumCSS.TEXT_ALIGNMENT_KEY
-          )) as Enumerable).value
-        : this.textAlignment;
-    this.columnCount =
-      (await this.getProperty(ReadiumCSS.COLUMN_COUNT_KEY)) != null
-        ? ((await this.getProperty(ReadiumCSS.COLUMN_COUNT_KEY)) as Enumerable)
-            .value
-        : this.columnCount;
-
-    this.fontSize =
-      (await this.getProperty(ReadiumCSS.FONT_SIZE_KEY)) != null
-        ? ((await this.getProperty(ReadiumCSS.FONT_SIZE_KEY)) as Incremental)
-            .value
-        : this.fontSize;
-    this.wordSpacing =
-      (await this.getProperty(ReadiumCSS.WORD_SPACING_KEY)) != null
-        ? ((await this.getProperty(ReadiumCSS.WORD_SPACING_KEY)) as Incremental)
-            .value
-        : this.wordSpacing;
-    this.letterSpacing =
-      (await this.getProperty(ReadiumCSS.LETTER_SPACING_KEY)) != null
-        ? ((await this.getProperty(
-            ReadiumCSS.LETTER_SPACING_KEY
-          )) as Incremental).value
-        : this.letterSpacing;
-    this.pageMargins =
-      (await this.getProperty(ReadiumCSS.PAGE_MARGINS_KEY)) != null
-        ? ((await this.getProperty(ReadiumCSS.PAGE_MARGINS_KEY)) as Incremental)
-            .value
-        : this.pageMargins;
-    this.lineHeight =
-      (await this.getProperty(ReadiumCSS.LINE_HEIGHT_KEY)) != null
-        ? ((await this.getProperty(ReadiumCSS.LINE_HEIGHT_KEY)) as Incremental)
-            .value
-        : this.lineHeight;
-    this.userProperties = this.getUserSettings();
-=======
     this.textAlignment = await this.getPropertyAndFallback<Enumerable>(
       "textAlignment",
       ReadiumCSS.TEXT_ALIGNMENT_KEY
@@ -427,7 +381,7 @@
       "lineHeight",
       ReadiumCSS.LINE_HEIGHT_KEY
     );
->>>>>>> ef1c9478
+    this.userProperties = this.getUserSettings();
   }
 
   private async reset() {
@@ -493,24 +447,6 @@
         this.headerMenu,
         "#container-view-settings"
       ) as HTMLDivElement;
-<<<<<<< HEAD
-    if ((await this.getProperty(ReadiumCSS.SCROLL_KEY)) != null) {
-      (
-        await this.getProperty(ReadiumCSS.SCROLL_KEY)
-      ).value = this.verticalScroll;
-    } else {
-      await this.saveProperty(
-        new Switchable(
-          "readium-scroll-on",
-          "readium-scroll-off",
-          this.verticalScroll,
-          ReadiumCSS.SCROLL_REF,
-          ReadiumCSS.SCROLL_KEY
-        )
-      );
-    }
-=======
->>>>>>> ef1c9478
   }
 
   async applyProperties(): Promise<any> {
@@ -757,138 +693,9 @@
     this.viewChangeCallback = callback;
   }
 
-<<<<<<< HEAD
-  private async setupEvents(): Promise<void> {
-    if (this.material?.settings.fontSize) {
-      addEventListenerOptional(
-        this.fontSizeButtons["decrease"],
-        "click",
-        async (event: MouseEvent) => {
-          (this.userProperties.getByRef(
-            ReadiumCSS.FONT_SIZE_REF
-          ) as Incremental).decrement();
-          await this.storeProperty(
-            this.userProperties.getByRef(ReadiumCSS.FONT_SIZE_REF)
-          );
-          this.applyProperties();
-          this.settingsChangeCallback();
-          event.preventDefault();
-        }
-      );
-      addEventListenerOptional(
-        this.fontSizeButtons["increase"],
-        "click",
-        async (event: MouseEvent) => {
-          (this.userProperties.getByRef(
-            ReadiumCSS.FONT_SIZE_REF
-          ) as Incremental).increment();
-          await this.storeProperty(
-            this.userProperties.getByRef(ReadiumCSS.FONT_SIZE_REF)
-          );
-          this.applyProperties();
-          this.settingsChangeCallback();
-          event.preventDefault();
-        }
-      );
-    }
-
-    if (this.material?.settings.fontFamily) {
-      for (
-        let index = 0;
-        index < UserSettings.fontFamilyValues.length;
-        index++
-      ) {
-        const button = this.fontButtons[index];
-        if (button) {
-          addEventListenerOptional(button, "click", (event: MouseEvent) => {
-            this.userProperties.getByRef(
-              ReadiumCSS.FONT_FAMILY_REF
-            ).value = index;
-            this.storeProperty(
-              this.userProperties.getByRef(ReadiumCSS.FONT_FAMILY_REF)
-            );
-            this.applyProperties();
-            this.updateFontButtons();
-            this.settingsChangeCallback();
-            event.preventDefault();
-          });
-        }
-      }
-    }
-
-    if (this.material?.settings.appearance) {
-      for (
-        let index = 0;
-        index < UserSettings.appearanceValues.length;
-        index++
-      ) {
-        const button = this.themeButtons[index];
-        if (button) {
-          addEventListenerOptional(button, "click", (event: MouseEvent) => {
-            this.userProperties.getByRef(
-              ReadiumCSS.APPEARANCE_REF
-            ).value = index;
-            this.storeProperty(
-              this.userProperties.getByRef(ReadiumCSS.APPEARANCE_REF)
-            );
-            this.applyProperties();
-            this.settingsChangeCallback();
-            event.preventDefault();
-          });
-        }
-      }
-    }
-
-    if (this.material?.settings.scroll) {
-      for (let index = 0; index < 2; index++) {
-        const button = this.viewButtons[index];
-        if (button) {
-          addEventListenerOptional(button, "click", (event: MouseEvent) => {
-            const position = this.view.getCurrentPosition();
-            this.userProperties.getByRef(ReadiumCSS.SCROLL_REF).value =
-              index === 0;
-            this.storeProperty(
-              this.userProperties.getByRef(ReadiumCSS.SCROLL_REF)
-            );
-            this.applyProperties();
-            this.updateViewButtons();
-            this.view.setMode(index === 0);
-            this.view.goToPosition(position);
-            event.preventDefault();
-            this.viewChangeCallback();
-          });
-        }
-      }
-    }
-  }
-
-  private async updateFontButtons(): Promise<void> {
-    if (this.material?.settings.fontFamily) {
-      for (
-        let index = 0;
-        index < UserSettings.fontFamilyValues.length;
-        index++
-      ) {
-        this.fontButtons[index].className = this.fontButtons[
-          index
-        ].className.replace(" active", "");
-      }
-      if (this.userProperties) {
-        if (
-          this.fontButtons[
-            await this.userProperties.getByRef(ReadiumCSS.FONT_FAMILY_REF).value
-          ]
-        )
-          this.fontButtons[
-            await this.userProperties.getByRef(ReadiumCSS.FONT_FAMILY_REF).value
-          ].className += " active";
-      }
-    }
-=======
   private async storeProperty(property: UserProperty): Promise<void> {
     await this.updateUserSettings();
     await this.saveProperty(property);
->>>>>>> ef1c9478
   }
 
   addAppearance(appearance: string): any {
@@ -904,35 +711,6 @@
   addFont(fontFamily: string): any {
     if (!UserSettings.fontFamilyValues.includes(fontFamily)) {
       UserSettings.fontFamilyValues.push(fontFamily);
-<<<<<<< HEAD
-      this.applyProperties();
-
-      if (this.settingsView && this.material?.settings.fontFamily) {
-        const index = UserSettings.fontFamilyValues.length - 1;
-        this.fontButtons[index] = HTMLUtilities.findElement(
-          this.settingsView,
-          "#" + fontFamily + "-font"
-        ) as HTMLButtonElement;
-        const button = this.fontButtons[index];
-        if (button) {
-          addEventListenerOptional(button, "click", (event: MouseEvent) => {
-            this.userProperties.getByRef(
-              ReadiumCSS.FONT_FAMILY_REF
-            ).value = index;
-            this.storeProperty(
-              this.userProperties.getByRef(ReadiumCSS.FONT_FAMILY_REF)
-            );
-            this.applyProperties();
-            this.updateFontButtons();
-            this.settingsChangeCallback();
-            event.preventDefault();
-          });
-        }
-        this.updateFontButtons();
-        this.updateViewButtons();
-      }
-=======
->>>>>>> ef1c9478
     }
   }
 
@@ -1324,19 +1102,9 @@
   async scroll(scroll: boolean): Promise<void> {
     const position = this.view.getCurrentPosition();
     this.verticalScroll = scroll;
-<<<<<<< HEAD
     this.userProperties.getByRef(
       ReadiumCSS.SCROLL_REF
     ).value = this.verticalScroll;
-    this.saveProperty(this.userProperties.getByRef(ReadiumCSS.SCROLL_REF));
-    this.applyProperties();
-    if (this.material?.settings.scroll) {
-      this.updateViewButtons();
-    }
-    this.view.setMode(scroll);
-=======
-    this.userProperties.getByRef(ReadiumCSS.SCROLL_REF).value =
-      this.verticalScroll;
     await this.storeProperty(
       this.userProperties.getByRef(ReadiumCSS.SCROLL_REF)
     );
@@ -1345,156 +1113,95 @@
     //   this.updateViewButtons();
     // }
     this.view.setMode(this.verticalScroll);
->>>>>>> ef1c9478
     this.view.goToPosition(position);
     this.viewChangeCallback();
   }
 
   async increase(incremental: UserSettingsIncrementable): Promise<void> {
     if (incremental === "fontSize") {
-<<<<<<< HEAD
       (this.userProperties.getByRef(
         ReadiumCSS.FONT_SIZE_REF
       ) as Incremental).increment();
-      this.storeProperty(
+      this.fontSize = this.userProperties.getByRef(
+        ReadiumCSS.FONT_SIZE_REF
+      ).value;
+      await this.storeProperty(
         this.userProperties.getByRef(ReadiumCSS.FONT_SIZE_REF)
       );
     } else if (incremental === "letterSpacing") {
       (this.userProperties.getByRef(
         ReadiumCSS.LETTER_SPACING_REF
       ) as Incremental).increment();
-      this.storeProperty(
+      this.letterSpacing = this.userProperties.getByRef(
+        ReadiumCSS.LETTER_SPACING_REF
+      ).value;
+      await this.storeProperty(
         this.userProperties.getByRef(ReadiumCSS.LETTER_SPACING_REF)
       );
     } else if (incremental === "wordSpacing") {
       (this.userProperties.getByRef(
         ReadiumCSS.WORD_SPACING_REF
       ) as Incremental).increment();
-      this.storeProperty(
+      this.wordSpacing = this.userProperties.getByRef(
+        ReadiumCSS.WORD_SPACING_REF
+      ).value;
+      await this.storeProperty(
         this.userProperties.getByRef(ReadiumCSS.WORD_SPACING_REF)
       );
     } else if (incremental === "lineHeight") {
       (this.userProperties.getByRef(
         ReadiumCSS.LINE_HEIGHT_REF
       ) as Incremental).increment();
-      this.storeProperty(
-=======
-      (
-        this.userProperties.getByRef(ReadiumCSS.FONT_SIZE_REF) as Incremental
-      ).increment();
+      this.lineHeight = this.userProperties.getByRef(
+        ReadiumCSS.LINE_HEIGHT_REF
+      ).value;
+      await this.storeProperty(
+        this.userProperties.getByRef(ReadiumCSS.LINE_HEIGHT_REF)
+      );
+    }
+    await this.applyProperties();
+    this.settingsChangeCallback();
+  }
+
+  async decrease(incremental): Promise<void> {
+    if (incremental === "fontSize") {
+      (this.userProperties.getByRef(
+        ReadiumCSS.FONT_SIZE_REF
+      ) as Incremental).decrement();
       this.fontSize = this.userProperties.getByRef(
         ReadiumCSS.FONT_SIZE_REF
       ).value;
       await this.storeProperty(
-        this.userProperties.getByRef(ReadiumCSS.FONT_SIZE_REF)
-      );
-    } else if (incremental === "letterSpacing") {
-      (
-        this.userProperties.getByRef(
-          ReadiumCSS.LETTER_SPACING_REF
-        ) as Incremental
-      ).increment();
-      this.letterSpacing = this.userProperties.getByRef(
-        ReadiumCSS.LETTER_SPACING_REF
-      ).value;
-      await this.storeProperty(
-        this.userProperties.getByRef(ReadiumCSS.LETTER_SPACING_REF)
-      );
-    } else if (incremental === "wordSpacing") {
-      (
-        this.userProperties.getByRef(ReadiumCSS.WORD_SPACING_REF) as Incremental
-      ).increment();
-      this.wordSpacing = this.userProperties.getByRef(
-        ReadiumCSS.WORD_SPACING_REF
-      ).value;
-      await this.storeProperty(
-        this.userProperties.getByRef(ReadiumCSS.WORD_SPACING_REF)
-      );
-    } else if (incremental === "lineHeight") {
-      (
-        this.userProperties.getByRef(ReadiumCSS.LINE_HEIGHT_REF) as Incremental
-      ).increment();
-      this.lineHeight = this.userProperties.getByRef(
-        ReadiumCSS.LINE_HEIGHT_REF
-      ).value;
-      await this.storeProperty(
->>>>>>> ef1c9478
-        this.userProperties.getByRef(ReadiumCSS.LINE_HEIGHT_REF)
-      );
-    }
-    await this.applyProperties();
-    this.settingsChangeCallback();
-  }
-
-  async decrease(incremental): Promise<void> {
-    if (incremental === "fontSize") {
-<<<<<<< HEAD
-      (this.userProperties.getByRef(
-        ReadiumCSS.FONT_SIZE_REF
-      ) as Incremental).decrement();
-      this.storeProperty(
         this.userProperties.getByRef(ReadiumCSS.FONT_SIZE_REF)
       );
     } else if (incremental === "letterSpacing") {
       (this.userProperties.getByRef(
         ReadiumCSS.LETTER_SPACING_REF
       ) as Incremental).decrement();
-      this.storeProperty(
+      this.letterSpacing = this.userProperties.getByRef(
+        ReadiumCSS.LETTER_SPACING_REF
+      ).value;
+      await this.storeProperty(
         this.userProperties.getByRef(ReadiumCSS.LETTER_SPACING_REF)
       );
     } else if (incremental === "wordSpacing") {
       (this.userProperties.getByRef(
         ReadiumCSS.WORD_SPACING_REF
       ) as Incremental).decrement();
-      this.storeProperty(
+      this.wordSpacing = this.userProperties.getByRef(
+        ReadiumCSS.WORD_SPACING_REF
+      ).value;
+      await this.storeProperty(
         this.userProperties.getByRef(ReadiumCSS.WORD_SPACING_REF)
       );
     } else if (incremental === "lineHeight") {
       (this.userProperties.getByRef(
         ReadiumCSS.LINE_HEIGHT_REF
       ) as Incremental).decrement();
-      this.storeProperty(
-=======
-      (
-        this.userProperties.getByRef(ReadiumCSS.FONT_SIZE_REF) as Incremental
-      ).decrement();
-      this.fontSize = this.userProperties.getByRef(
-        ReadiumCSS.FONT_SIZE_REF
-      ).value;
-      await this.storeProperty(
-        this.userProperties.getByRef(ReadiumCSS.FONT_SIZE_REF)
-      );
-    } else if (incremental === "letterSpacing") {
-      (
-        this.userProperties.getByRef(
-          ReadiumCSS.LETTER_SPACING_REF
-        ) as Incremental
-      ).decrement();
-      this.letterSpacing = this.userProperties.getByRef(
-        ReadiumCSS.LETTER_SPACING_REF
-      ).value;
-      await this.storeProperty(
-        this.userProperties.getByRef(ReadiumCSS.LETTER_SPACING_REF)
-      );
-    } else if (incremental === "wordSpacing") {
-      (
-        this.userProperties.getByRef(ReadiumCSS.WORD_SPACING_REF) as Incremental
-      ).decrement();
-      this.wordSpacing = this.userProperties.getByRef(
-        ReadiumCSS.WORD_SPACING_REF
-      ).value;
-      await this.storeProperty(
-        this.userProperties.getByRef(ReadiumCSS.WORD_SPACING_REF)
-      );
-    } else if (incremental === "lineHeight") {
-      (
-        this.userProperties.getByRef(ReadiumCSS.LINE_HEIGHT_REF) as Incremental
-      ).decrement();
       this.wordSpacing = this.userProperties.getByRef(
         ReadiumCSS.LINE_HEIGHT_REF
       ).value;
       await this.storeProperty(
->>>>>>> ef1c9478
         this.userProperties.getByRef(ReadiumCSS.LINE_HEIGHT_REF)
       );
     }
