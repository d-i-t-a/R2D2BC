--- conflicted
+++ resolved
@@ -755,10 +755,6 @@
             { type: 'style', url: '/viewer/injectables/style/popover.css' },
             { type: 'style', url: '/viewer/injectables/style/style.css' },
         ]
-        let injectablesFixed = [
-            { type: 'style', url: '/viewer/injectables/style/popup.css' },
-            { type: 'style', url: '/viewer/injectables/style/popover.css' },
-        ]
         let userSettings = {
             // appearance: "readium-sepia-on", //readium-default-on, readium-night-on, readium-sepia-on
             // fontFamily: "serif", //Original, serif, sans-serif
@@ -1268,37 +1264,9 @@
                         })
                     }
                 },
-<<<<<<< HEAD
                 injectables: injectables,
-                injectablesFixed: injectablesFixed,
-=======
-                resourceAtEnd:function () {
-                    console.log("resourceAtEnd")
-                },
-                resourceFitsScreen:function () {
-                    console.log("resourceFitsScreen")
-                },
-                updateCurrentLocation: function (location) {
-                    console.log("updateCurrentLocation " + location.locations.progression)
-                    return new Promise(function (resolve, reject) {
-                        resolve(
-                            location
-                        )
-                    })
-                },
-                updateSettings: function (settings) {
-                    console.log("updateSettings")
-                    return new Promise(function (resolve, reject) {
-                        resolve(
-                            settings
-                        )
-                    })
-                }
-            },
-            injectables: injectables,
-            injectablesFixed: [],
->>>>>>> 88481a98
-            userSettings: userSettings,
+                injectablesFixed: [],
+                userSettings: userSettings,
                 useLocalStorage: true // true = uses local storage, false = uses session storage (default)
             }).then(instance => {
                 console.log("D2reader instance ready", instance);
