/*
 * Copyright 2018-2020 DITA (AM Consulting LLC)
 *
 * Licensed under the Apache License, Version 2.0 (the "License");
 * you may not use this file except in compliance with the License.
 * You may obtain a copy of the License at
 *
 * http://www.apache.org/licenses/LICENSE-2.0
 *
 * Unless required by applicable law or agreed to in writing, software
 * distributed under the License is distributed on an "AS IS" BASIS,
 * WITHOUT WARRANTIES OR CONDITIONS OF ANY KIND, either express or implied.
 * See the License for the specific language governing permissions and
 * limitations under the License.
 *
 * Developed on behalf of: Bibliotheca LLC
 * Licensed to: Bibliotheca LLC under one or more contributor license agreements.
 */

import Store from "../../store/Store";
import {
  UserProperty,
  UserProperties,
  Stringable,
  Switchable,
  Incremental,
} from "../../model/user-settings/UserProperties";
import * as HTMLUtilities from "../../utils/HTMLUtilities";
import { IS_DEV } from "../../utils";
import { addEventListenerOptional } from "../../utils/EventHandler";
import {
  MediaOverlayModuleAPI,
  MediaOverlayModuleProperties,
} from "./MediaOverlayModule";
import { ReadiumCSS } from "../../model/user-settings/ReadiumCSS";

export const R2_MO_CLASS_ACTIVE = "r2-mo-active";

export class MEDIAOVERLAYREFS {
  static readonly COLOR_REF = "color";
  static readonly AUTO_SCROLL_REF = "autoscroll";
  static readonly AUTO_TURN_REF = "autoturn";
  static readonly VOLUME_REF = "volume";
  static readonly RATE_REF = "rate";

  static readonly COLOR_KEY = "mediaoverlay-" + MEDIAOVERLAYREFS.COLOR_REF;
  static readonly AUTO_SCROLL_KEY =
    "mediaoverlay-" + MEDIAOVERLAYREFS.AUTO_SCROLL_REF;
  static readonly AUTO_TURN_KEY =
    "mediaoverlay-" + MEDIAOVERLAYREFS.AUTO_TURN_REF;
  static readonly VOLUME_KEY = "mediaoverlay-" + MEDIAOVERLAYREFS.VOLUME_REF;
  static readonly RATE_KEY = "mediaoverlay-" + MEDIAOVERLAYREFS.RATE_REF;
}

export interface MediaOverlayConfig {
  store: Store;
  initialMediaOverlaySettings?: MediaOverlayModuleProperties;
  headerMenu?: HTMLElement | null;
  api?: MediaOverlayModuleAPI;
}

export interface IMediaOverlayUserSettings {
  color?: string;
  autoScroll?: boolean;
  autoTurn?: boolean;
  volume?: number;
  rate?: number;
  playing?: boolean;
  wait?: number;
}

export type MediaOverlayIncrementable = "mo_volume" | "mo_rate";

export class MediaOverlaySettings implements IMediaOverlayUserSettings {
  private readonly store: Store;
  private readonly MEDIAOVERLAYSETTINGS = "mediaOverlaySetting";

  color = "r2-mo-active";
  autoScroll = true;
  autoTurn = true;
  volume = 1.0;
  rate = 1.0;
  playing = false;
  wait = 1;

  userProperties: UserProperties;

  private settingsChangeCallback: (key?: string) => void = () => {};

  private settingsView: HTMLDivElement;
  private readonly headerMenu?: HTMLElement | null;

  private speechAutoScroll: HTMLInputElement;
  private speechAutoTurn: HTMLInputElement;
  private speechVolume: HTMLInputElement;
  private speechRate: HTMLInputElement;

  private readonly api?: MediaOverlayModuleAPI;

  public static create(config: MediaOverlayConfig): any {
    const settings = new this(config.store, config.api, config.headerMenu);

    if (config.initialMediaOverlaySettings) {
      let initialSettings = config.initialMediaOverlaySettings;
      if (initialSettings?.color) {
        settings.color = initialSettings.color;
        if (IS_DEV) console.log(settings.color);
      }
      if (initialSettings?.autoScroll) {
        settings.autoScroll = initialSettings.autoScroll;
        if (IS_DEV) console.log(settings.autoScroll);
      }
      if (initialSettings?.autoTurn) {
        settings.autoTurn = initialSettings.autoTurn;
        if (IS_DEV) console.log(settings.autoTurn);
      }
      if (initialSettings?.volume) {
        settings.volume = initialSettings.volume;
        if (IS_DEV) console.log(settings.volume);
      }
      if (initialSettings?.rate) {
        settings.rate = initialSettings.rate;
        if (IS_DEV) console.log(settings.rate);
      }
      if (initialSettings?.wait) {
        settings.wait = initialSettings.wait;
        if (IS_DEV) console.log(settings.wait);
      }
    }

    settings.initializeSelections();
    return settings;
  }

  protected constructor(
    store: Store,
    api?: MediaOverlayModuleAPI,
    headerMenu?: HTMLElement | null
  ) {
    this.store = store;
    this.api = api;
    this.headerMenu = headerMenu;
    this.initialise();
    console.log(this.api);
  }

  stop() {
    if (IS_DEV) {
      console.log("MediaOverlay settings stop");
    }
  }

  private initialise() {
    this.autoScroll =
      this.getProperty(MEDIAOVERLAYREFS.AUTO_SCROLL_KEY) != null
        ? (this.getProperty(MEDIAOVERLAYREFS.AUTO_SCROLL_KEY) as Switchable)
            .value
        : this.autoScroll;

    this.autoTurn =
      this.getProperty(MEDIAOVERLAYREFS.AUTO_TURN_KEY) != null
        ? (this.getProperty(MEDIAOVERLAYREFS.AUTO_TURN_KEY) as Switchable).value
        : this.autoTurn;

    this.color =
      this.getProperty(MEDIAOVERLAYREFS.COLOR_KEY) != null
        ? (this.getProperty(MEDIAOVERLAYREFS.COLOR_KEY) as Stringable).value
        : this.color;

    this.volume =
      this.getProperty(MEDIAOVERLAYREFS.VOLUME_KEY) != null
        ? (this.getProperty(MEDIAOVERLAYREFS.VOLUME_KEY) as Incremental).value
        : this.volume;

    this.rate =
      this.getProperty(MEDIAOVERLAYREFS.RATE_KEY) != null
        ? (this.getProperty(MEDIAOVERLAYREFS.RATE_KEY) as Incremental).value
        : this.rate;

    this.userProperties = this.getMediaOverlaySettings();
  }

  private reset() {
    this.color = "redtext";
    this.autoScroll = true;
    this.autoTurn = true;
    this.volume = 1.0;
    this.rate = 1.0;
    this.wait = 1;

    this.userProperties = this.getMediaOverlaySettings();
  }

  private initializeSelections() {
    if (this.headerMenu)
      this.settingsView = HTMLUtilities.findElement(
        this.headerMenu,
        "#container-view-mediaoverlay-settings"
      ) as HTMLDivElement;
  }

  setControls() {
    if (this.settingsView) this.renderControls(this.settingsView);
  }

  private renderControls(element: HTMLElement) {
    if (this.headerMenu)
      this.speechAutoTurn = HTMLUtilities.findElement(
        this.headerMenu,
        "#mediaOverlayAutoTurn"
      ) as HTMLInputElement;

    if (this.headerMenu)
      this.speechAutoScroll = HTMLUtilities.findElement(
        this.headerMenu,
        "#mediaOverlayAutoScroll"
      ) as HTMLInputElement;

    if (this.headerMenu)
      this.speechVolume = HTMLUtilities.findElement(
        this.headerMenu,
        "#mediaOverlayVolume"
      ) as HTMLInputElement;

    if (this.headerMenu)
      this.speechRate = HTMLUtilities.findElement(
        this.headerMenu,
        "#mediaOverlayRate"
      ) as HTMLInputElement;

    if (this.speechAutoScroll) this.speechAutoScroll.checked = this.autoScroll;
    if (this.speechAutoTurn) this.speechAutoTurn.checked = this.autoTurn;
    if (this.speechVolume) this.speechVolume.value = this.volume.toString();
    if (this.speechRate) this.speechRate.value = this.volume.toString();

    // Clicking the settings view outside the ul hides it, but clicking inside the ul keeps it up.
    addEventListenerOptional(
      HTMLUtilities.findElement(element, "ul"),
      "click",
      (event: Event) => {
        event.stopPropagation();
      }
    );
  }

  public onSettingsChange(callback: () => void) {
    this.settingsChangeCallback = callback;
  }

  private storeProperty(property: UserProperty) {
    this.updateUserSettings();
    this.saveProperty(property);
  }

  private updateUserSettings() {
    let syncSettings: IMediaOverlayUserSettings = {
      color: this.userProperties.getByRef(MEDIAOVERLAYREFS.COLOR_REF)?.value,
      autoScroll: this.userProperties.getByRef(MEDIAOVERLAYREFS.AUTO_SCROLL_REF)
        ?.value,
      autoTurn: this.userProperties.getByRef(MEDIAOVERLAYREFS.AUTO_TURN_REF)
        ?.value,
      volume: this.userProperties.getByRef(MEDIAOVERLAYREFS.VOLUME_REF)?.value,
      rate: this.userProperties.getByRef(MEDIAOVERLAYREFS.RATE_REF)?.value,
    };
    this.applyMediaOverlaySettings(syncSettings);
    if (this.api?.updateSettings) {
      this.api?.updateSettings(syncSettings).then(async (settings) => {
        if (IS_DEV) {
          console.log("api updated sync settings", settings);
        }
      });
    }
  }

  private getMediaOverlaySettings(): UserProperties {
    let userProperties = new UserProperties();

    userProperties.addSwitchable(
      "mediaoverlay-auto-scroll-off",
      "mediaoverlay-auto-scroll-on",
      this.autoScroll,
      MEDIAOVERLAYREFS.AUTO_SCROLL_REF,
      MEDIAOVERLAYREFS.AUTO_SCROLL_KEY
    );
    userProperties.addSwitchable(
      "mediaoverlay-auto-turn-off",
      "mediaoverlay-auto-turn-on",
      this.autoTurn,
      MEDIAOVERLAYREFS.AUTO_TURN_REF,
      MEDIAOVERLAYREFS.AUTO_TURN_KEY
    );
    userProperties.addStringable(
      this.color,
      MEDIAOVERLAYREFS.COLOR_REF,
      MEDIAOVERLAYREFS.COLOR_KEY
    );
    userProperties.addIncremental(
      this.volume,
      0.1,
      1,
      0.1,
      "",
      MEDIAOVERLAYREFS.VOLUME_REF,
      MEDIAOVERLAYREFS.VOLUME_KEY
    );
    userProperties.addIncremental(
      this.rate,
      0.1,
      3,
      0.1,
      "",
      MEDIAOVERLAYREFS.RATE_REF,
      MEDIAOVERLAYREFS.RATE_KEY
    );

    return userProperties;
  }

  private saveProperty(property: UserProperty): UserProperty {
    let savedProperties = this.store.get(this.MEDIAOVERLAYSETTINGS);
    if (savedProperties) {
      let array = JSON.parse(savedProperties);
      array = array.filter((el: any) => el.name !== property.name);
      array.push(property);
      this.store.set(this.MEDIAOVERLAYSETTINGS, JSON.stringify(array));
    } else {
      let array: UserProperty[] = [];
      array.push(property);
      this.store.set(this.MEDIAOVERLAYSETTINGS, JSON.stringify(array));
    }
    return property;
  }

  getProperty(name: string): UserProperty | null {
    let array = this.store.get(this.MEDIAOVERLAYSETTINGS);
    if (array) {
      let properties = JSON.parse(array) as Array<UserProperty>;
      properties = properties.filter((el: UserProperty) => el.name === name);
      if (properties.length === 0) {
        return null;
      }
      return properties[0];
    }
    return null;
  }

  resetMediaOverlaySettings() {
    this.store.remove(this.MEDIAOVERLAYSETTINGS);
    this.reset();
    this.settingsChangeCallback();
  }

  applyMediaOverlaySettings(mediaOverlaySettings: IMediaOverlayUserSettings) {
    if (mediaOverlaySettings.color) {
      this.color = mediaOverlaySettings.color;
      let prop = this.userProperties.getByRef(MEDIAOVERLAYREFS.COLOR_REF);
      if (prop) {
        prop.value = this.color;
        this.saveProperty(prop);
      }
      this.settingsChangeCallback();
    }
    if (mediaOverlaySettings.autoScroll !== undefined) {
      if (IS_DEV) console.log("autoScroll " + this.autoScroll);
      this.autoScroll = mediaOverlaySettings.autoScroll;
      let prop = this.userProperties.getByRef(MEDIAOVERLAYREFS.AUTO_SCROLL_REF);
      if (prop) {
        prop.value = this.autoScroll;
        this.saveProperty(prop);
      }
      this.settingsChangeCallback();
    }
    if (mediaOverlaySettings.autoTurn !== undefined) {
      if (IS_DEV) console.log("autoTurn " + this.autoTurn);
      this.autoTurn = mediaOverlaySettings.autoTurn;
      let prop = this.userProperties.getByRef(MEDIAOVERLAYREFS.AUTO_TURN_REF);
      if (prop) {
        prop.value = this.autoTurn;
        this.saveProperty(prop);
      }
      this.settingsChangeCallback();
    }
    if (mediaOverlaySettings.volume) {
      if (IS_DEV) console.log("volume " + this.volume);
      this.volume = mediaOverlaySettings.volume;
      let prop = this.userProperties.getByRef(MEDIAOVERLAYREFS.VOLUME_REF);
      if (prop) {
        prop.value = this.volume;
        this.saveProperty(prop);
      }
      this.settingsChangeCallback();
    }
    if (mediaOverlaySettings.rate) {
      if (IS_DEV) console.log("rate " + this.rate);
      this.rate = mediaOverlaySettings.rate;
      let prop = this.userProperties.getByRef(MEDIAOVERLAYREFS.RATE_REF);
      if (prop) {
        prop.value = this.rate;
        this.saveProperty(prop);
      }
      this.settingsChangeCallback();
    }
  }

  applyMediaOverlaySetting(key: any, value: any) {
    if (key === MEDIAOVERLAYREFS.COLOR_REF) {
      this.color = value;
      let prop = this.userProperties.getByRef(MEDIAOVERLAYREFS.COLOR_REF);
      if (prop) {
        prop.value = this.color;
        this.saveProperty(prop);
      }
      this.settingsChangeCallback();
    } else if (key === MEDIAOVERLAYREFS.AUTO_SCROLL_REF) {
      this.autoScroll = value;
      let prop = this.userProperties.getByRef(MEDIAOVERLAYREFS.AUTO_SCROLL_REF);
      if (prop) {
        prop.value = this.autoScroll;
        this.saveProperty(prop);
      }
      this.settingsChangeCallback();
    } else if (key === MEDIAOVERLAYREFS.AUTO_TURN_REF) {
      this.autoTurn = value;
      let prop = this.userProperties.getByRef(MEDIAOVERLAYREFS.AUTO_TURN_REF);
      if (prop) {
        prop.value = this.autoTurn;
        this.saveProperty(prop);
      }
      this.settingsChangeCallback();
    }
  }
  increase(incremental: MediaOverlayIncrementable) {
    if (incremental === "mo_volume") {
      (this.userProperties.getByRef(
        MEDIAOVERLAYREFS.VOLUME_REF
      ) as Incremental).increment();
<<<<<<< HEAD
      let prop = this.userProperties.getByRef(MEDIAOVERLAYREFS.VOLUME_REF);
      if (prop) {
        this.storeProperty(prop);
      }
=======
      this.volume = this.userProperties.getByRef(
        MEDIAOVERLAYREFS.VOLUME_REF
      ).value;
      this.storeProperty(
        this.userProperties.getByRef(MEDIAOVERLAYREFS.VOLUME_REF)
      );
>>>>>>> 387ccacc
      this.settingsChangeCallback();
    } else if (incremental === "mo_rate") {
      (this.userProperties.getByRef(
        MEDIAOVERLAYREFS.RATE_REF
      ) as Incremental).increment();
<<<<<<< HEAD
      let prop = this.userProperties.getByRef(MEDIAOVERLAYREFS.RATE_REF);
      if (prop) {
        this.storeProperty(prop);
      }
=======
      this.rate = this.userProperties.getByRef(MEDIAOVERLAYREFS.RATE_REF).value;
      this.storeProperty(
        this.userProperties.getByRef(MEDIAOVERLAYREFS.RATE_REF)
      );
>>>>>>> 387ccacc
      this.settingsChangeCallback();
    }
  }

  decrease(incremental: MediaOverlayIncrementable) {
    if (incremental === "mo_volume") {
      (this.userProperties.getByRef(
        MEDIAOVERLAYREFS.VOLUME_REF
      ) as Incremental).decrement();
<<<<<<< HEAD
      let prop = this.userProperties.getByRef(MEDIAOVERLAYREFS.VOLUME_REF);
      if (prop) {
        this.storeProperty(prop);
      }
=======
      this.volume = this.userProperties.getByRef(
        MEDIAOVERLAYREFS.VOLUME_REF
      ).value;
      this.storeProperty(
        this.userProperties.getByRef(MEDIAOVERLAYREFS.VOLUME_REF)
      );
>>>>>>> 387ccacc
      this.settingsChangeCallback();
    } else if (incremental === "mo_rate") {
      (this.userProperties.getByRef(
        MEDIAOVERLAYREFS.RATE_REF
      ) as Incremental).decrement();
<<<<<<< HEAD
      let prop = this.userProperties.getByRef(MEDIAOVERLAYREFS.RATE_REF);
      if (prop) {
        this.storeProperty(prop);
      }
=======
      this.rate = this.userProperties.getByRef(MEDIAOVERLAYREFS.RATE_REF).value;
      this.storeProperty(
        this.userProperties.getByRef(MEDIAOVERLAYREFS.RATE_REF)
      );
>>>>>>> 387ccacc
      this.settingsChangeCallback();
    }
  }
}<|MERGE_RESOLUTION|>--- conflicted
+++ resolved
@@ -32,7 +32,6 @@
   MediaOverlayModuleAPI,
   MediaOverlayModuleProperties,
 } from "./MediaOverlayModule";
-import { ReadiumCSS } from "../../model/user-settings/ReadiumCSS";
 
 export const R2_MO_CLASS_ACTIVE = "r2-mo-active";
 
@@ -434,35 +433,25 @@
       (this.userProperties.getByRef(
         MEDIAOVERLAYREFS.VOLUME_REF
       ) as Incremental).increment();
-<<<<<<< HEAD
-      let prop = this.userProperties.getByRef(MEDIAOVERLAYREFS.VOLUME_REF);
-      if (prop) {
-        this.storeProperty(prop);
-      }
-=======
       this.volume = this.userProperties.getByRef(
         MEDIAOVERLAYREFS.VOLUME_REF
-      ).value;
-      this.storeProperty(
-        this.userProperties.getByRef(MEDIAOVERLAYREFS.VOLUME_REF)
-      );
->>>>>>> 387ccacc
+      )?.value;
+      let prop = this.userProperties.getByRef(MEDIAOVERLAYREFS.VOLUME_REF);
+      if (prop) {
+        this.storeProperty(prop);
+      }
       this.settingsChangeCallback();
     } else if (incremental === "mo_rate") {
       (this.userProperties.getByRef(
         MEDIAOVERLAYREFS.RATE_REF
       ) as Incremental).increment();
-<<<<<<< HEAD
+      this.rate = this.userProperties.getByRef(
+        MEDIAOVERLAYREFS.RATE_REF
+      )?.value;
       let prop = this.userProperties.getByRef(MEDIAOVERLAYREFS.RATE_REF);
       if (prop) {
         this.storeProperty(prop);
       }
-=======
-      this.rate = this.userProperties.getByRef(MEDIAOVERLAYREFS.RATE_REF).value;
-      this.storeProperty(
-        this.userProperties.getByRef(MEDIAOVERLAYREFS.RATE_REF)
-      );
->>>>>>> 387ccacc
       this.settingsChangeCallback();
     }
   }
@@ -472,35 +461,25 @@
       (this.userProperties.getByRef(
         MEDIAOVERLAYREFS.VOLUME_REF
       ) as Incremental).decrement();
-<<<<<<< HEAD
-      let prop = this.userProperties.getByRef(MEDIAOVERLAYREFS.VOLUME_REF);
-      if (prop) {
-        this.storeProperty(prop);
-      }
-=======
       this.volume = this.userProperties.getByRef(
         MEDIAOVERLAYREFS.VOLUME_REF
-      ).value;
-      this.storeProperty(
-        this.userProperties.getByRef(MEDIAOVERLAYREFS.VOLUME_REF)
-      );
->>>>>>> 387ccacc
+      )?.value;
+      let prop = this.userProperties.getByRef(MEDIAOVERLAYREFS.VOLUME_REF);
+      if (prop) {
+        this.storeProperty(prop);
+      }
       this.settingsChangeCallback();
     } else if (incremental === "mo_rate") {
       (this.userProperties.getByRef(
         MEDIAOVERLAYREFS.RATE_REF
       ) as Incremental).decrement();
-<<<<<<< HEAD
+      this.rate = this.userProperties.getByRef(
+        MEDIAOVERLAYREFS.RATE_REF
+      )?.value;
       let prop = this.userProperties.getByRef(MEDIAOVERLAYREFS.RATE_REF);
       if (prop) {
         this.storeProperty(prop);
       }
-=======
-      this.rate = this.userProperties.getByRef(MEDIAOVERLAYREFS.RATE_REF).value;
-      this.storeProperty(
-        this.userProperties.getByRef(MEDIAOVERLAYREFS.RATE_REF)
-      );
->>>>>>> 387ccacc
       this.settingsChangeCallback();
     }
   }
