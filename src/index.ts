/*
 * Copyright 2018-2020 DITA (AM Consulting LLC)
 *
 * Licensed under the Apache License, Version 2.0 (the "License");
 * you may not use this file except in compliance with the License.
 * You may obtain a copy of the License at
 *
 * http://www.apache.org/licenses/LICENSE-2.0
 *
 * Unless required by applicable law or agreed to in writing, software
 * distributed under the License is distributed on an "AS IS" BASIS,
 * WITHOUT WARRANTIES OR CONDITIONS OF ANY KIND, either express or implied.
 * See the License for the specific language governing permissions and
 * limitations under the License.
 *
 * Developed on behalf of: Bokbasen AS (https://www.bokbasen.no), CAST (http://www.cast.org)
 * Licensed to: Bokbasen AS and CAST under one or more contributor license agreements.
 */

import LocalStorageStore from "./store/LocalStorageStore";
import IFrameNavigator, { ReaderConfig, UpLinkConfig } from "./navigator/IFrameNavigator";
import LocalAnnotator from "./store/LocalAnnotator";
import Publication from "./model/Publication";
import BookmarkModule from "./modules/BookmarkModule";
import { UserSettings } from "./model/user-settings/UserSettings";
import AnnotationModule from "./modules/AnnotationModule";
import TTSModule from "./modules/TTS/TTSModule";
import { oc } from "ts-optchain"
import { TTSSettings } from "./modules/TTS/TTSSettings";
import SearchModule from "./modules/search/SearchModule";
import ContentProtectionModule from "./modules/protection/ContentProtectionModule";
import TextHighlighter from "./modules/highlight/TextHighlighter";
import { Locator } from "./model/Locator";
import TimelineModule from "./modules/positions/TimelineModule";
import { getUserAgentRegExp } from "browserslist-useragent-regexp";

var R2Settings: UserSettings;
var R2TTSSettings: TTSSettings;
var R2Navigator: IFrameNavigator;
var D2Highlighter:TextHighlighter;
var BookmarkModuleInstance: BookmarkModule;
var AnnotationModuleInstance: AnnotationModule;
var TTSModuleInstance: TTSModule;
var SearchModuleInstance:SearchModule;
var ContentProtectionModuleInstance:ContentProtectionModule;
var TimelineModuleInstance: TimelineModule;

export const IS_DEV = (process.env.NODE_ENV === "development" || process.env.NODE_ENV === "dev");

export async function unload() {

    if (IS_DEV) { console.log("unload reader") }
    document.body.onscroll = () => { }
    R2Navigator.stop()
    R2Settings.stop()
    if (oc(R2Navigator.rights).enableTTS(false)) {
        R2TTSSettings.stop()
        TTSModuleInstance.stop()
    }
    if (oc(R2Navigator.rights).enableBookmarks(false)) {
        BookmarkModuleInstance.stop()
    }
    if (oc(R2Navigator.rights).enableAnnotations(false)) {
        AnnotationModuleInstance.stop()
    }
    if (oc(R2Navigator.rights).enableSearch(false)) {
        SearchModuleInstance.stop()
    }
    if (oc(R2Navigator.rights).enableContentProtection(false)) {
        ContentProtectionModuleInstance.stop()
    }
    if (oc(R2Navigator.rights).enableTimeline(false)) {
        TimelineModuleInstance.stop()
    }
}
export function startReadAloud() {
    if (IS_DEV) { console.log("startReadAloud") }
    return R2Navigator.startReadAloud()
}
export function stopReadAloud() {
    if (IS_DEV) { console.log("stopReadAloud") }
    return R2Navigator.stopReadAloud()
}
export function pauseReadAloud() {
    if (IS_DEV) { console.log("pauseReadAloud") }
    return R2Navigator.pauseReadAloud()
}
export function resumeReadAloud() {
    if (IS_DEV) { console.log("resumeReadAloud") }
    return R2Navigator.resumeReadAloud()
}

export async function saveBookmark() {
    if (oc(R2Navigator.rights).enableBookmarks(false)) {
        if (IS_DEV) { console.log("saveBookmark") }
        BookmarkModuleInstance.saveBookmark()
    }
}
export async function deleteBookmark(bookmark) {
    if (oc(R2Navigator.rights).enableBookmarks(false)) {
        if (IS_DEV) { console.log("deleteBookmark") }
        BookmarkModuleInstance.deleteBookmark(bookmark)
    }
}
export async function deleteAnnotation(highlight) {
    if (oc(R2Navigator.rights).enableAnnotations(false)) {
        if (IS_DEV) { console.log("deleteAnnotation") }
        AnnotationModuleInstance.deleteAnnotation(highlight)
    }
}
export async function addAnnotation(highlight) {
    if (oc(R2Navigator.rights).enableAnnotations(false)) {
        if (IS_DEV) { console.log("addAnnotation") }
        AnnotationModuleInstance.addAnnotation(highlight)
    }
}
export async function tableOfContents() {
    if (IS_DEV) { console.log("bookmarks") }
    return await R2Navigator.tableOfContents()
}
export async function bookmarks() {
    if (oc(R2Navigator.rights).enableBookmarks(false)) {
        if (IS_DEV) { console.log("bookmarks") }
        return await BookmarkModuleInstance.getBookmarks()
    } else {
        return []
    }
}
export async function annotations() {
    if (oc(R2Navigator.rights).enableAnnotations(false)) {
        if (IS_DEV) { console.log("annotations") }
        return await AnnotationModuleInstance.getAnnotations()
    } else {
        return []
    }
}

export async function search(term, current) {
    if (oc(R2Navigator.rights).enableSearch(false)) {
        if (IS_DEV) { console.log("search") }
        return await SearchModuleInstance.search(term, current)   
    } else {
        return []
    }
}
export async function goToSearchIndex(href, index, current) {
    if (oc(R2Navigator.rights).enableSearch(false)) {
        if (IS_DEV) { console.log("goToSearchIndex") }
        await SearchModuleInstance.goToSearchIndex(href, index, current)   
    }
}
export async function goToSearchID(href, index, current) {
    if (oc(R2Navigator.rights).enableSearch(false)) {
        if (IS_DEV) { console.log("goToSearchID") }
        await SearchModuleInstance.goToSearchID(href, index, current)   
    }
}
export async function clearSearch() {
    if (oc(R2Navigator.rights).enableSearch(false)) {
        if (IS_DEV) { console.log("clearSearch") }
        await SearchModuleInstance.clearSearch()   
    }
}

export function currentResource() {
    if (IS_DEV) { console.log("currentResource") }
    return R2Navigator.currentResource()
}
export function mostRecentNavigatedTocItem() {
    if (IS_DEV) { console.log("mostRecentNavigatedTocItem") }
    return R2Navigator.mostRecentNavigatedTocItem()
}
export function totalResources() {
    if (IS_DEV) { console.log("totalResources") }
    return R2Navigator.totalResources()
}
export function publicationLanguage() {
    if (IS_DEV) { console.log("publicationLanguage") }
    return R2Navigator.publication.metadata.language
}
export async function resetUserSettings() {
    if (IS_DEV) { console.log("resetSettings") }
    R2Settings.resetUserSettings()
}
export async function applyUserSettings(userSettings) {
    if (IS_DEV) { console.log("applyUserSettings") }
    R2Settings.applyUserSettings(userSettings)
}
export async function currentSettings() {
    if (IS_DEV) { console.log("currentSettings") }
    return R2Settings.currentSettings()
}
export async function increase(incremental) {
    if ((incremental == "pitch" || incremental == "rate" || incremental == "volume") && oc(R2Navigator.rights).enableTTS(false)) {
        if (IS_DEV) { console.log("increase " + incremental) }
        R2TTSSettings.increase(incremental)
    } else {
        if (IS_DEV) { console.log("increase " + incremental) }
        R2Settings.increase(incremental)
    }
}
export async function decrease(incremental) {
    if ((incremental == "pitch" || incremental == "rate" || incremental == "volume") && oc(R2Navigator.rights).enableTTS(false)) {
        if (IS_DEV) { console.log("decrease " + incremental) }
        R2TTSSettings.decrease(incremental)
    } else {
        if (IS_DEV) { console.log("decrease " + incremental) }
        R2Settings.decrease(incremental)
    }
}
export async function publisher(on) {
    if (IS_DEV) { console.log("publisher " + on) }
    R2Settings.publisher(on)
}
export async function resetTTSSettings() {
    if (oc(R2Navigator.rights).enableTTS(false)) {
        if (IS_DEV) { console.log("resetSettings") }
        R2TTSSettings.resetTTSSettings()
    }
}
export async function applyTTSSettings(ttsSettings) {
    if (oc(R2Navigator.rights).enableTTS(false)) {
        if (IS_DEV) { console.log("applyTTSSettings") }
        R2TTSSettings.applyTTSSettings(ttsSettings)
    }
}

export async function ttsSet(key, value) {
    if (oc(R2Navigator.rights).enableTTS(false)) {
        if (IS_DEV) { console.log("set " + key + " value " + value) }
        R2TTSSettings.ttsSet(key, value)
    }
}
export async function preferredVoice(value) {
    if (oc(R2Navigator.rights).enableTTS(false)) {
        R2TTSSettings.preferredVoice(value)
    }
}


export async function goTo(locator) {
    if (IS_DEV) { console.log("goTo " + locator) }
    R2Navigator.goTo(locator)
}
export async function nextResource() {
    if (IS_DEV) { console.log("nextResource") }
    R2Navigator.nextResource()
}
export async function previousResource() {
    if (IS_DEV) { console.log("previousResource") }
    R2Navigator.previousResource()
}
export async function nextPage() {
    if (IS_DEV) { console.log("nextPage") }
    R2Navigator.nextPage()
}
export async function previousPage() {
    if (IS_DEV) { console.log("previousPage") }
    R2Navigator.previousPage()
}
export async function scroll(value) {
    if (IS_DEV) { console.log("scroll " + value) }
    R2Settings.scroll(value)
}

export async function currentLocator() {
    if (IS_DEV) { console.log("currentLocator") }
    return R2Navigator.currentLocator()
}
export async function positions() {
    if (IS_DEV) { console.log("positions") }
    return R2Navigator.positions()
}
export async function goToPosition(value) {
    if (IS_DEV) { console.log("goToPosition") }
    return R2Navigator.goToPosition(value)
}
export async function applyAtributes(value) {
    if (IS_DEV) { console.log("applyAtributes") }
    R2Navigator.applyAtributes(value)
}

export async function load(config: ReaderConfig): Promise<any> {

    var browsers:string[] = []

    if (oc(config.protection).enforceSupportedBrowsers(false)) {
         oc(config.protection).supportedBrowsers([]).forEach((browser: string) => {
            browsers.push("last 1 " + browser + " version")
         });
    }
	const supportedBrowsers = getUserAgentRegExp({
		browsers: browsers,
		allowHigherVersions: true,
	});

    if ((oc(config.protection).enforceSupportedBrowsers(false) && supportedBrowsers.test(navigator.userAgent)) || oc(config.protection).enforceSupportedBrowsers(false) == false) {

        var mainElement = document.getElementById("D2Reader-Container");
        var headerMenu = document.getElementById("headerMenu");
        var footerMenu = document.getElementById("footerMenu");
        var webpubManifestUrl = config.url;
        var store = new LocalStorageStore({
            prefix: webpubManifestUrl.href,
            useLocalStorage: config.useLocalStorage
        });
        var settingsStore = new LocalStorageStore({
            prefix: "r2d2bc-reader",
            useLocalStorage: config.useLocalStorage
        });

        var annotator = new LocalAnnotator({ store: store });

        var upLink: UpLinkConfig
        if (config.upLinkUrl) {
            upLink = config.upLinkUrl;
        }
<<<<<<< HEAD
=======
    });

    // Settings
    R2Settings = await UserSettings.create({
        store: settingsStore,
        initialUserSettings: config.userSettings,
        headerMenu: headerMenu,
        material: config.material,
        api: config.api
    })

    // Navigator 
    R2Navigator = await IFrameNavigator.create({
        mainElement: mainElement,
        headerMenu: headerMenu,
        footerMenu: footerMenu,
        publication: publication,
        settings: R2Settings,
        annotator: annotator,
        upLink: upLink,
        initialLastReadingPosition: config.lastReadingPosition,
        material: config.material,
        api: config.api,
        rights: config.rights,
        tts: config.tts,
        injectables: config.injectables,
        attributes: config.attributes
    })

    // Highlighter
    D2Highlighter = await TextHighlighter.create({ 
        delegate: R2Navigator,
        config: config.highlighter
    })

    // Bookmark Module
    if (oc(config.rights).enableBookmarks(false)) {
        BookmarkModuleInstance = await BookmarkModule.create({
            annotator: annotator,
            headerMenu: headerMenu,
            rights: config.rights,
            publication: publication,
            delegate: R2Navigator,
            initialAnnotations: config.initialAnnotations,
        })
    }
>>>>>>> 4b3d25a3

        const publication: Publication = await Publication.getManifest(webpubManifestUrl, store);

        var startPosition = 0
        var totalContentLength = 0
        var positions = []
        publication.readingOrder.map(async (link, index) => {
            var href = publication.getAbsoluteHref(link.href);
            await fetch(href)
                .then(async r => {
                    let length = (await r.blob()).size
                    link.contentLength = length
                    totalContentLength += length
                    let positionLength = 1024
                    let positionCount = Math.max(1, Math.ceil(length / positionLength))
                    if (IS_DEV) console.log(length + " Bytes")
                    if (IS_DEV) console.log(positionCount + " Positions")
                    Array.from(Array(positionCount).keys()).map((_, position) => {
                        const locator: Locator = {
                            href: link.href,
                            locations: {
                                progression: (position) / (positionCount),
                                position: startPosition + (position + 1),
                            },
                            type: link.type
                        };
                        if (IS_DEV) console.log(locator)
                        positions.push(locator)
                    });
                    startPosition = startPosition + positionCount
                })
            if (index + 1 == publication.readingOrder.length) {
                publication.readingOrder.map(async (link) => {
                    if (IS_DEV) console.log(totalContentLength)
                    if (IS_DEV) console.log(link.contentLength)
                    link.contentWeight = 100 / totalContentLength * link.contentLength
                    if (IS_DEV) console.log(link.contentWeight)
                })
                positions.map((locator, _index) => {
                    let resource = positions.filter((el: Locator) => el.href === locator.href)
                    let positionIndex = Math.ceil(locator.locations.progression * (resource.length - 1))
                    locator.locations.totalProgression = (locator.locations.position - 1) / (positions.length)
                    locator.locations.remainingPositions = Math.abs((positionIndex) - (resource.length - 1))
                    locator.locations.totalRemainingPositions = Math.abs((locator.locations.position - 1) - (positions.length - 1))
                })
                publication.positions = positions
                if (IS_DEV) console.log(positions)    
            }
        });

        // Settings
        R2Settings = await UserSettings.create({
            store: settingsStore,
            initialUserSettings: config.userSettings,
            headerMenu: headerMenu,
            material: config.material,
            api: config.api
        })

        // Navigator 
        R2Navigator = await IFrameNavigator.create({
            mainElement: mainElement,
            headerMenu: headerMenu,
            footerMenu: footerMenu,
            publication: publication,
            settings: R2Settings,
            annotator: annotator,
            upLink: upLink,
            initialLastReadingPosition: config.lastReadingPosition,
            material: config.material,
            api: config.api,
            rights: config.rights,
            tts: config.tts,
            injectables: config.injectables,
            attributes: config.attributes
        })
        
        // Highlighter
        D2Highlighter = await TextHighlighter.create({ 
            delegate: R2Navigator,
            config: config.highlighter
        })

        // Bookmark Module
        if (oc(config.rights).enableBookmarks(false)) {
            BookmarkModuleInstance = await BookmarkModule.create({
                annotator: annotator,
                headerMenu: headerMenu,
                rights: config.rights,
                publication: publication,
                delegate: R2Navigator,
                initialAnnotations: config.initialAnnotations,
            })
        }

        // Annotation Module
        if (oc(config.rights).enableAnnotations(false)) {
            AnnotationModuleInstance = await AnnotationModule.create({
                annotator: annotator,
                headerMenu: headerMenu,
                rights: config.rights,
                publication: publication,
                delegate: R2Navigator,
                initialAnnotations: config.initialAnnotations,
            config: config.annotations,
            highlighter: D2Highlighter
            })
        }  

        // TTS Module
        if (oc(config.rights).enableTTS(false)) {
            R2TTSSettings = await TTSSettings.create({
                store: settingsStore,
                initialTTSSettings: config.tts,
                headerMenu: headerMenu,
                api:config.tts.api
            })
            TTSModuleInstance = await TTSModule.create({
                delegate: R2Navigator,
                tts: R2TTSSettings,
                headerMenu: headerMenu,
                rights: config.rights,
            highlighter: D2Highlighter
            })
        }

        // Search Module
        if (oc(config.rights).enableSearch(false)) {
            SearchModule.create({
                headerMenu: headerMenu,
                delegate: R2Navigator,
                publication: publication,
                // api: config.api,
                config: config.search,
                highlighter: D2Highlighter
            }).then(function (searchModule) {
                SearchModuleInstance = searchModule
            });
        }
        // Timeline Module
        if (oc(config.rights).enableTimeline(false)) {
            TimelineModule.create({
                publication: publication,
                delegate: R2Navigator
            }).then(function (timelineModule) {
                TimelineModuleInstance = timelineModule
            })
        }

        // Content Protection Module
        if (oc(config.rights).enableContentProtection(false)) {
            ContentProtectionModule.create({
                delegate: R2Navigator,
                protection: config.protection
            }).then(function (contentProtectionModule) {
                ContentProtectionModuleInstance = contentProtectionModule;
            });
        }
    
        return new Promise(resolve => resolve(R2Navigator));
    } else {
        throw new Error("Browser not suppoorted");    
    }
}

exports.load = async function (config: ReaderConfig) {
    load(config)
}
exports.unload = async function () {
    unload()
}

exports.resetUserSettings = function () {
    resetUserSettings()
}

// - apply user setting(s)
exports.applyUserSettings = function (userSettings) {
    applyUserSettings(userSettings)
}
exports.currentSettings = function () {
    return currentSettings()
}
exports.increase = function (incremental) {
    increase(incremental)
}
exports.decrease = function (incremental) {
    decrease(incremental)
}
exports.publisher = function (on) {
    publisher(on)
}

exports.startReadAloud = function () {
    startReadAloud()
}
exports.stopReadAloud = function () {
    stopReadAloud()
}
exports.pasueReadAloud = function () {
    pauseReadAloud()
}
exports.resumeReadAloud = function () {
    resumeReadAloud()
}

exports.applyTTSSettings = function (ttsSettings) {
    applyTTSSettings(ttsSettings)
}
exports.ttsSet = function (key, value) {
    ttsSet(key, value)
}
exports.preferredVoice = function (value) {
    preferredVoice(value)
}
exports.resetTTSSettings = function () {
    resetTTSSettings()
}

// - add bookmark
// - delete bookmark
exports.saveBookmark = function () {
    saveBookmark()
}
exports.deleteBookmark = function (bookmark) {
    deleteBookmark(bookmark)
}

exports.deleteAnnotation = function (highlight) {
    deleteAnnotation(highlight)
}

exports.addAnnotation = function (highlight) {
    addAnnotation(highlight)
}

// - go to locator (this will be used for anything form toc, bookmark, last reading position etc.)
exports.goTo = function (locator) {
    goTo(locator)
}

// - next resource
// - previous resource
exports.nextResource = function () {
    nextResource()
}
exports.previousResource = function () {
    previousResource()
}

// - next page (only in paginated mode)
// - previous page (only in paginated)
exports.nextPage = function () {
    nextPage()
}
exports.previousPage = function () {
    previousPage()
}

exports.scroll = function (value) {
    scroll(value)
}

exports.tableOfContents = function () {
    return tableOfContents()
}
exports.bookmarks = function () {
    return bookmarks()
}
exports.annotations = function () {
    return annotations()
}

exports.currentResource = function () {
    return currentResource()
}
exports.mostRecentNavigatedTocItem = function () {
    return mostRecentNavigatedTocItem()
}
exports.totalResources = function () {
    return totalResources()
}
exports.publicationLanguage = function () {
    return publicationLanguage()
}
exports.search = function (term, current) {
    return search(term, current)
}
exports.goToSearchIndex = function (href, index, current) {
    goToSearchIndex(href, index, current)
}
exports.goToSearchID = function (href, index, current) {
    goToSearchID(href, index, current)
}
exports.clearSearch = function () {
    clearSearch()
}
exports.currentLocator = function () {
    return currentLocator()
}
exports.positions = function () {
    return positions()
}
exports.goToPosition = function (value) {
    goToPosition(value)
}
exports.applyAtributes = function (value) {
    applyAtributes(value)
}<|MERGE_RESOLUTION|>--- conflicted
+++ resolved
@@ -315,55 +315,6 @@
         if (config.upLinkUrl) {
             upLink = config.upLinkUrl;
         }
-<<<<<<< HEAD
-=======
-    });
-
-    // Settings
-    R2Settings = await UserSettings.create({
-        store: settingsStore,
-        initialUserSettings: config.userSettings,
-        headerMenu: headerMenu,
-        material: config.material,
-        api: config.api
-    })
-
-    // Navigator 
-    R2Navigator = await IFrameNavigator.create({
-        mainElement: mainElement,
-        headerMenu: headerMenu,
-        footerMenu: footerMenu,
-        publication: publication,
-        settings: R2Settings,
-        annotator: annotator,
-        upLink: upLink,
-        initialLastReadingPosition: config.lastReadingPosition,
-        material: config.material,
-        api: config.api,
-        rights: config.rights,
-        tts: config.tts,
-        injectables: config.injectables,
-        attributes: config.attributes
-    })
-
-    // Highlighter
-    D2Highlighter = await TextHighlighter.create({ 
-        delegate: R2Navigator,
-        config: config.highlighter
-    })
-
-    // Bookmark Module
-    if (oc(config.rights).enableBookmarks(false)) {
-        BookmarkModuleInstance = await BookmarkModule.create({
-            annotator: annotator,
-            headerMenu: headerMenu,
-            rights: config.rights,
-            publication: publication,
-            delegate: R2Navigator,
-            initialAnnotations: config.initialAnnotations,
-        })
-    }
->>>>>>> 4b3d25a3
 
         const publication: Publication = await Publication.getManifest(webpubManifestUrl, store);
 
